--- conflicted
+++ resolved
@@ -1,11 +1,8 @@
-<<<<<<< HEAD
-=======
 v1.1.231
 ----------
  * Merge pull request #709 from rapidpro/FB-verification
  * Add configuration for FB domain verification
 
->>>>>>> 811f781a
 v1.1.230
 ----------
  * Merge pull request #708 from rapidpro/fix-top-question-lookup
