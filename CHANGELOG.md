<<<<<<< HEAD
=======
v1.1.170
----------
 * Merge pull request #605 from rapidpro/clear-old-results-with-lock-key
 * Grab lock before clearing old results so we do not interfere with ongoing sync

v1.1.169
----------
 * Merge pull request #604 from rapidpro/fix-bug-rebuilding-polls-stats
 * Merge pull request #603 from rapidpro/recalculate-stats
 * Only update stats for polls that are not stopped syncing
 * Trigger update results cache in a task when a poll questions are updated

v1.1.168
----------
 * Merge pull request #601 from rapidpro/update-sec

v1.1.163
----------
 * Merge pull request #600 from rapidpro/add-south-asia
 * Add South Asia flag

v1.1.162
----------
 * Merge pull request #599 from rapidpro/limit-global-map
 * Add config to limit countries on World map

v1.1.161
----------
 * Merge pull request #598 from rapidpro/fix-image-size
 * Adjust about image size

v1.1.160
----------
 * Merge pull request #597 from rapidpro/fix-arabic-design
 * Adjustments for RTL design on admin site

v1.1.159
----------
 * Merge pull request #596 from rapidpro/LB-flag
 * Add Lebanon flag

>>>>>>> 7465d04a
v1.1.158
----------
 * Merge pull request #593 from Ilhasoft/feature/create-contact
 * Removed unique from the uuid field of the contact model

v1.1.157
----------
 * Merge pull request #595 from rapidpro/update-django
 * Update django

v1.1.156
----------
 * Merge pull request #592 from rapidpro/update-settings
 * Update settings
 * Update README.md
 * Update CI badges
 * Merge pull request #590 from rapidpro/update-CI
 * Update CI, add code_check and format code
 * Merge branch 'master' of github.com:rapidpro/ureport
 * Update CHANGELOG.md for v1.1.155

v1.1.155
----------
 * Merge pull request #591 from rapidpro/order-categories
 * Reorder the categories

v1.1.154
----------
 * Merge pull request #589 from rapidpro/slow-queue
 * Add slow queue, fix django compressor offline context

v1.1.153
----------
 * Better message
 * Hide multiple pages for mobile
 * Improve mobile site
 * Remove unused method
 * Add migration file
 * Fix the location and age segmentation
 * Add a way to configure the display of the category for poll questions
 * Show clear feedback to admin on polls being synced

v1.1.152
----------
 * Merge pull request #583 from rapidpro/fix-locations-sync
 * Merge pull request #584 from Ilhasoft/feature/add-lesotho
 * add lesotho to ureport
 * Add ordering so we can delete to update the locations boundaries without constraint

v1.1.151
----------
 * Merge pull request #581 from rapidpro/move-task-queues
 * Move task queues

v1.1.150
----------
 * Merge pull request #580 from Ilhasoft/hotfix/fix-size-bulgaria-flag
 * Remove overflow style
 * fix size bulgaria flag

v1.1.149
----------
 * Merge pull request #579 from rapidpro/other-lang-sites
 * Include current site with a check mark
 * Add a way to link sites as connected sites in a different language

v1.1.148
----------
 * Rebuild locale
 * Merge pull request #573 from rapidpro/translations_django-po--master_uz
 * Merge pull request #572 from rapidpro/translations_django-po--master_bg
 * Merge pull request #575 from rapidpro/remove-unused-variables
 * Remove unused context variables
 * Merge pull request #574 from rapidpro/prevent-looped-run-results-overwrite
 * Only replace results with category with one which is empty if they are 5 seconds older
 * Translate /locale/en/LC_MESSAGES/django.po in uz
 * Translate /locale/en/LC_MESSAGES/django.po in bg

v1.1.147
----------
 * Fix if block

v1.1.146
----------
 * Merge pull request #570 from rapidpro/translations_django-po--master_bg
 * Rebuild locale
 * Fix conflicts
 * Merge pull request #571 from rapidpro/use-show-login
 * Rebuild locale
 * Translate /locale/en/LC_MESSAGES/django.po in bg
 * Translate /locale/en/LC_MESSAGES/django.po in bg
 * Do not show login on custom domain

v1.1.145
----------
 * Merge pull request #569 from rapidpro/support-results-without-input
 * Allo saving text for node results without reporter input

v1.1.144
----------
 * Merge pull request #568 from rapidpro/api-poll-data
 * Merge pull request #567 from Ilhasoft/feature/add-bulgaria
 * Only include the results segmentation maintained for the existing graphs
 * fix a trailing space
 * add bulgaria to ureport

v1.1.143
----------
 * Merge pull request #566 from rapidpro/fix-pill-button-broken-by-translate
 * Fix alerts
 * Fix pills button broken by translate

v1.1.142
----------
 * Update django
 * Rebuild locale
 * Merge pull request #565 from rapidpro/translations_django-po--master_bg
 * Translate /locale/en/LC_MESSAGES/django.po in bg

v1.1.141
----------
 * Merge pull request #564 from rapidpro/contacts-counts-performance
 * More tests
 * Increase cache time for contacts counts and add task to update the cache

v1.1.140
----------
 * Merge pull request #563 from rapidpro/stats-for-same-flow-polls
 * Rebuild stats for polls of the same flow at the same time

v1.1.139
----------
 * Update Burmese
 * Rebuild locale
 * Rebuild locale
 * Fix maps stats to properly count the parents stats
 * Translate /locale/en/LC_MESSAGES/django.po in bs

v1.1.138
----------
 * Merge pull request #558 from rapidpro/v1-design-remove-part3

v1.1.136
----------
 * Merge pull request #559 from rapidpro/fix-countries
 * Merge branch 'fix-countries' of github.com:rapidpro/ureport into fix-countries
 * Add countries view back
 * Add coutries view back

v1.1.135
----------
 * Merge pull request #557 from rapidpro/v1-design-remove-part2
 * Pin less to 3.10.3
 * Pin less to 3.10.3

v1.1.134
----------
 * Merge pull request #556 from rapidpro/v1-design-remove-part2
 * Merge branch 'master' of github.com:rapidpro/ureport into v1-design-remove-part2
 * Update flake8
 * Replace print statement
 * Stop using PollReporterCounter and improve the tests to be more correct

v1.1.133
----------
 * Add back the status view

v1.1.132
----------
 * Merge pull request #555 from rapidpro/v1-design-remove-part1
 * Remove V1 design templates

v1.1.131
----------
 * Merge pull request #554 from rapidpro/fix-geojson
 * Update countries geoJSON

v1.1.130
----------
 * Merge pull request #553 from rapidpro/add-fsm
 * Add FSM icon

v1.1.129
----------
 * Merge pull request #552 from rapidpro/fix-active-users-charts-data
 * Active users are stored by month only so use the date for the month

v1.1.128
----------
 * Merge pull request #551 from rapidpro/squash-stats-part-2
 * Add migrations
 * Add squash method and task

v1.1.127
----------
 * Merge pull request #550 from rapidpro/squash-stats-part-1
 * Update Django
 * Add is_squashed field to stats model
 * Update CHANGELOG.md for v1.1.126
 * Merge pull request #549 from rapidpro/remove-ca
 * Remove CA flag

v1.1.126
----------
 * Merge pull request #549 from rapidpro/remove-ca
 * Remove CA flag

v1.1.125
----------
 * Merge pull request #547 from rapidpro/pacific-flag
 * Add Pacific flag
 * Update CHANGELOG.md for v1.1.124
 * Rebuild locales, with symlinks
 * Rebuild locales
 * Rebuild locales
 * Rebuild locales
 * Rebuild locales
 * Compile messages
 * Merge pull request #546 from rapidpro/fix-flags
 * Merge pull request #544 from rapidpro/translations_django-po--master_bs
 * Add Botswana flag, fix links properly
 * Translate /locale/en/LC_MESSAGES/django.po in bs

v1.1.124
----------
 * Rebuild locales, with symlinks
 * Rebuild locales
 * Rebuild locales
 * Rebuild locales
 * Rebuild locales
 * Compile messages
 * Merge pull request #546 from rapidpro/fix-flags
 * Merge pull request #544 from rapidpro/translations_django-po--master_bs
 * Add Botswana flag, fix links properly
 * Translate /locale/en/LC_MESSAGES/django.po in bs

v1.1.123
----------
 * Update JS deps
 * Rebuild locales
 * Merge pull request #538 from Ilhasoft/update/costa-rica-flag
 * Merge pull request #540 from rapidpro/translations_django-po--master_ro
 * Translate /locale/en/LC_MESSAGES/django.po in ro
 * Added flag for Costa Rica

v1.1.122
----------
 * Rebuild locales
 * Merge pull request #534 from rapidpro/translations_django-po--master_pt_BR
 * Merge pull request #537 from rapidpro/deps-update
 * Merge pull request #536 from Ilhasoft/fixing/new-behaviour-in-python-3.7
 * Update deps
 * Adjustments on chunk_list(iterable, size), to avoid a runtime error 'generator raised StopIteration'
 * Apply translations in pt_BR

v1.1.121
----------
 * Include GA on the v2 public site

v1.1.120
----------
 * Merge pull request #535 from rapidpro/fix-poll-gender-for-gender-custom-labels
 * Fix gender stats with custom gender labels

v1.1.119
----------
 * Merge pull request #533 from Ilhasoft/hotfix/img_sizing_on_stories_v1
 * Fixing on image responsivity while scaling large images on story detail

v1.1.118
----------
 * Merge pull request #521 from rapidpro/old-poll-results-clear
 * Fix conflicts and merge master
 * Rebuild locale
 * Merge pull request #532 from rapidpro/translations_django-po--master_sr_RS@latin
 * Merge branch 'master' into translations_django-po--master_sr_RS@latin
 * Merge pull request #527 from Ilhasoft/feature/enable_serbian_latin_serbia_language
 * Apply translations in sr_RS@latin
 * remove sr_latn from languages on settings_common
 * enable locale for Serbian Latin Serbia language

v1.1.116
----------
 * Merge pull request #531 from rapidpro/language-fix
 * Make sure we have the org language activated for precalculated data

v1.1.115
----------
 * Rebuild locale
 * Merge pull request #526 from Ilhasoft/hotfix/limit-poll-states
 * Merge pull request #530 from rapidpro/rebuild-locale
 * Fix poll page graph reload and sort locations options
 * Rebuild locale
 * Rebuild locale
 * Update form fields size for superadmin in v1
 * Update form fields size for superadmin
 * Add limit poll states config for superusers

v1.1.114
----------
 * Merge pull request #528 from rapidpro/fix-engagement-data-to-ignore-inactive-questions
 * Merge pull request #529 from rapidpro/update-locale-arabic
 * Add Jordan flag
 * Rebuild locale
 * Update Arabic, rebuild locale
 * Filter for active questions on the engagement data

v1.1.113
----------
 * Add mo files
 * Merge pull request #525 from rapidpro/arabic-locale
 * Rebuild locale
 * Rebuild locale
 * Update Arabic translations
 * Rebuild locale
 * Merge pull request #522 from rapidpro/translations_django-po--master_sr_RS@latin
 * Merge pull request #524 from Quality-Management/bugfix/socialwidget
 * Fixed class name
 * Fixed class for widget error
 * fixed parameter when only one social media widget is used
 * Apply translations in sr_RS@latin

v1.1.112
----------
 * Merge pull request #520 from rapidpro/add-canada-flag
 * Add Canada flag

v1.1.111
----------
 * Remove New Zealand flag

v1.1.110
----------
 * Merge pull request #519 from rapidpro/fix-global-count
 * Add Bengali language option
 * Fix global count

v1.1.109
----------
 * Fix typo

v1.1.108
----------
 * Merge pull request #518 from rapidpro/remove-syria-flag
 * Remove Syria flag and fix chooser flags

v1.1.107
----------
 * Merge pull request #517 from rapidpro/country-flags-common
 * Countries count are for sites that are for the country entirely

v1.1.105
----------
 * Rebuild locales
 * Rebuild locales
 * Merge pull request #509 from rapidpro/translations_django-po--master_bn
 * Translate /locale/en/LC_MESSAGES/django.po in bn
 * Merge pull request #508 from rapidpro/max-upload-size
 * Increase max size allowed to upload to 10MB

v1.1.104
----------
 * Merge pull request #507 from rapidpro/limit-opinion-responses-by-date
 * Precalculate the avearage response for the engagement page

v1.1.103
----------
 * Merge pull request #506 from rapidpro/limit-opinion-responses-by-date
 * Limit all opinions response to the last year

v1.1.102
----------
 * Merge pull request #504 from rapidpro/counters-config
 * Merge pull request #505 from rapidpro/fix-countries-number
 * Add way to sync counts from all providers for orgs that do not display flags
 * Update rebuild counts to include older polls too
 * Fix the query for number for countries on homepage

v1.1.101
----------
 * Fix Facebook share URL

v1.1.100
----------
 * Merge pull request #503 from rapidpro/translations-1
 * Add callback for summernote to hints user the file is big
 * Rebuild locales
 * Rebuild locales
 * Add translations manually

v1.1.99
----------
 * Add tests
 * Fix poll stats without date

v1.1.98
----------
 * Merge pull request #502 from rapidpro/add-indexes

v1.1.96
----------
 * Disable the squash for reporters counters

v1.1.95
----------
 * Refresh engagement data once a day

v1.1.94
----------
 * Add overflow scroll on longer labels

v1.1.93
----------
 * Use HTML for hightcharts labels

v1.1.92
----------
 * Merge pull request #501 from rapidpro/calculate-results-poll-stats-2
 * Show day in tooltip date
 * Show day in tooltip date
 * Show up to 3 points per month for 3 months charts
 * Merge branch 'calculate-results-poll-stats' of github.com:rapidpro/ureport into calculate-results-poll-stats-2
 * Merge branch 'master' of github.com:rapidpro/ureport into calculate-results-poll-stats-2
 * Fix date key lookup
 * Use smaller intervals for small time filters on engagement

v1.1.90
----------
 * Merge pull request #484 from rapidpro/calculate-results-poll-stats

v1.1.89
----------
 * Add back some hover background with static colors
 * Rebuild locales

v1.1.88
----------
 * Rebuild locales
 * Merge pull request #500 from rapidpro/avoid-compressor-context-loop
 * Rebuild locales
 * More charts localizations
 * Fix typo
 * Add if block for admin site

v1.1.83
----------


v1.1.82
----------
 * Fix links

v1.1.81
----------
 * Merge pull request #499 from rapidpro/stories-og-tags
 * Add open graph tags for facebook image sharing on story page

v1.1.80
----------
 * Rebuild locales
 * Merge pull request #498 from rapidpro/translations_django-po--master_fr
 * Translate /locale/en/LC_MESSAGES/django.po in fr

v1.1.79
----------
 * Rebuild locales
 * Rebuild locales
 * Merge pull request #496 from rapidpro/translations_django-po--master_es
 * Merge pull request #497 from Ilhasoft/translations_django-po--master_es
 * Merge remote-tracking branch 'rapidpro/master' into translations_django-po--master_es
 * Translate /locale/en/LC_MESSAGES/django.po in es

v1.1.78
----------
 * Merge pull request #494 from rapidpro/argentina-bugs
 * Revert join now changes
 * Rebuild locales
 * Fixes social media new tabs, polls and stories order, age chart fix

v1.1.77
----------
 * Merge pull request #493 from rapidpro/fr-trans
 * Rebuild locales
 * Fix tests
 * Rebuild locales
 * No jobs page if not configured
 * Manual FR updates

v1.1.76
----------
 * Rebuild locales
 * Merge pull request #486 from Ilhasoft/fix/static
 * Rebuild locales
 * Merge pull request #492 from rapidpro/translations_django-po--master_it
 * Translate /locale/en/LC_MESSAGES/django.po in it
 * Added "sitestatic" in middleware

v1.1.75
----------
 * Rebuild locales
 * Merge pull request #491 from rapidpro/fr-trans
 * Rebuild locales
 * Merge branch 'master' of github.com:rapidpro/ureport into fr-trans
 * Merge pull request #490 from rapidpro/translations_djangojs-po--master_fr_FR
 * Update FR translations
 * Apply translations in fr_FR

v1.1.74
----------
 * Merge pull request #489 from rapidpro/admin-links
 * REduce more longer titles
 * Merge pull request #488 from rapidpro/admin-links
 * rebuild locales
 * Merge master
 * Merge pull request #487 from rapidpro/translations_django-po--master_es
 * Rebuild locales
 * Change bg color on hover
 * Rebuild locales
 * Merge branch 'master' into translations_django-po--master_es
 * Translate /locale/en/LC_MESSAGES/django.po in es
 * Rebuild locales
 * Improve admin links to be noticeable

v1.1.73
----------
 * Fix to force label shows on all chart bars

v1.1.72
----------
 * Merge pull request #485 from rapidpro/bugs-fix
 * Auto rotate labels on opinion page
 * Update FB SDK version
 * Fix iframe styles
 * Fix date format
 * Fix the calculation of average response to be all time, not last year
 * Add South Africa static flag config
 * Merge pull request #483 from Ilhasoft/fix/api-page
 * Fix css/js

v1.1.71
----------
 * Merge pull request #482 from rapidpro/beta-fixes
 * Rebuild locales
 * Fix modal scrolling behavior

v1.1.70
----------
 * Allow status view without org

v1.1.69
----------
 * Merge pull request #481 from rapidpro/status-view
 * Add status view

v1.1.68
----------
 * Merge pull request #480 from rapidpro/beta-fixes
 * consistent read more button
 * Fix stories button hover state, and screenshot modal z-index

v1.1.67
----------
 * Screenshot modal position

v1.1.66
----------
 * Fix polls maps

v1.1.65
----------
 * Use center bottom to redraw

v1.1.64
----------
 * Use top-bottom anchor to trigger redraw

v1.1.63
----------
 * Merge pull request #479 from rapidpro/beta-fixes

v1.1.61
----------
 * Hide photos section if no photos can be displayed

v1.1.60
----------
 * Merge pull request #478 from rapidpro/beta-fixes
 * Add select country image
 * Add select country image
 * Update CHANGELOG.md for v1.1.59
 * Merge pull request #476 from rapidpro/beta-fixes

v1.1.59
----------
 * Merge pull request #476 from rapidpro/beta-fixes
 * Move anchor placement to top center for aos and trigger redraw fast
 * Add migration to add photo blocks type
 * Rebuild locales

v1.1.47
----------
 * Adjuts jobs page
 * Larger circles
 * Merge pull request #473 from rapidpro/beta-fixes
 * Refresh AOS

v1.1.45
----------
 * Merge pull request #472 from rapidpro/fix-stats
 * Merge branch 'master' of github.com:rapidpro/ureport into fix-stats
 * Merge pull request #471 from rapidpro/poll-date-api
 * Merge pull request #470 from rapidpro/beta-fixes
 * Add timeout to lock of poll counts rebuild
 * Add poll date to API

v1.1.38
----------
 * Show top region on maps
 * state pill label to STATE
 * lighten button backgrounds on hover
 * Fix social media switching buttons
 * Reduce line height on poll title on homepage
 * Add bottom border on navbar

v1.1.37
----------
 * Merge pull request #469 from rapidpro/beta-fixes
 * Fix crop argument
 * Add spinner on maps before they load
 * Full width on engagement page
 * Adjust label font weight on opinions page
 * Hide question number on screenshot capture

v1.1.36
----------
 * Merge pull request #467 from rapidpro/edit-blocks
 * Fix tests
 * Merge pull request #465 from rapidpro/translations_djangojs-po--master_my
 * Translate locale/en/LC_MESSAGES/djangojs.po in my

v1.1.34
----------
 * Increment after using the color

v1.1.33
----------
 * Merge pull request #466 from rapidpro/beta-fixes
 * Fix conflicting colors for state segmentation

v1.1.27
----------
 * Fix admin navbar

v1.1.26
----------
 * Quick fixes

v1.1.25
----------
 * Merge pull request #461 from rapidpro/RTL-support
 * Merge pull request #462 from rapidpro/use-cached-results
 * Really fix conflicts and merge
 * Use cached results
 * Use cached results
 * fix conflicts and merge
 * update locales
 * tweak styles for admin nav

v1.1.19
----------
 * Add social media tab icons

v1.1.18
----------
 * Align text in the left boxes with the left angle applied too

v1.1.17
----------
 * Merge pull request #458 from rapidpro/engagement-charts

v1.1.8
----------
 * Adjust cursor and sticky bar
 * Merge pull request #451 from rapidpro/layout-tweaks
 * age graph pane only 1/2
 * livvic as alt font
 * montserrat as alt font
 * fix mobile menu spacing
 * about page
 * new global layouts
 * new layouyg
 * transition menu with slide

v1.1.6
----------


v1.1.5
----------
 * Merge pull request #444 from rapidpro/admin-nav-public-site
 * labels for age charts
 * Extra utility classes for the admin menu links
 * better segmented labeling
 * fix top logo
 * rebuild locales
 * Add admin navbar on top on public site
 * Merge branch 'master' of github.com:rapidpro/ureport into admin-nav-public-site
 * Merge pull request #443 from rapidpro/locale-fix
 * Makemessages and compile messages
 * WIP admin navbar for public site
 * Merge branch 'master' of github.com:rapidpro/ureport into locale-fix
 * Makemessages and compile messages
 * Merge pull request #442 from rapidpro/uikit
 * Rebuild locale
 * Merge pull request #428 from rapidpro/css-tweaks
 * Merge pull request #441 from rapidpro/tailwind-design
 * Fix SASS countries background
 * Only allow search engines on the rigth domains
 * Merge master
 * Update CHANGELOG.md for v1.1.4
 * Merge pull request #440 from rapidpro/fix-org-counts
 * Fix contacts triggers to not consider contacts with is_active False
 * Fix recalculate to ignore contact not active
 * Update CHANGELOG.md for v1.1.3
 * Merge pull request #436 from rapidpro/revert-maps-file
 * Fix script name
 * Revert leaflet library
 * Revert maps change to keep supporting properly the old version
 * Update CHANGELOG.md for v1.1.2
 * Ignore node_mudules
 * Merge pull request #434 from rapidpro/fix-design
 * Fix endif tag place
 * Update CHANGELOG.md for v1.1.1
 * Merge pull request #433 from rapidpro/post-deploy-fixes
 * More adjustements
 * Remove placeholders and adjust logos
 * Update CHANGELOG.md for v1.1.0
 * Merge pull request #432 from rapidpro/uikit

v1.1.4
----------
 * Fix contacts triggers to not consider contacts with is_active False
 * Fix recalculate to ignore contact not active

v1.1.3
----------
 * Revert leaflet library
 * Revert maps change to keep supporting properly the old version

v1.1.2
----------
 * Ignore node_mudules
 * Fix endif tag place

v1.1.1
----------
 * Merge pull request #433 from rapidpro/post-deploy-fixes
 * More adjustements
 * Remove placeholders and adjust logos

v1.1.0
----------
 * Merge pull request #432 from rapidpro/uikit

v1.0.459
----------
 * Fix staging DATABASES config

v1.0.458
----------
 * Merge pull request #420 from rapidpro/contact-activity
 * Merge pull request #419 from rapidpro/poll-stats

v1.0.457
----------
 * Merge pull request #415 from rapidpro/fix-global-locations-data
 * Fix coverage
 * Change World geojson data
 * Merge pull request #414 from Ilhasoft/feature/flagsupdate
 * Fix "test_get_linked_orgs".
 * Added Honduras, Iraq and removed U.K. flags.
 * Merge pull request #83 from rapidpro/master

v1.0.456
----------
 * Rerun compilemessages and makemessages
 * Fix poll response categories to be deactivated if they are replaced

v1.0.455
----------
 * Merge pull request #411 from rapidpro/dependabot/pip/django-2.1.9
 * Bump django from 2.1.5 to 2.1.9

v1.0.454
----------
 * Add Bolivia and Ecuador flags on the footer

v1.0.453
----------
 * Add India flag on the footer

v1.0.452
----------
 * Merge pull request #409 from rapidpro/no-flow-def-use
 * Use flow results metada for all poll flows

v1.0.451
----------
 * Update rapidpro-python to 2.6.1

v1.0.450
----------
 * Make flow metadate node uuids optional

v1.0.449
----------
 * Merge pull request #408 from rapidpro/use-flow-metadata
 * Update the rapidpro client
 * Use the metadata only for flows that do not have rulesets on the definition
 * Use flow results metadata to create questions and their categories
 * Merge pull request #407 from rapidpro/verify-locales
 * update uz locale file
 * fix warnings, update locale files, set up travis to catch errors / missing rebuilds
 * Update CHANGELOG.md for v1.0.448
 * Increase contact pull lock timeout to 12 hours

v1.0.448
----------
 * Increase contact pull lock timeout to 12 hours

v1.0.447
----------
 * Merge pull request #405 from rapidpro/ureport-v2-1
 * Add missing file
 * Disable some tests temporaly
 * Add /v2 urls for public site, site under construction page
 * Merge pull request #403 from Ilhasoft/fix/error-pages
 * Change U-Report Logo
 * Merge pull request #79 from rapidpro/master
 * Merge pull request #402 from Ilhasoft/hotfix/news-date
 * Fix tests to support new date format localized
 * Fix spacing between imports and code
 * Refactor created date for News by using the localization to format it
 * Merge pull request #78 from rapidpro/master
 * Merge pull request #76 from rapidpro/master

v1.0.446
----------
 * Update FB customerchat plugin SDK
 * Refactor Serbian Latin translation files
 * Add romanian translation files updates
 * Refactor serbian to serbian latin language config
 * Fix unordered list

v1.0.445
----------
 * Polls without flow uuid should not sync
 * Run tests on Postgresql9.6 and Postgresql10

v1.0.444
----------
 * Update Django
 * Update deps

v1.0.443
----------
 * Add Romania flag
 * Remove opacity on map legend

v1.0.442
----------
 * Add locations stats to poll API endpoint
 * Update pt_br strings translations

v1.0.441
----------
 * Add Serbia flag, update settings
 

v1.0.440
----------
 * Merge pull request #385 from rapidpro/age-category-case
 * Keep category case for age  seggments

v1.0.439
----------
 * Pin django to 2.0.9
 * Update tests
 * Change scale label to use ALL instead of National
 * Update django
 * Add config to control the states we render on the maps
 * Add results grouped by gender and by age to the API

v1.0.438
----------
 * Refactor strings on bosnian files
 * Add bosnia country flag

v1.0.437
----------
 * Add bosnian language option
 * Fix assertion for the country order
 * Add uzbekistan logo
 * Update Trinidad and Tobago flag
 * Add uzbek language

v1.0.436
----------
 * No response case has a datetime in value, we should not consider that as text if we did not have an input

v1.0.435
----------
 * Do not show ignored words on word clouds

v1.0.434
----------
 * Support Django 2.0

v1.0.432
----------
 * Merge pull request #377 from rapidpro/specific-category-order
 * Fix Facebook page embed without facebook appId
 * Fix Facebook page embed without facebook appId
 * Fix poll questions category order
 * Merge pull request #376 from rapidpro/pip-tools

v1.0.425
----------
 * Merge pull request #375 from rapidpro/fix-RSS-jobs
 * Fix RSS feed jobs summary look up

v1.0.424
----------
 * Merge pull request #372 from rapidpro/use-archives
 * Merge pull request #373 from rapidpro/brasil-count
 * upadate link for Brasil count

v1.0.421
----------
 * Merge pull request #371 from Ilhasoft/feature/new-flags
 * Fix flags ordering
 * Add Bangladesh logo
 * Add new country flags
 * Merge pull request #57 from rapidpro/master
 * Merge pull request #368 from Ilhasoft/feature/charts-ordering
 * Merge pull request #366 from Ilhasoft/hotfix/org-lang
 * Add new entry to test org lang
 * Add order by created on desc on recent polls
 * Fix org lang context variable setting
 * Merge pull request #55 from rapidpro/master
 * Merge pull request #54 from rapidpro/master

v1.0.420
----------
 * Merge pull request #369 from rapidpro/map-colors
 * Add config for custom maps colors

v1.0.419
----------
 * Add config for announcement

v1.0.418
----------
 * Fix bug, no response should not be considered as responded

v1.0.417
----------
 * Strip trailing spaces on ignore words

v1.0.416
----------
 * Switch to use Summernote JS library for text editor

v1.0.413
----------
 * Merge pull request #362 from rapidpro/ignore-words
 * Add config for ignore words to filter out on the public page

v1.0.412
----------
 * Merge pull request #361 from rapidpro/hide-participations
 * Add config to hide participations stats

v1.0.411
----------
 * Merge pull request #359 from Ilhasoft/balkans-flag
 * Merge pull request #358 from Ilhasoft/feature/facebook-welcome-message
 * Fix org config fields by incrementing fields on superuser test
 * Fix linked orgs tests because of new flag included on the bottom
 * Fix org config fields tests by incrementing the new field created
 * Add western balkans on the bottom of the page
 * Add welcome text to the template when it does exist
 * Add new config field for welcome message on Facebook plugin
 * Merge pull request #52 from rapidpro/master
 * Merge pull request #51 from rapidpro/master
 * Merge pull request #50 from rapidpro/master
 * Merge pull request #49 from rapidpro/master

v1.0.410
----------
 * Support FLOIP backend type
 * Switch to Python3

v1.0.408
----------
 * Remove attribution attribute

v1.0.407
----------
 * Fix syntax

v1.0.406
----------
 * Use latest FB SDK version

v1.0.405
----------
 * More HTTPS use

v1.0.404
----------
 * Add FB messenger customer chat plugin

v1.0.403
----------
 * Fix for None values and datetime type in the recent changes

v1.0.402
----------
 * Update rapidpro-dash
 * Trim poll results long text values
 * Specify the backend attr on the syncers
 * Use remote contact created on if the registered on value in None

v1.0.401
----------
 * Fix to display age charts
 * Default value for fetch_flows for the cache miss should be an empty dict

v1.0.400
----------
 * Default value for fetch_flows for the cache miss should be an empty dict

v1.0.399
----------
 * Only exclude the main poll if we have one

v1.0.398
----------
 * Make sure tasks do no sync polls synced by other tasks that run more often

v1.0.397
----------
 * Fix get_flow and enable the cached times in contacts pull

v1.0.396
----------
 * Hold on to use redis cache times for contacts sycn until we have some values set
 * Add backend fields as Foreign keys
 * Use .paths to set and retrieve Org config values 

v1.0.393
----------
 * Update test

v1.0.392
----------
 * Fix poll brick ids

v1.0.391
----------


v1.0.389
----------
 * Remove unused function
 * Remove unecessary configs
 * Switch to use rapidpro config
 * Update to use latest pillow and boto3

v1.0.388
----------
 * Do not add backend field on poll results

v1.0.387
----------
* Fix import
 * Better log
 * Update pull results default value in batches

v1.0.386
----------
 * Add default value and constraints migrations
 * Faster migrations

v1.0.385
----------
 * Add backend field
 * Update dash to 1.3.1
 * Fix test
 * Contacts pull should loop on all configured backends

v1.0.383
----------
 * Add argentina flag to settings
 * Fix tests
 * Fix PEP8 errors

v1.0.382
----------
 * Update sorl-thumbnail to mute unecessary logs 

v1.0.379
----------
 * Update sorl-thumbnail and more deps

v1.0.377
----------
 * Fix inexistent key lookup, and Add DB slice config

v1.0.372
----------
 * Add TEMPLATE_DEBUG settings

v1.0.371
----------
 * Update deps

v1.0.370
----------
 * update gitignore
 * Merge pull request #330 from rapidpro/fix-registration-map-month
 * Better month lookup from date

v1.0.369
----------
 * Rebuild poll results counts only when we have new or updated poll results

v1.0.368
----------
 * Fix poll admin list styles

v1.0.367
----------
 * Make sure we handle properly the rate error in the batch syncs too

v1.0.366
----------
 * Add tests
 * Ignore Rate limit exception since we'll resume the next hour

v1.0.365
----------
 * More coverage and remove duplicate tests
 * Use django cache methods and update tests
 * Use redis to record the last time a poll synced for long running poll sync tasks

v1.0.364
----------
 * Prevent timeout trying to check the progress while we know we synced at least once

v1.0.363
----------
 * Display read only org config fields
 * Display last sync times using timesince

v1.0.359
----------
 * Add Moldova flag to footer
 * Remove unused codes

v1.0.358
----------
 * Fix contacts sync

v1.0.357
----------
 * Use the leaf to lookup location object in a simple way as usual
 * Support consuming datetimes in iso8601 format

v1.0.356
----------
 * Fix small text fonts
 * Allow configuring of custom fonts

v1.0.355
----------
 * Fix height of map to prevent overflow
 * Update Spanish
 * Add Vietnamese

v1.0.354
----------
 * Update message on homepage

v1.0.353
----------
 * Filter by is_active too to consider similar poll
 * Limit the creation of polls to 1 per flow in 5 minutes
 * Fix Zambia count link

v1.0.352
----------
 * Update the rapidpro client to support flow minor versions

v1.0.351
----------
 * Update to use better names
 * Make all recent polls sync every hour

v1.0.350
----------
 * Add New Zealand
 * Add romanian language

v1.0.349
----------
  * Mark sync poll result paused before the lock times out
  * Increase lock timeout for poll pull results

v1.0.348
----------
 * Update smartmin
 * Refactor pull results to shorter size methods

v1.0.347
----------
 * Update fix for pycountry update

v1.0.346
----------
 * Update all deps to the latests

v1.0.345
----------
 * Update django-storages

v1.0.344
----------
 * Use big int for poll results counter primary key, migrations
 * Update dependencies

v1.0.343
----------
 * Merge pull request #293 from rapidpro/result-text-field

v1.0.341
----------
 * More italian
 * Display only featured stories on home page

v1.0.340
----------
 * Update Italian

v1.0.339
----------
 * Add El Salvador

v1.0.338
----------
 * Update translations

v1.0.336
----------
 * Fix refetch poll on big orgs

v1.0.335
----------
 * Fix flow definition lookup from flow definition endpoint using the right uuid

v1.0.334
----------
 * Remove all use of API v1

v1.0.333
----------
 * Reschedule poll pull task in 5 min if pull did not finish

v1.0.332
----------
 * Fix get boundaries
 * Update Arabic language

v1.0.331
----------
 * More fix for remote missing geometry

v1.0.330
----------
 * Fix building global boundaries and boundary missing geometry

v1.0.329
----------
 * Switch locations sync to use RapidPro API v2
 * Ordering open ended words cloud responses first then limit the list to 100

v1.0.328
----------
 * Update ukrainian translations

v1.0.327
----------
 * Change story widget URL to https

v1.0.326
----------
 * Add migrations to remove inactive objects not needed
 * FIx typo in method name for syncers

v1.0.325
----------
 * Tweak date styles

v1.0.324
----------
 * Add Facebook message us button on home page
 * Add story date
 * Make all script load on https

v1.0.323
----------
* remove escape on news link text

v1.0.322
----------
 * Add CHANGELOG.md
 * AWS S3 secure urls
<|MERGE_RESOLUTION|>--- conflicted
+++ resolved
@@ -1,5 +1,3 @@
-<<<<<<< HEAD
-=======
 v1.1.170
 ----------
  * Merge pull request #605 from rapidpro/clear-old-results-with-lock-key
@@ -41,7 +39,6 @@
  * Merge pull request #596 from rapidpro/LB-flag
  * Add Lebanon flag
 
->>>>>>> 7465d04a
 v1.1.158
 ----------
  * Merge pull request #593 from Ilhasoft/feature/create-contact
