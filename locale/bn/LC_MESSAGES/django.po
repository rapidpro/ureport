--- conflicted
+++ resolved
@@ -12,11 +12,7 @@
 msgstr ""
 "Project-Id-Version: PACKAGE VERSION\n"
 "Report-Msgid-Bugs-To: \n"
-<<<<<<< HEAD
-"POT-Creation-Date: 2021-10-27 20:32+0000\n"
-=======
 "POT-Creation-Date: 2021-10-28 21:40+0000\n"
->>>>>>> 8fc65e6a
 "PO-Revision-Date: 2019-05-15 20:27+0000\n"
 "Last-Translator: Syeara Koomkoom, 2019\n"
 "Language-Team: Bengali (https://www.transifex.com/rapidpro/teams/226/bn/)\n"
@@ -1444,14 +1440,11 @@
 msgstr "এই জিনিস টির শিরোনাম "
 
 #, fuzzy
-<<<<<<< HEAD
-=======
 #| msgid "The body of text for the story"
 msgid "The call to action text for this landing page"
 msgstr "এই ঘটনাটির মূল অংশ"
 
 #, fuzzy
->>>>>>> 8fc65e6a
 #| msgid "Whether this org should be show on the landing page"
 msgid "The slug to use on the link for this landing page"
 msgstr "এই org টি কি landing পেজ এ দেখানো হবে কিনা "
