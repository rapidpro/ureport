--- conflicted
+++ resolved
@@ -14,11 +14,7 @@
 msgstr ""
 "Project-Id-Version: PACKAGE VERSION\n"
 "Report-Msgid-Bugs-To: \n"
-<<<<<<< HEAD
-"POT-Creation-Date: 2021-10-27 20:32+0000\n"
-=======
 "POT-Creation-Date: 2021-10-28 21:40+0000\n"
->>>>>>> 8fc65e6a
 "PO-Revision-Date: 2019-05-15 20:27+0000\n"
 "Last-Translator: Benjamin Omerbegović <bomerbegovic@unicef.org>, 2020\n"
 "Language-Team: Bosnian (https://www.transifex.com/rapidpro/teams/226/bs/)\n"
@@ -1541,14 +1537,11 @@
 msgstr "Naslov ove stavke"
 
 #, fuzzy
-<<<<<<< HEAD
-=======
 #| msgid "The body of text for the story"
 msgid "The call to action text for this landing page"
 msgstr "Struktura teksta priče"
 
 #, fuzzy
->>>>>>> 8fc65e6a
 #| msgid "Whether this org should be show on the landing page"
 msgid "The slug to use on the link for this landing page"
 msgstr "Treba li se ova org prikazati na odredišnoj stranici"
