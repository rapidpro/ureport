--- conflicted
+++ resolved
@@ -8,11 +8,7 @@
 msgstr ""
 "Project-Id-Version: PACKAGE VERSION\n"
 "Report-Msgid-Bugs-To: \n"
-<<<<<<< HEAD
-"POT-Creation-Date: 2021-10-27 20:32+0000\n"
-=======
 "POT-Creation-Date: 2021-10-28 21:40+0000\n"
->>>>>>> 8fc65e6a
 "PO-Revision-Date: YEAR-MO-DA HO:MI+ZONE\n"
 "Last-Translator: FULL NAME <EMAIL@ADDRESS>\n"
 "Language-Team: LANGUAGE <LL@li.org>\n"
@@ -1342,12 +1338,9 @@
 msgid "The title to display for this landing page"
 msgstr ""
 
-<<<<<<< HEAD
-=======
 msgid "The call to action text for this landing page"
 msgstr ""
 
->>>>>>> 8fc65e6a
 msgid "The slug to use on the link for this landing page"
 msgstr ""
 
