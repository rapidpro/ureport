# SOME DESCRIPTIVE TITLE.
# Copyright (C) YEAR THE PACKAGE'S COPYRIGHT HOLDER
# This file is distributed under the same license as the PACKAGE package.
# FIRST AUTHOR <EMAIL@ADDRESS>, YEAR.
#
# Translators:
# Nyaruka <info@textit.in>, 2019
# Sandar Linn <slinn@unicef.org>, 2019
#
#, fuzzy
msgid ""
msgstr ""
"Project-Id-Version: PACKAGE VERSION\n"
"Report-Msgid-Bugs-To: \n"
<<<<<<< HEAD
"POT-Creation-Date: 2021-10-27 20:32+0000\n"
=======
"POT-Creation-Date: 2021-10-28 21:40+0000\n"
>>>>>>> 8fc65e6a
"PO-Revision-Date: 2019-05-15 20:27+0000\n"
"Last-Translator: Sandar Linn <slinn@unicef.org>, 2019\n"
"Language-Team: Burmese (https://www.transifex.com/rapidpro/teams/226/my/)\n"
"Language: my\n"
"MIME-Version: 1.0\n"
"Content-Type: text/plain; charset=UTF-8\n"
"Content-Transfer-Encoding: 8bit\n"
"Plural-Forms: nplurals=1; plural=0;\n"

msgid "The name of this category"
msgstr ""

msgid "An optional image that can describe this category"
msgstr ""

msgid "The organization this category applies to"
msgstr "he organization this category applies to"

msgid "Categories"
msgstr "Categories"

msgid "The name to describe this image"
msgstr "The name to describe this image"

msgid "The category this image represents"
msgstr ""

msgid "The image file to use"
msgstr "The image file to use"

msgid "The human readable name for this content type"
msgstr ""

msgid "The slug to idenfity this content type, used with the template tags"
msgstr ""

msgid "A description of where this content type is used on the site and how it will be dsiplayed"
msgstr ""

msgid "Whether this content should include a title"
msgstr ""

msgid "Whether this content should include an image"
msgstr ""

msgid "Whether this content should use a rich HTML editor"
msgstr ""

msgid "Whether this content should include a summary field"
msgstr ""

msgid "Whether this content should include a link"
msgstr ""

msgid "Whether this content should allow upload of additional images, ie a gallery"
msgstr ""

msgid "Whether this content has a color field"
msgstr ""

msgid "Whether this content should allow setting a YouTube id"
msgstr ""

msgid "Whether this content should allow tags"
msgstr ""

msgid "Content Type"
msgstr ""

msgid "The category, or type for this content block"
msgstr ""

msgid "The title for this block of content, optional"
msgstr ""

msgid "The summary for this item, should be short"
msgstr ""

msgid "The body of text for this content block, optional"
msgstr ""

msgid "Any image that should be displayed with this content block, optional"
msgstr ""

msgid "A background color to use for the image, in the format: #rrggbb"
msgstr ""

msgid "Any link that should be associated with this content block, optional"
msgstr ""

msgid "The id of the YouTube video that should be linked to this item"
msgstr "The id of the YouTube video that should be linked to this item"

msgid "Any tags for this content block, separated by spaces, can be used to do more advanced filtering, optional"
msgstr ""

msgid "The priority for this block, higher priority blocks come first"
msgstr ""

msgid "The organization this content block belongs to"
msgstr ""

msgid "Gallery"
msgstr "Gallery"

msgid "Add Image"
msgstr "Add Image"

msgid "Search"
msgstr "Search"

msgid "Add"
msgstr "Add"

msgid "Content Types"
msgstr "Content Types"

msgid "Link Slug"
msgstr ""

msgid "The slug or word to use in the link of the page"
msgstr ""

msgid "Content Blocks"
msgstr ""

#, python-format
msgid "%s Blocks"
msgstr ""

#, python-format
msgid "Edit %s"
msgstr ""

#, python-format
msgid "Create %s"
msgstr ""

msgid "Create Content Block"
msgstr ""

msgid "Your first name"
msgstr ""

msgid "Your last name"
msgstr ""

msgid "Your email address"
msgstr ""

msgid "Your password, at least eight letters please"
msgstr ""

msgid "That email address is already used"
msgstr ""

msgid "Passwords must contain at least 8 letters."
msgstr ""

msgid "This domain is used for subdomains"
msgstr ""

msgid "Name"
msgstr "Name"

msgid "The name of this organization"
msgstr ""

msgid "The logo that should be used for this organization"
msgstr ""

msgid "Administrators"
msgstr ""

msgid "The administrators in your organization"
msgstr ""

msgid "Viewers"
msgstr ""

msgid "The viewers in your organization"
msgstr ""

msgid "Editors"
msgstr "Editors"

msgid "The editors in your organization"
msgstr ""

msgid "Language"
msgstr ""

msgid "The main language used by this organization"
msgstr ""

msgid "Subdomain"
msgstr ""

msgid "This subdomain is not available"
msgstr ""

msgid "The subdomain for this organization"
msgstr ""

msgid "Domain"
msgstr ""

msgid "This domain is not available"
msgstr ""

msgid "The custom domain for this organization"
msgstr ""

msgid "Timezone"
msgstr ""

msgid "The timezone your organization is in."
msgstr ""

msgid "JSON blob used to store configuration information associated with this organization"
msgstr ""

msgid "Administrator"
msgstr ""

msgid "Editor"
msgstr ""

msgid "Viewer"
msgstr ""

msgid "Org"
msgstr "Org"

msgid "The organization to which the account is invited to view"
msgstr ""

msgid "Email"
msgstr ""

msgid "The email to which we send the invitation of the viewer"
msgstr ""

msgid "Secret"
msgstr ""

msgid "a unique code associated with this invitation"
msgstr ""

msgid "User Role"
msgstr ""

#, python-format
msgid "%s Invitation"
msgstr ""

msgid "Banner"
msgstr "Banner"

msgid "Pattern"
msgstr "Pattern"

msgid "The organization in which the image will be used"
msgstr ""

msgid "The name to describe this background"
msgstr ""

msgid "Background type"
msgstr ""

msgid "The image file"
msgstr "The image file"

msgid "The API token for this backend"
msgstr ""

#, python-format
msgid ""
"\n"
"      You've been invited to join %(org_name)s.\n"
"      <br/>\n"
"      To accept the invitation, <a href='%(host)s%(join_url)s'>click here</a>.\n"
"  "
msgstr ""

msgid "You are invited to join {{org.name}}."
msgstr ""

msgid "Click this link to join"
msgstr ""

msgid "Edit"
msgstr "Edit"

msgid "Manage Backends"
msgstr "Manage Backends"

msgid "Manage Users"
msgstr "Manage Users"

msgid "Accounts"
msgstr "Accounts"

msgid "Admins"
msgstr "Admins"

msgid "Remove"
msgstr "Remove"

msgid "You must have at least one administator"
msgstr "You must have at least one administrator"

msgid "Select your Organization"
msgstr ""

msgid "Your account is not associated to an organization. Please Contact the adminstrator."
msgstr ""

msgid "Your Organization"
msgstr ""

msgid "Invite people to your organization"
msgstr ""

msgid "User group"
msgstr "User group"

msgid "One of the emails you entered is invalid."
msgstr ""

#, python-format
msgid "Manage %(name)s Accounts"
msgstr ""

msgid "Create"
msgstr ""

msgid "Your invitation link is invalid. Please contact your organization administrator."
msgstr ""

#, python-format
msgid "Join %(name)s"
msgstr ""

msgid "Join"
msgstr ""

msgid "Your invitation link has expired. Please contact your organization administrator."
msgstr ""

msgid "Task"
msgstr ""

msgid "Tasks"
msgstr ""

msgid "Only PDF files are supported."
msgstr ""

msgid "The title for this story"
msgstr ""

msgid "Whether this story is featured"
msgstr ""

msgid "The summary for the story"
msgstr ""

msgid "The body of text for the story"
msgstr "The body of text for the story"

msgid "The writer of the story"
msgstr ""

msgid "A link to an mp3 file to publish on this story"
msgstr ""

msgid "The PDF report to attach"
msgstr ""

msgid "The id of the YouTube video that should be linked to this story (this is the text that comes afer v= and before & in the YouTube URL)"
msgstr ""

msgid "Any tags for this story, separated by spaces, can be used to do more advanced filtering, optional"
msgstr ""

msgid "The category for this story"
msgstr ""

msgid "The organization this story belongs to"
msgstr ""

msgid "Stories"
msgstr "Stories"

msgid "The story to associate to"
msgstr ""

msgid "Yes"
msgstr ""

msgid "No"
msgstr ""

msgid "Story Images"
msgstr ""

#, python-format
msgid "Image %d"
msgstr "Image %d"

msgid "Image to display on story page and in previews. (optional)"
msgstr ""

msgid "Image to display on story page and in previews (optional)"
msgstr ""

#, fuzzy
#| msgid "The name to describe this image"
msgid "The name of this tag"
msgstr "The name to describe this image"

msgid "Delete"
msgstr ""

msgid "Remove Item?"
msgstr "Remove Item?"

#, python-format
msgid ""
"\n"
"    Are you sure you want to remove <b>%(object)s</b>?\n"
"    "
msgstr ""

msgid "Once it is removed, it will be gone forever. There is no way to undo this operation."
msgstr "Once it is removed, it will be gone forever. There is no way to undo this operation."

msgid "Cancel"
msgstr "Cancel"

#, python-format
msgid ""
"\n"
"\t %(counter)s result\n"
"\t"
msgid_plural ""
"\n"
"         %(counter)s results\n"
"        "
msgstr[0] ""

#, python-format
msgid ""
"\n"
"\tResults %(start)s-%(end)s of %(count)s\n"
"\t"
msgstr ""

msgid "Previous"
msgstr "Previous"

msgid "Next"
msgstr "Next"

msgid "edit"
msgstr "edit"

msgid "Sign in"
msgstr "Sign in"

msgid "Login"
msgstr "Login"

msgid "Forgot Password?"
msgstr "Forgot Password?"

msgid "Token Expired"
msgstr ""

msgid "Login Failure"
msgstr "Login Failure"

#, python-format
msgid ""
"\n"
"      Sorry, you cannot log in at this time because we received %(failed_login_limit)s incorrect login attempts.\n"
"      "
msgstr ""

#, python-format
msgid ""
"\n"
"      Please wait %(lockout_timeout)s minutes before to try log in again.\n"
"      "
msgstr ""

msgid "Alternatively, you can fill out the form below to have your password reset via e-mail."
msgstr "Alternatively, you can fill out the form below to have your password reset via e-mail."

msgid "Please contact the website administrator to have your password reset."
msgstr "Please contact the website administrator to have your password reset."

msgid "Email Address"
msgstr "Email Address"

msgid "Recover"
msgstr "Recover"

msgid "Please enter the email address you used to sign up and we will help you recover your password."
msgstr "Please enter the email address you used to sign up and we will help you recover your password."

#, python-format
msgid ""
"\n"
"  <strong>Your password has expired.</strong> Site policy states that you must pick a new password every %(expire_days)s days, and that passwords must not have been used within the previous %(window_days)s days.\n"
"  "
msgstr ""

msgid "New Password"
msgstr ""

msgid "Passwords must have at least 8 characters, including one uppercase, one lowercase and one number"
msgstr ""

msgid "You have used this password before in the past year, please use a new password."
msgstr ""

msgid "Password"
msgstr ""

msgid "Confirm Password"
msgstr ""

msgid "Please enter your password to save changes."
msgstr ""

msgid "Confirm the new password by filling the this field"
msgstr ""

msgid "New password doesn't match with its confirmation"
msgstr ""

msgid "Your Email"
msgstr ""

msgid "E-mail recovery is not supported, please contact the website administrator to reset your password manually."
msgstr ""

msgid "Current Password"
msgstr ""

msgid "Your current password"
msgstr ""

msgid "Your new password."
msgstr ""

msgid "Confirm new Password"
msgstr ""

msgid "Confirm your new password."
msgstr ""

msgid "Please enter your password to save changes"
msgstr ""

msgid "Confirm your new password by entering it here"
msgstr ""

msgid "Mismatch between your new password and confirmation, try again"
msgstr ""

msgid "New user created successfully."
msgstr ""

msgid "Groups"
msgstr ""

msgid "Users will only get those permissions that are allowed for their group."
msgstr ""

msgid "Set the user's initial password here."
msgstr ""

msgid "Last Login"
msgstr ""

msgid "Is Active"
msgstr ""

msgid "Whether this user is allowed to log into the site"
msgstr ""

msgid "Users will only get those permissions that are allowed for their group"
msgstr ""

msgid "You can reset the user's password by entering a new password here"
msgstr ""

msgid "Username"
msgstr ""

msgid "Your password"
msgstr ""

msgid "If you want to set a new password, enter it here"
msgstr ""

msgid "Confirm New Password"
msgstr ""

msgid "Confirm your new password"
msgstr ""

msgid "Edit your profile"
msgstr ""

msgid "Password Recovery"
msgstr ""

msgid "An Email has been sent to your account with further instructions."
msgstr ""

msgid "Password Recovery Request"
msgstr ""

msgid "Pick a new password"
msgstr ""

msgid "Your password has successfully been updated, thank you."
msgstr ""

#, python-format
msgid "You are now logged in as %s"
msgstr ""

msgid "Password Updated Successfully. Now you can log in using your new password."
msgstr ""

msgid "Reset your Password"
msgstr ""

msgid "Your link has expired for security reasons. Please reinitiate the process by entering your email here."
msgstr ""

msgid "Submit"
msgstr ""

msgid "Form"
msgstr ""

msgid "Save Changes"
msgstr ""

#, python-format
msgid "Your new %s has been created."
msgstr ""

#, python-format
msgid "Import %s"
msgstr ""

msgid "Back to Website"
msgstr ""

msgid "Welcome, "
msgstr ""

msgid "Logout"
msgstr ""

msgid "Opinions"
msgstr "Poll Results"

msgid "Bots"
msgstr ""

msgid "Users"
msgstr ""

msgid "Settings"
msgstr ""

msgid "Pages"
msgstr ""

msgid "Landing Pages"
msgstr ""

msgid "Jobs"
msgstr ""

msgid "Tags"
msgstr ""

msgid "Photos"
msgstr ""

msgid "Categories Images"
msgstr ""

msgid "News Items"
msgstr ""

msgid "Orgs"
msgstr ""

msgid "Images"
msgstr "ဓါတ်ပုံများ"

msgid "About"
msgstr "U-Report အကြောင်း"

msgid "Engagement"
msgstr ""

#, fuzzy
#| msgid "U-Report"
msgid "Reports"
msgstr "U-Report"

msgid "Category Images"
msgstr ""

msgid "+ New "
msgstr ""

msgid "+ New Page"
msgstr ""

msgid "U-Report"
msgstr "U-Report"

msgid "Admin"
msgstr ""

msgid "Configuration"
msgstr ""

msgid "Content"
msgstr ""

msgid "Country Aliases"
msgstr ""

msgid "Job Sources"
msgstr ""

msgid "Jobs Content"
msgstr ""

msgid "About Content"
msgstr ""

msgid "Videos"
msgstr ""

msgid "Contact Us Content"
msgstr ""

msgid "Missions Content"
msgstr ""

msgid "Terms & Conditions"
msgstr ""

msgid "U-Reporters Content"
msgstr ""

msgid "Join &amp; Engage Content"
msgstr "ပူးပေါင်းပါဝင်ရန်"

msgid "Join Steps Content"
msgstr "ပူးပေါင်းရန် အဆင့်များ"

msgid "Additional Menu"
msgstr ""

msgid "SELECT YOUR COUNTRY"
msgstr ""

msgid "Join Now"
msgstr ""

msgid "READ MORE"
msgstr "ထပ်မံဖတ်ရှုရန်"

msgid "EXPLORE ENGAGEMENT"
msgstr ""

msgid ""
"\n"
"        To add a Twitter job source you are required to get a widget id from twitter.\n"
"      "
msgstr ""

msgid "Follow this step by step guide"
msgstr ""

msgid ""
"\n"
"        <div>After you create the widget copy the widget id from the url as shown on</div>\n"
"      "
msgstr ""

msgid "Back"
msgstr ""

msgid "Select bots"
msgstr ""

msgid "View public page"
msgstr ""

msgid "LATEST NOTIFICATIONS"
msgstr ""

msgid "Backends"
msgstr ""

msgid "Add os Select tags"
msgstr ""

#, python-format
msgid "There is currently %(counter)s new poll syncing. Polls are displayed on the public site once they have completely synced their results."
msgid_plural "There are currently %(counter)s new polls syncing. Polls are displayed on the public site once they have completely synced their results."
msgstr[0] ""

msgid "+ New Poll"
msgstr ""

#, python-format
msgid "%(counter)s poll question"
msgid_plural "%(counter)s poll questions"
msgstr[0] ""

msgid "New poll initial syncs scheduled every 10min"
msgstr ""

msgid "No longer scheduling syncs for old polls, runs archived"
msgstr ""

msgid "Main poll syncs scheduled every 20min"
msgstr ""

msgid "Recent poll syncs scheduled every 60min"
msgstr ""

msgid "Poll syncs scheduled every 24h"
msgstr ""

msgid "Not scheduling syncs, not active"
msgstr ""

msgid "Not scheduling syncs, no flow for poll"
msgstr ""

msgid "Refresh Results"
msgstr ""

msgid "MORE POLLS"
msgstr "နောက်ထပ်မေးခွန်းများ"

msgid "FILTER"
msgstr "စစ်ထုတ်ပေးခြင်း"

msgid "All"
msgstr "အားလုံး"

msgid "POLL LIST"
msgstr "မေးခွန်းစာရင်း"

msgid "All polls from most recent to oldest"
msgstr "နောက်ဆုံးမေးခွန်းများမှ ပြီးခဲ့သောမေးခွန်းများအထိ"

msgid "ARCHIVED STORIES"
msgstr "သိမ်းထားသော သတင်းဆောင်းပါးများ"

msgid "LIST"
msgstr "LIST"

msgid "Send"
msgstr ""

msgid "to"
msgstr ""

msgid "LATEST OPINION"
msgstr ""

msgid "VIEW FULL RESULTS"
msgstr ""

msgid "U-REPORTERS IN"
msgstr ""

msgid "PARTNERING WITH"
msgstr ""

msgid "U-REPORTERS"
msgstr ""

msgid "IN"
msgstr ""

msgid "COUNTRIES WORLDWIDE"
msgstr ""

msgid "AGES"
msgstr "အသက်"

msgid "Available bots"
msgstr ""

msgid "More bots"
msgstr ""

msgid "Join U-Report, Your voice matters."
msgstr ""

msgid "FEATURED STORY"
msgstr "ဖော်ပြထားသော သတင်းဆောင်းပါး"

msgid "We are a part of a global platform working to change the lives of young people around the world."
msgstr ""

msgid "Learn more about how U-Report is empowering and connecting young people to speak out on issues that matter to them."
msgstr ""

msgid "LEARN MORE"
msgstr ""

msgid "Visit"
msgstr ""

msgid "How would you like to join?"
msgstr ""

msgid "Text"
msgstr ""

msgid "PAGE"
msgstr ""

msgid "SEARCH"
msgstr ""

msgid "No results found"
msgstr ""

#, fuzzy
#| msgid "RESPONSE RATE"
msgid "RESPONDERS"
msgstr "တုံံ့ပြန်မှုနှုန်း"

msgid "RESPONSE RATE"
msgstr "တုံံ့ပြန်မှုနှုန်း"

msgid "TOTAL RESPONDERS"
msgstr ""

#, python-format
msgid "%(responded)s responded out of %(polled)s polled"
msgstr ""

msgid "ALL"
msgstr "အားလုံး"

msgid "AGE"
msgstr "အသက်"

msgid "GENDER"
msgstr "ကျား မ"

msgid "LOCATION"
msgstr "တည်နေရာ"

msgid "Written by:"
msgstr ""

msgid "No reports published yet"
msgstr ""

msgid "REPORT"
msgstr ""

msgid "STORY"
msgstr ""

msgid "Download Report"
msgstr ""

msgid "Even"
msgstr "အညီအမျှ"

msgid "State"
msgstr "ပြည်နယ်"

msgid "Other"
msgstr "အခြား"

msgid "District"
msgstr ""

msgid "Participation Level"
msgstr "ပါဝင်သည့် အနေအထား"

#, fuzzy
#| msgid "Responses"
msgid "Responders"
msgstr "ပြန်လည်ဖြေကြားမှုများ"

msgid "Reporters in"
msgstr ""

msgid "Results"
msgstr "ရလဒ်များ"

msgid "*Other answers include"
msgstr "အခြားအဖြေများမှာ"

msgid "Population"
msgstr "လူဦးရေ"

msgid "Registered in"
msgstr "Registered in"

msgid "Density"
msgstr "သိပ်သည်းမှု"

msgid "total"
msgstr "စုစုပေါင်း"

msgid "of"
msgstr ""

msgid "the"
msgstr ""

msgid "OVERALL STATISTICS"
msgstr ""

msgid "THIS YEAR"
msgstr ""

msgid "AVG RESPONSE RATE"
msgstr ""

msgid "U-REPORTERS BY REGION"
msgstr ""

msgid "FILTER RESULTS"
msgstr ""

msgid "Charts only visible for logged in admins"
msgstr ""

msgid "Export and Share"
msgstr ""

msgid "Want to tell the world about this? Download this image to easily share on social media or for a beautiful presentation!"
msgstr ""

msgid "SELECT LANGUAGE"
msgstr ""

msgid "SELECT COUNTRY"
msgstr ""

msgid "Custom pages"
msgstr ""

msgid "Landing pages"
msgstr ""

msgid "See by the numbers how we are engaging youth voices for positive social change."
msgstr ""

msgid "Polled"
msgstr ""

msgid "Reporters"
msgstr ""

msgid "Top Region"
msgstr ""

msgid "January"
msgstr ""

msgid "February"
msgstr ""

msgid "March"
msgstr ""

msgid "April"
msgstr ""

msgid "May"
msgstr ""

msgid "June"
msgstr ""

msgid "July"
msgstr ""

msgid "August"
msgstr ""

msgid "September"
msgstr ""

msgid "October"
msgstr ""

msgid "November"
msgstr ""

msgid "December"
msgstr ""

msgid "Jan"
msgstr ""

msgid "Feb"
msgstr ""

msgid "Mar"
msgstr ""

msgid "Apr"
msgstr ""

msgid "Jun"
msgstr ""

msgid "Jul"
msgstr ""

msgid "Aug"
msgstr ""

msgid "Sep"
msgstr ""

msgid "Oct"
msgstr ""

msgid "Nov"
msgstr ""

msgid "Dec"
msgstr ""

#, python-format
msgid ""
"\n"
"            Are you sure you want to remove <strong>%(object)s</strong>?\n"
"          "
msgstr ""

#, python-format
msgid "%(counter)s result"
msgid_plural "%(counter)s results"
msgstr[0] ""

#, python-format
msgid "Results %(start)s-%(end)s of %(count)s"
msgstr ""

msgid "Error"
msgstr ""

msgid "Enter Dashboard"
msgstr ""

#, python-format
msgid ""
"\n"
"                Sorry, you cannot log in at this time because we received %(failed_login_limit)s incorrect login attempts.\n"
"              "
msgstr ""

#, python-format
msgid ""
"\n"
"                    Please wait %(lockout_timeout)s minutes before to try log in again.\n"
"                  "
msgstr ""

#, python-format
msgid ""
"\n"
"        <strong>Your password has expired.</strong> Site policy states that you must pick a new password every %(expire_days)s days, and that passwords must not have been used within the previous %(window_days)s days.\n"
"      "
msgstr ""

msgid "+ New Story"
msgstr ""

#, python-format
msgid "Refreshed %s cache for this organization"
msgstr ""

msgid "Flag"
msgstr "အလံ"

msgid "The organization to which the image will be used"
msgstr "The organization to which the image will be used"

msgid "A short descriptive name for this image"
msgstr "A short descriptive name for this image"

msgid "Image type"
msgstr "Image type"

#, fuzzy
#| msgid "The organization this category applies to"
msgid "The organization this bot is part of"
msgstr "he organization this category applies to"

msgid "Whether this bot is displayed on the homepage, up to 3 only with the highest priorities are displayed"
msgstr ""

msgid "The title to display for this bot"
msgstr ""

msgid "The shortcode, number or bot name of the channel for this bot"
msgstr ""

#, fuzzy
#| msgid "The name to describe this image"
msgid "The keyword for this bot"
msgstr "The name to describe this image"

#, fuzzy
#| msgid "A short descriptive name for this image"
msgid "The Facebook bot deeplink, optional"
msgstr "A short descriptive name for this image"

#, fuzzy
#| msgid "A short descriptive name for this image"
msgid "The Telegram bot deeplink, optional"
msgstr "A short descriptive name for this image"

#, fuzzy
#| msgid "A short descriptive name for this image"
msgid "The Viber bot deeplink, optional"
msgstr "A short descriptive name for this image"

#, fuzzy
#| msgid "A short descriptive name for this image"
msgid "The WhatsApp bot deeplink, optional"
msgstr "A short descriptive name for this image"

#, fuzzy
#| msgid "A short descriptive name for this image"
msgid "A short description for this bot, required"
msgstr "A short descriptive name for this image"

msgid "The priority number for this bot among others on a list, high priority comes first"
msgstr ""

msgid "Whether this bot should be shown to the public"
msgstr ""

msgid "Label"
msgstr "အညွှန်း"

msgid "Key"
msgstr "Key"

msgid "Male"
msgstr "အမျိုးသား"

msgid "Female"
msgstr "အမျိုးသမီး"

msgid "Organization"
msgstr "အဖွဲ့အစည်း"

msgid "Gender"
msgstr "ကျား မ"

msgid "Gender of the contact"
msgstr "Gender of the contact"

msgid "Born Field"
msgstr "Born Field"

msgid "Occupation Field"
msgstr "Occupation Field"

msgid "Registration Date"
msgstr "Registration Date"

msgid "State Field"
msgstr "State Field"

msgid "District Field"
msgstr "District Field"

msgid "Ward Field"
msgstr ""

msgid "Number of items with this counter"
msgstr ""

msgid "No root user found. Please create a root user"
msgstr ""

msgid "The name for our alias"
msgstr ""

msgid "The title or name to reference this Job source."
msgstr ""

msgid "Choose the type for the Job source. Twitter, Facebook or RSS feed"
msgstr ""

msgid "The full URL to navigate to this Job source."
msgstr ""

msgid "For Twitter, a widget Id is required to embed tweets on the website. Read carefully the instructions above on how to get the right widget Id"
msgstr ""

msgid "Featured job sources are shown first on the jobs page."
msgstr ""

msgid "The organization this job source is for"
msgstr ""

msgid "Your job source has been added successfully"
msgstr ""

msgid "Your job source has been updated successfully"
msgstr ""

#, fuzzy
#| msgid "The organization this category applies to"
msgid "The organization this landing page is part of"
msgstr "he organization this category applies to"

#, fuzzy
#| msgid "The name to describe this image"
msgid "The title to display for this landing page"
msgstr "The name to describe this image"

<<<<<<< HEAD
=======
#, fuzzy
#| msgid "The body of text for the story"
msgid "The call to action text for this landing page"
msgstr "The body of text for the story"

>>>>>>> 8fc65e6a
msgid "The slug to use on the link for this landing page"
msgstr ""

#, fuzzy
#| msgid "The body of text for the story"
msgid "The body of text for the landing page"
msgstr "The body of text for the story"

#, fuzzy
#| msgid "The image file to use"
msgid "The image file to use for the page"
msgstr "The image file to use"

msgid "Whether this page should be active to the public"
msgstr ""

msgid "This is the OSM id for this administrative boundary"
msgstr ""

msgid "The name of our administrative boundary"
msgstr ""

msgid "The level of the boundary, 0 for country, 1 for state, 2 for district"
msgstr ""

msgid "The parent to this political boundary if any"
msgstr ""

msgid "Geometry"
msgstr ""

msgid "The json representing the geometry type and coordinates of the boundaries"
msgstr ""

msgid "The title for this item"
msgstr ""

msgid "A short summary description for this item"
msgstr ""

msgid "A link that should be associated with this item"
msgstr ""

msgid "The category this item belongs to"
msgstr ""

msgid "The organization this item belongs to"
msgstr ""

msgid "The title for this Video"
msgstr ""

msgid "A short summary description for this video"
msgstr ""

msgid "The organization this video belongs to"
msgstr ""

msgid "The name of this poll category"
msgstr ""

msgid "Poll Categories"
msgstr ""

msgid "The Flow this Poll is based on"
msgstr ""

msgid "The date to display for this poll. Leave empty to use flow creation date."
msgstr ""

msgid "Whether the flow for this poll is archived on RapidPro"
msgstr ""

msgid "The base language of the flow to use"
msgstr ""

msgid "The number of polled reporters on this poll"
msgstr ""

msgid "Whether the poll has finished the initial results sync."
msgstr ""

msgid "Whether the poll should stop regenerating stats."
msgstr ""

msgid "The title for this Poll"
msgstr ""

msgid "The category this Poll belongs to"
msgstr ""

msgid "Whether this poll should be featured on the homepage"
msgstr ""

msgid "The splash category image to display for the poll (optional)"
msgstr ""

msgid "The organization this poll is part of"
msgstr ""

msgid "The title for this response story"
msgstr ""

msgid "The writer of the response story"
msgstr ""

msgid "The poll to associate to"
msgstr ""

msgid "The poll for this response"
msgstr ""

msgid "The location for this response"
msgstr ""

msgid "The name of the sender of the message"
msgstr ""

msgid "The featured response message"
msgstr ""

msgid "Dark 1 background and White text"
msgstr ""

msgid "Light 1 background and Black text"
msgstr ""

msgid "Dark 2 background and White text"
msgstr ""

msgid "Dark 3 background and Black text"
msgstr ""

msgid "The poll this question is part of"
msgstr ""

msgid "The title of this question"
msgstr ""

msgid "The RuleSet this question is based on"
msgstr ""

msgid "The label of the ruleset on RapidPro"
msgstr ""

msgid "The priority number for this question on the poll"
msgstr ""

msgid "The Rule this response category is based on"
msgstr ""

msgid "Select tags for this poll"
msgstr ""

msgid "Your org does not have any API token configuration."
msgstr ""

msgid "You must include a title for every included question."
msgstr ""

msgid "Title too long. The max limit is 255 characters for each title"
msgstr ""

msgid "You must include at least one poll question."
msgstr ""

msgid "Adjust poll date"
msgstr ""

msgid "Your poll has been updated, now pick which questions to include."
msgstr ""

msgid "Configure flow"
msgstr ""

msgid "Your poll has been configured, now adjust the poll date."
msgstr ""

msgid "Your poll has been created, now configure its flow."
msgstr ""

msgid "Poll Images"
msgstr ""

msgid "Now enter any responses you'd like to feature. (if any)"
msgstr ""

msgid "Image to display on poll page and in previews. (optional)"
msgstr ""

msgid "Image to display on poll page and in previews (optional)"
msgstr ""

msgid "Poll Response"
msgstr ""

msgid "Your poll has been updated."
msgstr ""

msgid "Poll Questions"
msgstr ""

msgid "Now set what images you want displayed on your poll page. (if any)"
msgstr ""

msgid "Include"
msgstr ""

msgid "Whether to include this question in your public results"
msgstr ""

msgid "Priority"
msgstr ""

msgid "The priority of this question on the poll page, higher priority comes first"
msgstr ""

msgid "Ruleset Label"
msgstr ""

msgid "The label of the ruleset from RapidPro"
msgstr ""

msgid "Title"
msgstr ""

msgid "The question posed to your audience, will be displayed publicly"
msgstr ""

msgid "Color Choice"
msgstr ""

msgid "The color to use for the question block will be displayed publicly"
msgstr ""

#, fuzzy
#| msgid "Categories"
msgid "Category {idx+1}"
msgstr "Categories"

msgid "The label of the category from backend(such as RapidPro)"
msgstr ""

msgid "Display {idx+1}"
msgstr ""

msgid "The label to display of the category on the public site"
msgstr ""

msgid "Scheduled Sync currently in progress..."
msgstr ""

#, python-format
msgid "Last results synced %(time)s ago"
msgstr ""

msgid "Synced"
msgstr ""

#, python-brace-format
msgid "Sync currently in progress... {sync_progress:.1f}%"
msgstr ""

#, python-brace-format
msgid "Edit Poll for flow [{flow_name} ({flow_date_hint})]"
msgstr ""

#, python-format
msgid "Scheduled a pull refresh for poll #%(poll_id)d on org #%(org_id)d"
msgstr ""

#, python-format
msgid "%s"
msgstr ""

msgid "The name of the Contact Group that contains registered reporters"
msgstr ""

msgid "The label of the Contact Field that contains the birth date of reporters"
msgstr ""

msgid "The label of the Contact Field that contains the gender of reporters"
msgstr ""

msgid "The label of the Contact Field that contains the occupation of reporters"
msgstr ""

msgid "The label of the Contact Field that contains the registration date of reporters"
msgstr ""

msgid "The label of the Contact Field that contains the State of reporters"
msgstr ""

msgid "The label of the Contact Field that contains the District of reporters"
msgstr ""

msgid "The label of the Contact Field that contains the Ward of reporters"
msgstr ""

msgid "The label assigned to U-Reporters that are Male."
msgstr ""

msgid "The label assigned to U-Reporters that are Female."
msgstr ""

msgid "Whether this org should be show on the landing page"
msgstr ""

msgid "Whether this org count should consider the count from link only"
msgstr ""

msgid "The shortcode that users will use to contact U-Report locally"
msgstr ""

msgid "The WhatsApp number that users will use to contact U-Report if you have one"
msgstr ""

msgid "The Telegram bot that users will use to contact U-Report if you have one"
msgstr ""

msgid "The viber username that users will use to contact U-Report if you have one"
msgstr ""

msgid "The join button text"
msgstr ""

msgid "The short text used to direct visitors to join U-Report"
msgstr ""

msgid "The call to action text to join on the top section on U-Report"
msgstr ""

msgid "The YouTube video ID for how to join U-Report section"
msgstr ""

msgid "The title of the photos section U-Report homepage"
msgstr ""

msgid "The description of the photos section U-Report homepage"
msgstr ""

msgid "The description of the opinions page"
msgstr ""

msgid "The description of the stories page"
msgstr ""

msgid "The description of the engagement page"
msgstr ""

msgid "The callout message on the footer engagement section"
msgstr ""

msgid "The primary color for styling for this organization, should be dark"
msgstr ""

msgid "The secondary color for styling for this organization, should be dark"
msgstr ""

msgid "The tertiary color for styling for this organization, should be dark"
msgstr ""

msgid "The primary highlight color for styling for this organization, should be light"
msgstr ""

msgid "The secondary highlight color for styling for this organization, should be light"
msgstr ""

msgid "Up to 6 colors for styling charts, use comma between colors"
msgstr ""

msgid "11 colors for styling maps, use comma between colors, not used if not 11 colors"
msgstr ""

msgid "The states to show on maps only"
msgstr ""

msgid "The states to show on maps only, used to filter poll results"
msgstr ""

msgid "The Google Tag Manager ID for this organization"
msgstr ""

msgid "The Google Analytics Tracking ID for this organization"
msgstr ""

msgid "The URL to the Youtube channel for this organization"
msgstr ""

msgid "The content for the meta tag for Facebook Domain Verification"
msgstr ""

msgid "The URL to the Facebook page for this organization"
msgstr ""

msgid "The integer id to the Facebook page for this organization (optional)"
msgstr ""

msgid "The integer id to the Facebook app for this organization's chat app (optional)"
msgstr ""

msgid "The short text used to greet users on Facebook Messenger Plugin"
msgstr ""

msgid "The id of the Facebook Pixel for this organization (optional)"
msgstr ""

msgid "The Instagram username for this organization"
msgstr ""

msgid "The Instagram widget id from lightwidget.com"
msgstr ""

msgid "The Twitter handle for this organization"
msgstr ""

msgid "The Twitter widget used for searching"
msgstr ""

msgid "The words to filter out from the results on public site"
msgstr ""

msgid "If there are jobs to be shown on the public site."
msgstr ""

msgid "If this org if for global data. e.g: It shows a world map instead of a country map."
msgstr ""

msgid "Whether to activate an extra gender."
msgstr ""

msgid "Whether to hide the engagement breakdown charts."
msgstr ""

msgid "The alpha-3 ISO code of the organization so that it appears the stories widget U-Report App. Example: BRA, NIG, CMR (Use GLOBAL if U-Report is Global)."
msgstr ""

msgid "The font used for headline texts"
msgstr ""

msgid "The font used for normal text"
msgstr ""

msgid "Hide participation stats"
msgstr ""

msgid "The text to describe the sponsors of free messages"
msgstr ""

msgid "The font used for small text"
msgstr ""

msgid "If you need to include some custom HTML codes in you org pages, like custom analytics code snippets"
msgstr ""

msgid "Other language sites links"
msgstr ""

msgid "90 Days"
msgstr ""

msgid "6 Months"
msgstr ""

msgid "12 Months"
msgstr ""

msgid "Age"
msgstr ""

msgid "Channels"
msgstr ""

msgid "Location"
msgstr "တည်နေရာ"

msgid "Opinion Responses"
msgstr ""

msgid "Sign Up Rate"
msgstr ""

msgid "Response Rate"
msgstr "ပြန်လည်ဖြေကြားနှုန်း"

msgid "Active Users"
msgstr ""

msgid "Whether this row was created by squashing"
msgstr ""

msgid "Something to trigger localizations"
msgstr ""

#, fuzzy
#~| msgid "A short descriptive name for this image"
#~ msgid "The description of this bot, optional"
#~ msgstr "A short descriptive name for this image"

#, fuzzy
#~| msgid "Org"
#~ msgid "Or"
#~ msgstr "Org"<|MERGE_RESOLUTION|>--- conflicted
+++ resolved
@@ -12,11 +12,7 @@
 msgstr ""
 "Project-Id-Version: PACKAGE VERSION\n"
 "Report-Msgid-Bugs-To: \n"
-<<<<<<< HEAD
-"POT-Creation-Date: 2021-10-27 20:32+0000\n"
-=======
 "POT-Creation-Date: 2021-10-28 21:40+0000\n"
->>>>>>> 8fc65e6a
 "PO-Revision-Date: 2019-05-15 20:27+0000\n"
 "Last-Translator: Sandar Linn <slinn@unicef.org>, 2019\n"
 "Language-Team: Burmese (https://www.transifex.com/rapidpro/teams/226/my/)\n"
@@ -1369,14 +1365,11 @@
 msgid "The title to display for this landing page"
 msgstr "The name to describe this image"
 
-<<<<<<< HEAD
-=======
 #, fuzzy
 #| msgid "The body of text for the story"
 msgid "The call to action text for this landing page"
 msgstr "The body of text for the story"
 
->>>>>>> 8fc65e6a
 msgid "The slug to use on the link for this landing page"
 msgstr ""
 
