# SOME DESCRIPTIVE TITLE.
# Copyright (C) YEAR THE PACKAGE'S COPYRIGHT HOLDER
# This file is distributed under the same license as the PACKAGE package.
# FIRST AUTHOR <EMAIL@ADDRESS>, YEAR.
#
# Translators:
# LIliya <lilya.lyu@gmail.com>, 2019
#
#, fuzzy
msgid ""
msgstr ""
"Project-Id-Version: PACKAGE VERSION\n"
"Report-Msgid-Bugs-To: \n"
<<<<<<< HEAD
"POT-Creation-Date: 2021-10-27 20:32+0000\n"
=======
"POT-Creation-Date: 2021-10-28 21:40+0000\n"
>>>>>>> 8fc65e6a
"PO-Revision-Date: 2019-05-15 20:27+0000\n"
"Last-Translator: LIliya <lilya.lyu@gmail.com>, 2019\n"
"Language-Team: Ukrainian (https://www.transifex.com/rapidpro/teams/226/uk/)\n"
"Language: uk\n"
"MIME-Version: 1.0\n"
"Content-Type: text/plain; charset=UTF-8\n"
"Content-Transfer-Encoding: 8bit\n"
"Plural-Forms: nplurals=4; plural=(n % 1 == 0 && n % 10 == 1 && n % 100 != 11 ? 0 : n % 1 == 0 && n % 10 >= 2 && n % 10 <= 4 && (n % 100 < 12 || n % 100 > 14) ? 1 : n % 1 == 0 && (n % 10 ==0 || (n % 10 >=5 && n % 10 <=9) || (n % 100 >=11 && n % 100 <=14 )) ? 2: 3);\n"

msgid "The name of this category"
msgstr ""

msgid "An optional image that can describe this category"
msgstr ""

msgid "The organization this category applies to"
msgstr ""

msgid "Categories"
msgstr ""

msgid "The name to describe this image"
msgstr ""

msgid "The category this image represents"
msgstr ""

msgid "The image file to use"
msgstr ""

msgid "The human readable name for this content type"
msgstr ""

msgid "The slug to idenfity this content type, used with the template tags"
msgstr ""

msgid "A description of where this content type is used on the site and how it will be dsiplayed"
msgstr ""

msgid "Whether this content should include a title"
msgstr ""

msgid "Whether this content should include an image"
msgstr ""

msgid "Whether this content should use a rich HTML editor"
msgstr ""

msgid "Whether this content should include a summary field"
msgstr ""

msgid "Whether this content should include a link"
msgstr ""

msgid "Whether this content should allow upload of additional images, ie a gallery"
msgstr ""

msgid "Whether this content has a color field"
msgstr ""

msgid "Whether this content should allow setting a YouTube id"
msgstr ""

msgid "Whether this content should allow tags"
msgstr ""

msgid "Content Type"
msgstr ""

msgid "The category, or type for this content block"
msgstr ""

msgid "The title for this block of content, optional"
msgstr ""

msgid "The summary for this item, should be short"
msgstr ""

msgid "The body of text for this content block, optional"
msgstr ""

msgid "Any image that should be displayed with this content block, optional"
msgstr ""

msgid "A background color to use for the image, in the format: #rrggbb"
msgstr ""

msgid "Any link that should be associated with this content block, optional"
msgstr ""

msgid "The id of the YouTube video that should be linked to this item"
msgstr ""

msgid "Any tags for this content block, separated by spaces, can be used to do more advanced filtering, optional"
msgstr ""

msgid "The priority for this block, higher priority blocks come first"
msgstr ""

msgid "The organization this content block belongs to"
msgstr ""

msgid "Gallery"
msgstr ""

msgid "Add Image"
msgstr ""

msgid "Search"
msgstr "ПОШУК"

msgid "Add"
msgstr ""

msgid "Content Types"
msgstr ""

msgid "Link Slug"
msgstr ""

msgid "The slug or word to use in the link of the page"
msgstr ""

msgid "Content Blocks"
msgstr ""

#, python-format
msgid "%s Blocks"
msgstr ""

#, python-format
msgid "Edit %s"
msgstr ""

#, python-format
msgid "Create %s"
msgstr ""

msgid "Create Content Block"
msgstr ""

msgid "Your first name"
msgstr ""

msgid "Your last name"
msgstr ""

msgid "Your email address"
msgstr ""

msgid "Your password, at least eight letters please"
msgstr ""

msgid "That email address is already used"
msgstr ""

msgid "Passwords must contain at least 8 letters."
msgstr ""

msgid "This domain is used for subdomains"
msgstr ""

msgid "Name"
msgstr ""

msgid "The name of this organization"
msgstr ""

msgid "The logo that should be used for this organization"
msgstr ""

msgid "Administrators"
msgstr ""

msgid "The administrators in your organization"
msgstr ""

msgid "Viewers"
msgstr ""

msgid "The viewers in your organization"
msgstr ""

msgid "Editors"
msgstr ""

msgid "The editors in your organization"
msgstr ""

msgid "Language"
msgstr ""

msgid "The main language used by this organization"
msgstr ""

msgid "Subdomain"
msgstr ""

msgid "This subdomain is not available"
msgstr ""

msgid "The subdomain for this organization"
msgstr ""

msgid "Domain"
msgstr ""

msgid "This domain is not available"
msgstr ""

msgid "The custom domain for this organization"
msgstr ""

msgid "Timezone"
msgstr ""

msgid "The timezone your organization is in."
msgstr ""

msgid "JSON blob used to store configuration information associated with this organization"
msgstr ""

msgid "Administrator"
msgstr ""

msgid "Editor"
msgstr ""

msgid "Viewer"
msgstr ""

msgid "Org"
msgstr ""

msgid "The organization to which the account is invited to view"
msgstr ""

msgid "Email"
msgstr ""

msgid "The email to which we send the invitation of the viewer"
msgstr ""

msgid "Secret"
msgstr ""

msgid "a unique code associated with this invitation"
msgstr ""

msgid "User Role"
msgstr ""

#, python-format
msgid "%s Invitation"
msgstr ""

msgid "Banner"
msgstr ""

msgid "Pattern"
msgstr ""

msgid "The organization in which the image will be used"
msgstr ""

msgid "The name to describe this background"
msgstr ""

msgid "Background type"
msgstr ""

msgid "The image file"
msgstr ""

msgid "The API token for this backend"
msgstr ""

#, python-format
msgid ""
"\n"
"      You've been invited to join %(org_name)s.\n"
"      <br/>\n"
"      To accept the invitation, <a href='%(host)s%(join_url)s'>click here</a>.\n"
"  "
msgstr ""

msgid "You are invited to join {{org.name}}."
msgstr ""

msgid "Click this link to join"
msgstr ""

msgid "Edit"
msgstr ""

msgid "Manage Backends"
msgstr ""

msgid "Manage Users"
msgstr ""

msgid "Accounts"
msgstr ""

msgid "Admins"
msgstr ""

msgid "Remove"
msgstr ""

msgid "You must have at least one administator"
msgstr ""

msgid "Select your Organization"
msgstr ""

msgid "Your account is not associated to an organization. Please Contact the adminstrator."
msgstr ""

msgid "Your Organization"
msgstr ""

msgid "Invite people to your organization"
msgstr ""

msgid "User group"
msgstr ""

msgid "One of the emails you entered is invalid."
msgstr ""

#, python-format
msgid "Manage %(name)s Accounts"
msgstr ""

msgid "Create"
msgstr ""

msgid "Your invitation link is invalid. Please contact your organization administrator."
msgstr ""

#, python-format
msgid "Join %(name)s"
msgstr ""

#, fuzzy
#| msgid "Join Now"
msgid "Join"
msgstr "Приєднатися"

msgid "Your invitation link has expired. Please contact your organization administrator."
msgstr ""

msgid "Task"
msgstr ""

msgid "Tasks"
msgstr ""

msgid "Only PDF files are supported."
msgstr ""

msgid "The title for this story"
msgstr ""

msgid "Whether this story is featured"
msgstr ""

msgid "The summary for the story"
msgstr ""

msgid "The body of text for the story"
msgstr ""

msgid "The writer of the story"
msgstr ""

msgid "A link to an mp3 file to publish on this story"
msgstr ""

msgid "The PDF report to attach"
msgstr ""

msgid "The id of the YouTube video that should be linked to this story (this is the text that comes afer v= and before & in the YouTube URL)"
msgstr ""

msgid "Any tags for this story, separated by spaces, can be used to do more advanced filtering, optional"
msgstr ""

msgid "The category for this story"
msgstr ""

msgid "The organization this story belongs to"
msgstr ""

msgid "Stories"
msgstr ""

msgid "The story to associate to"
msgstr ""

msgid "Yes"
msgstr ""

msgid "No"
msgstr ""

msgid "Story Images"
msgstr ""

#, python-format
msgid "Image %d"
msgstr ""

msgid "Image to display on story page and in previews. (optional)"
msgstr ""

msgid "Image to display on story page and in previews (optional)"
msgstr ""

msgid "The name of this tag"
msgstr ""

msgid "Delete"
msgstr ""

msgid "Remove Item?"
msgstr ""

#, python-format
msgid ""
"\n"
"    Are you sure you want to remove <b>%(object)s</b>?\n"
"    "
msgstr ""

msgid "Once it is removed, it will be gone forever. There is no way to undo this operation."
msgstr ""

msgid "Cancel"
msgstr ""

#, python-format
msgid ""
"\n"
"\t %(counter)s result\n"
"\t"
msgid_plural ""
"\n"
"         %(counter)s results\n"
"        "
msgstr[0] ""
msgstr[1] ""
msgstr[2] ""
msgstr[3] ""

#, python-format
msgid ""
"\n"
"\tResults %(start)s-%(end)s of %(count)s\n"
"\t"
msgstr ""

msgid "Previous"
msgstr ""

msgid "Next"
msgstr ""

msgid "edit"
msgstr ""

msgid "Sign in"
msgstr ""

msgid "Login"
msgstr ""

msgid "Forgot Password?"
msgstr ""

msgid "Token Expired"
msgstr ""

msgid "Login Failure"
msgstr ""

#, python-format
msgid ""
"\n"
"      Sorry, you cannot log in at this time because we received %(failed_login_limit)s incorrect login attempts.\n"
"      "
msgstr ""

#, python-format
msgid ""
"\n"
"      Please wait %(lockout_timeout)s minutes before to try log in again.\n"
"      "
msgstr ""

msgid "Alternatively, you can fill out the form below to have your password reset via e-mail."
msgstr ""

msgid "Please contact the website administrator to have your password reset."
msgstr ""

msgid "Email Address"
msgstr ""

msgid "Recover"
msgstr ""

msgid "Please enter the email address you used to sign up and we will help you recover your password."
msgstr ""

#, python-format
msgid ""
"\n"
"  <strong>Your password has expired.</strong> Site policy states that you must pick a new password every %(expire_days)s days, and that passwords must not have been used within the previous %(window_days)s days.\n"
"  "
msgstr ""

msgid "New Password"
msgstr ""

msgid "Passwords must have at least 8 characters, including one uppercase, one lowercase and one number"
msgstr ""

msgid "You have used this password before in the past year, please use a new password."
msgstr ""

msgid "Password"
msgstr ""

msgid "Confirm Password"
msgstr ""

msgid "Please enter your password to save changes."
msgstr ""

msgid "Confirm the new password by filling the this field"
msgstr ""

msgid "New password doesn't match with its confirmation"
msgstr ""

msgid "Your Email"
msgstr ""

msgid "E-mail recovery is not supported, please contact the website administrator to reset your password manually."
msgstr ""

msgid "Current Password"
msgstr ""

msgid "Your current password"
msgstr ""

msgid "Your new password."
msgstr ""

msgid "Confirm new Password"
msgstr ""

msgid "Confirm your new password."
msgstr ""

msgid "Please enter your password to save changes"
msgstr ""

msgid "Confirm your new password by entering it here"
msgstr ""

msgid "Mismatch between your new password and confirmation, try again"
msgstr ""

msgid "New user created successfully."
msgstr ""

msgid "Groups"
msgstr ""

msgid "Users will only get those permissions that are allowed for their group."
msgstr ""

msgid "Set the user's initial password here."
msgstr ""

msgid "Last Login"
msgstr ""

msgid "Is Active"
msgstr ""

msgid "Whether this user is allowed to log into the site"
msgstr ""

msgid "Users will only get those permissions that are allowed for their group"
msgstr ""

msgid "You can reset the user's password by entering a new password here"
msgstr ""

msgid "Username"
msgstr ""

msgid "Your password"
msgstr ""

msgid "If you want to set a new password, enter it here"
msgstr ""

msgid "Confirm New Password"
msgstr ""

msgid "Confirm your new password"
msgstr ""

msgid "Edit your profile"
msgstr ""

msgid "Password Recovery"
msgstr ""

msgid "An Email has been sent to your account with further instructions."
msgstr ""

msgid "Password Recovery Request"
msgstr ""

msgid "Pick a new password"
msgstr ""

msgid "Your password has successfully been updated, thank you."
msgstr ""

#, python-format
msgid "You are now logged in as %s"
msgstr ""

msgid "Password Updated Successfully. Now you can log in using your new password."
msgstr ""

msgid "Reset your Password"
msgstr ""

msgid "Your link has expired for security reasons. Please reinitiate the process by entering your email here."
msgstr ""

msgid "Submit"
msgstr ""

msgid "Form"
msgstr ""

msgid "Save Changes"
msgstr ""

#, python-format
msgid "Your new %s has been created."
msgstr ""

#, python-format
msgid "Import %s"
msgstr ""

msgid "Back to Website"
msgstr ""

msgid "Welcome, "
msgstr ""

msgid "Logout"
msgstr ""

msgid "Opinions"
msgstr "Опитування"

msgid "Bots"
msgstr ""

msgid "Users"
msgstr ""

msgid "Settings"
msgstr ""

msgid "Pages"
msgstr ""

msgid "Landing Pages"
msgstr ""

msgid "Jobs"
msgstr ""

msgid "Tags"
msgstr ""

msgid "Photos"
msgstr "Фото"

msgid "Categories Images"
msgstr ""

msgid "News Items"
msgstr ""

msgid "Orgs"
msgstr ""

msgid "Images"
msgstr ""

msgid "About"
msgstr ""

msgid "Engagement"
msgstr "U-репортери"

msgid "Reports"
msgstr ""

msgid "Category Images"
msgstr ""

msgid "+ New "
msgstr ""

msgid "+ New Page"
msgstr ""

msgid "U-Report"
msgstr ""

msgid "Admin"
msgstr ""

msgid "Configuration"
msgstr ""

msgid "Content"
msgstr ""

msgid "Country Aliases"
msgstr ""

msgid "Job Sources"
msgstr ""

msgid "Jobs Content"
msgstr ""

msgid "About Content"
msgstr ""

msgid "Videos"
msgstr ""

msgid "Contact Us Content"
msgstr ""

msgid "Missions Content"
msgstr ""

msgid "Terms & Conditions"
msgstr ""

msgid "U-Reporters Content"
msgstr ""

msgid "Join &amp; Engage Content"
msgstr ""

msgid "Join Steps Content"
msgstr ""

msgid "Additional Menu"
msgstr ""

msgid "SELECT YOUR COUNTRY"
msgstr "Оберіть свою країну"

msgid "Join Now"
msgstr "Приєднатися"

msgid "READ MORE"
msgstr ""

msgid "EXPLORE ENGAGEMENT"
msgstr "Дані про U-репортерів"

msgid ""
"\n"
"        To add a Twitter job source you are required to get a widget id from twitter.\n"
"      "
msgstr ""

msgid "Follow this step by step guide"
msgstr ""

msgid ""
"\n"
"        <div>After you create the widget copy the widget id from the url as shown on</div>\n"
"      "
msgstr ""

msgid "Back"
msgstr ""

msgid "Select bots"
msgstr ""

msgid "View public page"
msgstr ""

msgid "LATEST NOTIFICATIONS"
msgstr ""

msgid "Backends"
msgstr ""

msgid "Add os Select tags"
msgstr ""

#, python-format
msgid "There is currently %(counter)s new poll syncing. Polls are displayed on the public site once they have completely synced their results."
msgid_plural "There are currently %(counter)s new polls syncing. Polls are displayed on the public site once they have completely synced their results."
msgstr[0] ""
msgstr[1] ""
msgstr[2] ""
msgstr[3] ""

msgid "+ New Poll"
msgstr ""

#, python-format
msgid "%(counter)s poll question"
msgid_plural "%(counter)s poll questions"
msgstr[0] ""
msgstr[1] ""
msgstr[2] ""
msgstr[3] ""

msgid "New poll initial syncs scheduled every 10min"
msgstr ""

msgid "No longer scheduling syncs for old polls, runs archived"
msgstr ""

msgid "Main poll syncs scheduled every 20min"
msgstr ""

msgid "Recent poll syncs scheduled every 60min"
msgstr ""

msgid "Poll syncs scheduled every 24h"
msgstr ""

msgid "Not scheduling syncs, not active"
msgstr ""

msgid "Not scheduling syncs, no flow for poll"
msgstr ""

msgid "Refresh Results"
msgstr ""

msgid "MORE POLLS"
msgstr ""

msgid "FILTER"
msgstr ""

msgid "All"
msgstr ""

msgid "POLL LIST"
msgstr ""

msgid "All polls from most recent to oldest"
msgstr ""

msgid "ARCHIVED STORIES"
msgstr ""

msgid "LIST"
msgstr ""

msgid "Send"
msgstr ""

msgid "to"
msgstr ""

msgid "LATEST OPINION"
msgstr "Актуальне опитування"

msgid "VIEW FULL RESULTS"
msgstr "Детальні результати"

msgid "U-REPORTERS IN"
msgstr "U-Reporters в"

msgid "PARTNERING WITH"
msgstr "РАЗОМ ІЗ"

msgid "U-REPORTERS"
msgstr ""

msgid "IN"
msgstr ""

msgid "COUNTRIES WORLDWIDE"
msgstr "КРАЇНАХ СВІТУ"

msgid "AGES"
msgstr "Вік"

msgid "Available bots"
msgstr ""

msgid "More bots"
msgstr ""

msgid "Join U-Report, Your voice matters."
msgstr ""

msgid "FEATURED STORY"
msgstr ""

msgid "We are a part of a global platform working to change the lives of young people around the world."
msgstr "Ми частина глобальної платформи, яка змінює життя молодих людей по всьому світу"

msgid "Learn more about how U-Report is empowering and connecting young people to speak out on issues that matter to them."
msgstr "Дізнайтеся більше про те, як U-Report дозволяє молодим людям висловлюватися про важливі для них проблеми"

msgid "LEARN MORE"
msgstr "ДІЗНАЙТЕСЯ БІЛЬШЕ"

msgid "Visit"
msgstr ""

msgid "How would you like to join?"
msgstr ""

msgid "Text"
msgstr ""

msgid "PAGE"
msgstr ""

msgid "SEARCH"
msgstr ""

msgid "No results found"
msgstr ""

#, fuzzy
#| msgid "RESPONSES"
msgid "RESPONDERS"
msgstr "Відповіді"

msgid "RESPONSE RATE"
msgstr "РІВЕНЬ АКТИВНОСТІ"

#, fuzzy
#| msgid "TOTAL RESPONSES"
msgid "TOTAL RESPONDERS"
msgstr "ВСЬОГО ВІДПОВІДЕЙ"

#, python-format
msgid "%(responded)s responded out of %(polled)s polled"
msgstr "%(responded)s відповіли з %(polled)s опитаних"

msgid "ALL"
msgstr ""

msgid "AGE"
msgstr "ВІК"

msgid "GENDER"
msgstr ""

msgid "LOCATION"
msgstr "ОБЛАСТЬ"

msgid "Written by:"
msgstr ""

msgid "No reports published yet"
msgstr ""

#, fuzzy
#| msgid "U-REPORTERS IN"
msgid "REPORT"
msgstr "U-Reporters в"

msgid "STORY"
msgstr ""

msgid "Download Report"
msgstr ""

msgid "Even"
msgstr ""

msgid "State"
msgstr ""

msgid "Other"
msgstr ""

msgid "District"
msgstr ""

msgid "Participation Level"
msgstr ""

#, fuzzy
#| msgid "Responses"
msgid "Responders"
msgstr "Відповіді"

msgid "Reporters in"
msgstr ""

msgid "Results"
msgstr ""

msgid "*Other answers include"
msgstr ""

msgid "Population"
msgstr ""

msgid "Registered in"
msgstr ""

msgid "Density"
msgstr ""

msgid "total"
msgstr ""

msgid "of"
msgstr ""

msgid "the"
msgstr ""

msgid "OVERALL STATISTICS"
msgstr "ЗАГАЛЬНА СТАТИСТИКА"

msgid "THIS YEAR"
msgstr "ЦЬОГО РОКУ"

msgid "AVG RESPONSE RATE"
msgstr "Середній рівень активності"

msgid "U-REPORTERS BY REGION"
msgstr "U-репортери в регіонах"

msgid "FILTER RESULTS"
msgstr "ФІЛЬТР РЕЗУЛЬТАТІВ"

msgid "Charts only visible for logged in admins"
msgstr ""

msgid "Export and Share"
msgstr ""

msgid "Want to tell the world about this? Download this image to easily share on social media or for a beautiful presentation!"
msgstr ""

msgid "SELECT LANGUAGE"
msgstr ""

msgid "SELECT COUNTRY"
msgstr ""

msgid "Custom pages"
msgstr ""

msgid "Landing pages"
msgstr ""

msgid "See by the numbers how we are engaging youth voices for positive social change."
msgstr "Ці люди змінюють країну на краще"

msgid "Polled"
msgstr "Опитано"

msgid "Reporters"
msgstr ""

msgid "Top Region"
msgstr "Топ-область"

msgid "January"
msgstr ""

msgid "February"
msgstr ""

msgid "March"
msgstr ""

msgid "April"
msgstr ""

msgid "May"
msgstr ""

msgid "June"
msgstr ""

msgid "July"
msgstr ""

msgid "August"
msgstr ""

msgid "September"
msgstr ""

msgid "October"
msgstr ""

msgid "November"
msgstr ""

msgid "December"
msgstr ""

msgid "Jan"
msgstr ""

msgid "Feb"
msgstr ""

msgid "Mar"
msgstr ""

msgid "Apr"
msgstr ""

msgid "Jun"
msgstr ""

msgid "Jul"
msgstr ""

msgid "Aug"
msgstr ""

msgid "Sep"
msgstr ""

msgid "Oct"
msgstr ""

msgid "Nov"
msgstr ""

msgid "Dec"
msgstr ""

#, python-format
msgid ""
"\n"
"            Are you sure you want to remove <strong>%(object)s</strong>?\n"
"          "
msgstr ""

#, python-format
msgid "%(counter)s result"
msgid_plural "%(counter)s results"
msgstr[0] ""
msgstr[1] ""
msgstr[2] ""
msgstr[3] ""

#, python-format
msgid "Results %(start)s-%(end)s of %(count)s"
msgstr ""

msgid "Error"
msgstr ""

msgid "Enter Dashboard"
msgstr ""

#, python-format
msgid ""
"\n"
"                Sorry, you cannot log in at this time because we received %(failed_login_limit)s incorrect login attempts.\n"
"              "
msgstr ""

#, python-format
msgid ""
"\n"
"                    Please wait %(lockout_timeout)s minutes before to try log in again.\n"
"                  "
msgstr ""

#, python-format
msgid ""
"\n"
"        <strong>Your password has expired.</strong> Site policy states that you must pick a new password every %(expire_days)s days, and that passwords must not have been used within the previous %(window_days)s days.\n"
"      "
msgstr ""

msgid "+ New Story"
msgstr ""

#, python-format
msgid "Refreshed %s cache for this organization"
msgstr ""

msgid "Flag"
msgstr ""

msgid "The organization to which the image will be used"
msgstr ""

msgid "A short descriptive name for this image"
msgstr ""

msgid "Image type"
msgstr ""

msgid "The organization this bot is part of"
msgstr ""

msgid "Whether this bot is displayed on the homepage, up to 3 only with the highest priorities are displayed"
msgstr ""

msgid "The title to display for this bot"
msgstr ""

msgid "The shortcode, number or bot name of the channel for this bot"
msgstr ""

msgid "The keyword for this bot"
msgstr ""

#, fuzzy
#| msgid "The description of the opinions page"
msgid "The Facebook bot deeplink, optional"
msgstr "Опитування"

#, fuzzy
#| msgid "The description of the opinions page"
msgid "The Telegram bot deeplink, optional"
msgstr "Опитування"

#, fuzzy
#| msgid "The description of the opinions page"
msgid "The Viber bot deeplink, optional"
msgstr "Опитування"

#, fuzzy
#| msgid "The description of the opinions page"
msgid "The WhatsApp bot deeplink, optional"
msgstr "Опитування"

#, fuzzy
#| msgid "The description of the opinions page"
msgid "A short description for this bot, required"
msgstr "Опитування"

msgid "The priority number for this bot among others on a list, high priority comes first"
msgstr ""

msgid "Whether this bot should be shown to the public"
msgstr ""

msgid "Label"
msgstr ""

msgid "Key"
msgstr ""

msgid "Male"
msgstr "Чоловіки"

msgid "Female"
msgstr "Жінки"

msgid "Organization"
msgstr ""

msgid "Gender"
msgstr ""

msgid "Gender of the contact"
msgstr ""

msgid "Born Field"
msgstr ""

msgid "Occupation Field"
msgstr ""

msgid "Registration Date"
msgstr ""

msgid "State Field"
msgstr ""

msgid "District Field"
msgstr ""

msgid "Ward Field"
msgstr ""

msgid "Number of items with this counter"
msgstr ""

msgid "No root user found. Please create a root user"
msgstr ""

msgid "The name for our alias"
msgstr ""

msgid "The title or name to reference this Job source."
msgstr ""

msgid "Choose the type for the Job source. Twitter, Facebook or RSS feed"
msgstr ""

msgid "The full URL to navigate to this Job source."
msgstr ""

msgid "For Twitter, a widget Id is required to embed tweets on the website. Read carefully the instructions above on how to get the right widget Id"
msgstr ""

msgid "Featured job sources are shown first on the jobs page."
msgstr ""

msgid "The organization this job source is for"
msgstr ""

msgid "Your job source has been added successfully"
msgstr ""

msgid "Your job source has been updated successfully"
msgstr ""

msgid "The organization this landing page is part of"
msgstr ""

msgid "The title to display for this landing page"
msgstr ""

<<<<<<< HEAD
=======
#, fuzzy
#| msgid "The description of the opinions page"
msgid "The call to action text for this landing page"
msgstr "Опитування"

>>>>>>> 8fc65e6a
msgid "The slug to use on the link for this landing page"
msgstr ""

#, fuzzy
#| msgid "The description of the opinions page"
msgid "The body of text for the landing page"
msgstr "Опитування"

msgid "The image file to use for the page"
msgstr ""

msgid "Whether this page should be active to the public"
msgstr ""

msgid "This is the OSM id for this administrative boundary"
msgstr ""

msgid "The name of our administrative boundary"
msgstr ""

msgid "The level of the boundary, 0 for country, 1 for state, 2 for district"
msgstr ""

msgid "The parent to this political boundary if any"
msgstr ""

msgid "Geometry"
msgstr ""

msgid "The json representing the geometry type and coordinates of the boundaries"
msgstr ""

msgid "The title for this item"
msgstr ""

msgid "A short summary description for this item"
msgstr ""

msgid "A link that should be associated with this item"
msgstr ""

msgid "The category this item belongs to"
msgstr ""

msgid "The organization this item belongs to"
msgstr ""

msgid "The title for this Video"
msgstr ""

msgid "A short summary description for this video"
msgstr ""

msgid "The organization this video belongs to"
msgstr ""

msgid "The name of this poll category"
msgstr ""

msgid "Poll Categories"
msgstr ""

msgid "The Flow this Poll is based on"
msgstr ""

msgid "The date to display for this poll. Leave empty to use flow creation date."
msgstr ""

msgid "Whether the flow for this poll is archived on RapidPro"
msgstr ""

msgid "The base language of the flow to use"
msgstr ""

msgid "The number of polled reporters on this poll"
msgstr "Кількість опитаних"

msgid "Whether the poll has finished the initial results sync."
msgstr ""

msgid "Whether the poll should stop regenerating stats."
msgstr ""

msgid "The title for this Poll"
msgstr ""

msgid "The category this Poll belongs to"
msgstr ""

msgid "Whether this poll should be featured on the homepage"
msgstr ""

msgid "The splash category image to display for the poll (optional)"
msgstr ""

msgid "The organization this poll is part of"
msgstr ""

msgid "The title for this response story"
msgstr ""

msgid "The writer of the response story"
msgstr ""

msgid "The poll to associate to"
msgstr ""

msgid "The poll for this response"
msgstr ""

msgid "The location for this response"
msgstr ""

msgid "The name of the sender of the message"
msgstr ""

msgid "The featured response message"
msgstr ""

msgid "Dark 1 background and White text"
msgstr ""

msgid "Light 1 background and Black text"
msgstr ""

msgid "Dark 2 background and White text"
msgstr ""

msgid "Dark 3 background and Black text"
msgstr ""

msgid "The poll this question is part of"
msgstr ""

msgid "The title of this question"
msgstr ""

msgid "The RuleSet this question is based on"
msgstr ""

msgid "The label of the ruleset on RapidPro"
msgstr ""

msgid "The priority number for this question on the poll"
msgstr ""

msgid "The Rule this response category is based on"
msgstr ""

msgid "Select tags for this poll"
msgstr ""

msgid "Your org does not have any API token configuration."
msgstr ""

msgid "You must include a title for every included question."
msgstr ""

msgid "Title too long. The max limit is 255 characters for each title"
msgstr ""

msgid "You must include at least one poll question."
msgstr ""

msgid "Adjust poll date"
msgstr ""

msgid "Your poll has been updated, now pick which questions to include."
msgstr ""

msgid "Configure flow"
msgstr ""

msgid "Your poll has been configured, now adjust the poll date."
msgstr ""

msgid "Your poll has been created, now configure its flow."
msgstr ""

msgid "Poll Images"
msgstr ""

msgid "Now enter any responses you'd like to feature. (if any)"
msgstr ""

msgid "Image to display on poll page and in previews. (optional)"
msgstr ""

msgid "Image to display on poll page and in previews (optional)"
msgstr ""

msgid "Poll Response"
msgstr ""

msgid "Your poll has been updated."
msgstr ""

msgid "Poll Questions"
msgstr ""

msgid "Now set what images you want displayed on your poll page. (if any)"
msgstr ""

msgid "Include"
msgstr ""

msgid "Whether to include this question in your public results"
msgstr ""

msgid "Priority"
msgstr ""

msgid "The priority of this question on the poll page, higher priority comes first"
msgstr ""

msgid "Ruleset Label"
msgstr ""

msgid "The label of the ruleset from RapidPro"
msgstr ""

msgid "Title"
msgstr ""

msgid "The question posed to your audience, will be displayed publicly"
msgstr ""

msgid "Color Choice"
msgstr ""

msgid "The color to use for the question block will be displayed publicly"
msgstr ""

msgid "Category {idx+1}"
msgstr ""

msgid "The label of the category from backend(such as RapidPro)"
msgstr ""

msgid "Display {idx+1}"
msgstr ""

msgid "The label to display of the category on the public site"
msgstr ""

msgid "Scheduled Sync currently in progress..."
msgstr ""

#, python-format
msgid "Last results synced %(time)s ago"
msgstr ""

msgid "Synced"
msgstr ""

#, python-brace-format
msgid "Sync currently in progress... {sync_progress:.1f}%"
msgstr ""

#, python-brace-format
msgid "Edit Poll for flow [{flow_name} ({flow_date_hint})]"
msgstr ""

#, python-format
msgid "Scheduled a pull refresh for poll #%(poll_id)d on org #%(org_id)d"
msgstr ""

#, python-format
msgid "%s"
msgstr ""

msgid "The name of the Contact Group that contains registered reporters"
msgstr ""

msgid "The label of the Contact Field that contains the birth date of reporters"
msgstr ""

msgid "The label of the Contact Field that contains the gender of reporters"
msgstr ""

msgid "The label of the Contact Field that contains the occupation of reporters"
msgstr ""

msgid "The label of the Contact Field that contains the registration date of reporters"
msgstr ""

msgid "The label of the Contact Field that contains the State of reporters"
msgstr ""

msgid "The label of the Contact Field that contains the District of reporters"
msgstr ""

msgid "The label of the Contact Field that contains the Ward of reporters"
msgstr ""

msgid "The label assigned to U-Reporters that are Male."
msgstr "Чоловіки"

msgid "The label assigned to U-Reporters that are Female."
msgstr "Жінки"

msgid "Whether this org should be show on the landing page"
msgstr ""

msgid "Whether this org count should consider the count from link only"
msgstr ""

msgid "The shortcode that users will use to contact U-Report locally"
msgstr ""

msgid "The WhatsApp number that users will use to contact U-Report if you have one"
msgstr ""

msgid "The Telegram bot that users will use to contact U-Report if you have one"
msgstr ""

msgid "The viber username that users will use to contact U-Report if you have one"
msgstr ""

msgid "The join button text"
msgstr ""

msgid "The short text used to direct visitors to join U-Report"
msgstr ""

msgid "The call to action text to join on the top section on U-Report"
msgstr ""

msgid "The YouTube video ID for how to join U-Report section"
msgstr ""

msgid "The title of the photos section U-Report homepage"
msgstr ""

msgid "The description of the photos section U-Report homepage"
msgstr ""

msgid "The description of the opinions page"
msgstr "Опитування"

msgid "The description of the stories page"
msgstr ""

msgid "The description of the engagement page"
msgstr "U-репортери"

msgid "The callout message on the footer engagement section"
msgstr "U-репортери"

msgid "The primary color for styling for this organization, should be dark"
msgstr ""

msgid "The secondary color for styling for this organization, should be dark"
msgstr ""

msgid "The tertiary color for styling for this organization, should be dark"
msgstr ""

msgid "The primary highlight color for styling for this organization, should be light"
msgstr ""

msgid "The secondary highlight color for styling for this organization, should be light"
msgstr ""

msgid "Up to 6 colors for styling charts, use comma between colors"
msgstr ""

msgid "11 colors for styling maps, use comma between colors, not used if not 11 colors"
msgstr ""

msgid "The states to show on maps only"
msgstr ""

msgid "The states to show on maps only, used to filter poll results"
msgstr ""

msgid "The Google Tag Manager ID for this organization"
msgstr ""

msgid "The Google Analytics Tracking ID for this organization"
msgstr ""

msgid "The URL to the Youtube channel for this organization"
msgstr ""

msgid "The content for the meta tag for Facebook Domain Verification"
msgstr ""

msgid "The URL to the Facebook page for this organization"
msgstr ""

msgid "The integer id to the Facebook page for this organization (optional)"
msgstr ""

msgid "The integer id to the Facebook app for this organization's chat app (optional)"
msgstr ""

msgid "The short text used to greet users on Facebook Messenger Plugin"
msgstr ""

msgid "The id of the Facebook Pixel for this organization (optional)"
msgstr ""

msgid "The Instagram username for this organization"
msgstr ""

msgid "The Instagram widget id from lightwidget.com"
msgstr ""

msgid "The Twitter handle for this organization"
msgstr ""

msgid "The Twitter widget used for searching"
msgstr ""

msgid "The words to filter out from the results on public site"
msgstr ""

msgid "If there are jobs to be shown on the public site."
msgstr ""

msgid "If this org if for global data. e.g: It shows a world map instead of a country map."
msgstr ""

msgid "Whether to activate an extra gender."
msgstr ""

msgid "Whether to hide the engagement breakdown charts."
msgstr ""

msgid "The alpha-3 ISO code of the organization so that it appears the stories widget U-Report App. Example: BRA, NIG, CMR (Use GLOBAL if U-Report is Global)."
msgstr ""

msgid "The font used for headline texts"
msgstr ""

msgid "The font used for normal text"
msgstr ""

msgid "Hide participation stats"
msgstr ""

msgid "The text to describe the sponsors of free messages"
msgstr ""

msgid "The font used for small text"
msgstr ""

msgid "If you need to include some custom HTML codes in you org pages, like custom analytics code snippets"
msgstr ""

msgid "Other language sites links"
msgstr ""

msgid "90 Days"
msgstr "90 днів"

msgid "6 Months"
msgstr "6 місяців"

msgid "12 Months"
msgstr "12 місяців"

msgid "Age"
msgstr "Вік"

msgid "Channels"
msgstr ""

msgid "Location"
msgstr "Область"

msgid "Opinion Responses"
msgstr "Кількість відповідей"

msgid "Sign Up Rate"
msgstr "Кількість підключень"

msgid "Response Rate"
msgstr "Рівень активності"

msgid "Active Users"
msgstr "Активні користувачі"

msgid "Whether this row was created by squashing"
msgstr ""

msgid "Something to trigger localizations"
msgstr ""

#~ msgid "JOIN NOW"
#~ msgstr "Приєднатися"

#, fuzzy
#~| msgid ""
#~| "\n"
#~| "                    %(responded)s responded out of %(polled)s polled\n"
#~| "                  "
#~ msgid ""
#~ "\n"
#~ "                    %(counter)s poll question\n"
#~ "                    "
#~ msgid_plural ""
#~ "\n"
#~ "                      %(counter)s poll questions\n"
#~ "\n"
#~ "\n"
#~ "                  "
#~ msgstr[0] ""
#~ "\n"
#~ " %(responded)s відповіли з %(polled)s опитаних"
#~ msgstr[1] ""
#~ "\n"
#~ " %(responded)s відповіли з %(polled)s опитаних"
#~ msgstr[2] ""
#~ "\n"
#~ " %(responded)s відповіли з %(polled)s опитаних"
#~ msgstr[3] ""
#~ "\n"
#~ " %(responded)s відповіли з %(polled)s опитаних"

#~ msgid "View Full Results"
#~ msgstr "Детальні результати"

#~ msgid "FEATURED RESPONSES"
#~ msgstr "ОБРАНІ ВІДПОВІДІ"

#~ msgid "View full results"
#~ msgstr "Детальні результати"

#~ msgid "4 MOST ACTIVE REGIONS"
#~ msgstr "4 НАЙБІЛЬШ АКТИВНІ ОБЛАСТІ"

#~ msgid "response rate"
#~ msgstr "Рівень активності"

#~ msgid "polled"
#~ msgstr "опитано"<|MERGE_RESOLUTION|>--- conflicted
+++ resolved
@@ -11,11 +11,7 @@
 msgstr ""
 "Project-Id-Version: PACKAGE VERSION\n"
 "Report-Msgid-Bugs-To: \n"
-<<<<<<< HEAD
-"POT-Creation-Date: 2021-10-27 20:32+0000\n"
-=======
 "POT-Creation-Date: 2021-10-28 21:40+0000\n"
->>>>>>> 8fc65e6a
 "PO-Revision-Date: 2019-05-15 20:27+0000\n"
 "Last-Translator: LIliya <lilya.lyu@gmail.com>, 2019\n"
 "Language-Team: Ukrainian (https://www.transifex.com/rapidpro/teams/226/uk/)\n"
@@ -1374,14 +1370,11 @@
 msgid "The title to display for this landing page"
 msgstr ""
 
-<<<<<<< HEAD
-=======
 #, fuzzy
 #| msgid "The description of the opinions page"
 msgid "The call to action text for this landing page"
 msgstr "Опитування"
 
->>>>>>> 8fc65e6a
 msgid "The slug to use on the link for this landing page"
 msgstr ""
 
