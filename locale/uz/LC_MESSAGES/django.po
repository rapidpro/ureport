# SOME DESCRIPTIVE TITLE.
# Copyright (C) YEAR THE PACKAGE'S COPYRIGHT HOLDER
# This file is distributed under the same license as the PACKAGE package.
# FIRST AUTHOR <EMAIL@ADDRESS>, YEAR.
#
# Translators:
# Nyaruka <info@textit.in>, 2019
# Farhodhon Jurahonov <farhodj@gmail.com>, 2020
#
#, fuzzy
msgid ""
msgstr ""
"Project-Id-Version: PACKAGE VERSION\n"
"Report-Msgid-Bugs-To: \n"
<<<<<<< HEAD
"POT-Creation-Date: 2021-10-27 20:32+0000\n"
=======
"POT-Creation-Date: 2021-10-28 21:40+0000\n"
>>>>>>> 8fc65e6a
"PO-Revision-Date: 2019-05-15 20:27+0000\n"
"MIME-Version: 1.0\n"
"Content-Type: text/plain; charset=UTF-8\n"
"Content-Transfer-Encoding: 8bit\n"
"Plural-Forms: nplurals=1; plural=0;\n"

msgid "The name of this category"
msgstr "Ushbu toifaning nomi"

msgid "An optional image that can describe this category"
msgstr "Ushbu toifani ta'riflay oluvchi ixtiyoriy tasvir"

msgid "The organization this category applies to"
msgstr "Ushbu toifa taalluqli bo'lgan tashkilot"

msgid "Categories"
msgstr "Toifalar"

msgid "The name to describe this image"
msgstr "Ushbu suratni tasvirlash uchun nom"

msgid "The category this image represents"
msgstr "Ushbu tasvir mansub bo'lgan toifa"

msgid "The image file to use"
msgstr "Ishlatiladigan surat-fayli"

msgid "The human readable name for this content type"
msgstr "Mazkur kontent turi uchun inson o'qiy oladigan nom"

msgid "The slug to idenfity this content type, used with the template tags"
msgstr "Mazkur kontent turini aniqlash uchun andozaviy teglar bilan birga ishlatiladigan slag."

msgid "A description of where this content type is used on the site and how it will be dsiplayed"
msgstr "Sahifaning qayerida mazkur kontent turi qo'llanilishi va u qay tarzda namoyish etilishining ta'rifi"

msgid "Whether this content should include a title"
msgstr "Mazkur kontentda sarlavha bo'lishi kerakmi"

msgid "Whether this content should include an image"
msgstr "Mazkur kontentda tasvir bo'lishi kerakmi"

msgid "Whether this content should use a rich HTML editor"
msgstr "Mazkur kontenda keng imkoniyatli HTML muharriridan foydalanish kerakmi"

msgid "Whether this content should include a summary field"
msgstr "Mazkur kontentda qisqacha bayon qatori bo'lishi kerakmi"

msgid "Whether this content should include a link"
msgstr "Mazkur kontentda link bo'lishi kerakmi"

msgid "Whether this content should allow upload of additional images, ie a gallery"
msgstr "Mazkur kontent qo'shimcha suratlarni, ya'ni galereyani, yuklash imkonini berishi kerakmi"

msgid "Whether this content has a color field"
msgstr "Mazkur kontentning rangli qismi bormi"

msgid "Whether this content should allow setting a YouTube id"
msgstr "Mazkur kontent YouTube identifikatorini sozlash imkonini berishi kerakmi"

msgid "Whether this content should allow tags"
msgstr "Mazkur kontent teglar qo'llanishiga ruxsat beradimi"

msgid "Content Type"
msgstr "Kontent turi"

msgid "The category, or type for this content block"
msgstr "Ushbu kontent to'plami uchun toifa yoki tur"

msgid "The title for this block of content, optional"
msgstr "Mazkur kontent to'plami uchun sarlavha, ixtiyoriy"

msgid "The summary for this item, should be short"
msgstr "Ushbu elementning qisqacha bayoni qisqa bo'lishi kerak"

msgid "The body of text for this content block, optional"
msgstr "Ushbu kontent to'plami uchun matn qismi, ixtiyoriy"

msgid "Any image that should be displayed with this content block, optional"
msgstr "Mazkur kontent to'plami bilan birga namoyish etiladigan har qanday tasvir, ixtiyoriy"

msgid "A background color to use for the image, in the format: #rrggbb"
msgstr "Ushbu tasvir uchun qo'llaniladigan orqa fon rangi, #rrggbb formatida"

msgid "Any link that should be associated with this content block, optional"
msgstr "Ushbu kontent to'plamiga bog'langan har qanday link, ixtiyoriy"

msgid "The id of the YouTube video that should be linked to this item"
msgstr "Mazkur elementga bog'lanishi zarur bo'lgan YouTube videolavhasining identifikatori"

msgid "Any tags for this content block, separated by spaces, can be used to do more advanced filtering, optional"
msgstr "Ushbu kontent to'plami uchun oraliq bilan ajratilgan har qanday teglar yanada mukammal filtrlash uchun ishlatilishi mumkin, ixtiyoriy"

msgid "The priority for this block, higher priority blocks come first"
msgstr "Ushbu to'plam uchun ustivorlik, ustivorligi yuqori bo'lgan to'plamlar avval keladi"

msgid "The organization this content block belongs to"
msgstr "Mazkur kontent to'plami mansub bo'lgan tashkilot"

msgid "Gallery"
msgstr "Galereya"

msgid "Add Image"
msgstr "Tasvir qo'shish"

msgid "Search"
msgstr "Izlash"

msgid "Add"
msgstr "Qo'shish"

msgid "Content Types"
msgstr "Kontent turlari"

msgid "Link Slug"
msgstr ""

msgid "The slug or word to use in the link of the page"
msgstr ""

msgid "Content Blocks"
msgstr "Kontent to'plamlari"

#, python-format
msgid "%s Blocks"
msgstr "%s to'plamlar"

#, python-format
msgid "Edit %s"
msgstr "%sni tahrir qilish"

#, python-format
msgid "Create %s"
msgstr " %sni yaratish"

msgid "Create Content Block"
msgstr "Kontent to'plamini yaratish"

msgid "Your first name"
msgstr "Ismingiz"

msgid "Your last name"
msgstr "Familiyangiz"

msgid "Your email address"
msgstr "Elektron pochtangizning manzili"

msgid "Your password, at least eight letters please"
msgstr "Parolingiz. Iltimos, kamida sakkizta harfdan iborat bo'lsin"

msgid "That email address is already used"
msgstr "Bu elektron pochta manzili allaqachon ishlatilgan"

msgid "Passwords must contain at least 8 letters."
msgstr "Parol kamida 8 harfdan iborat bo'lishi shart"

msgid "This domain is used for subdomains"
msgstr "Bu domen kichik domenlar uchun qo'llaniladi"

msgid "Name"
msgstr "Nomi"

msgid "The name of this organization"
msgstr "Ushbu tashkilotning nomi"

msgid "The logo that should be used for this organization"
msgstr "Ushbu tashkilot uchun qo'llanilishi lozim bo'lgan logo"

msgid "Administrators"
msgstr "Administratorlar"

msgid "The administrators in your organization"
msgstr "Tashkilotingizdagi administratorlar"

msgid "Viewers"
msgstr "Kuzatuvchilar"

msgid "The viewers in your organization"
msgstr "Tashkilotingizdagi kuzatuvchilar"

msgid "Editors"
msgstr "Muharrirlar"

msgid "The editors in your organization"
msgstr "Tashkilotingizdagi muharrirlar"

msgid "Language"
msgstr "Til"

msgid "The main language used by this organization"
msgstr "Ushbu tashkilotda qo'llaniluvchi asosiy til"

msgid "Subdomain"
msgstr "Kichik domen"

msgid "This subdomain is not available"
msgstr "Ushbu kichik domen mavjud emas"

msgid "The subdomain for this organization"
msgstr "Ushbu tashkilot uchun kichik domen"

msgid "Domain"
msgstr "Domen"

msgid "This domain is not available"
msgstr "Ushbu domen mavjud emas"

msgid "The custom domain for this organization"
msgstr "Ushbu tashkilot uchun maxsus domen"

msgid "Timezone"
msgstr "Vaqt zonasi"

msgid "The timezone your organization is in."
msgstr "Tashkilotingiz mansub bo'lgan vaqt zonasi"

msgid "JSON blob used to store configuration information associated with this organization"
msgstr "Mazkur tashkilot bilan bog'liq bo'lgan konfiguratsiya ma'lumotlarini saqlash uchun qo'llaniladigan JSON blob"

msgid "Administrator"
msgstr "Administrator"

msgid "Editor"
msgstr "Muharrir"

msgid "Viewer"
msgstr "Kuzatuvchi"

msgid "Org"
msgstr "Tashk"

msgid "The organization to which the account is invited to view"
msgstr "Kuzatish uchun akkaunt taklif etilgan tashkilot"

msgid "Email"
msgstr "Elektron pochta"

msgid "The email to which we send the invitation of the viewer"
msgstr "Kuzatuvchi uchun taklifnomamiz yuboriladigan elektron pochta"

msgid "Secret"
msgstr "Maxfiy"

msgid "a unique code associated with this invitation"
msgstr "ushbu taklifnomaga taalluqli noyob kod"

msgid "User Role"
msgstr "Foydalanuvchining Roli"

#, python-format
msgid "%s Invitation"
msgstr "%s Taklifnoma"

msgid "Banner"
msgstr "Banner"

msgid "Pattern"
msgstr "Namuna"

msgid "The organization in which the image will be used"
msgstr "Tasvir qo'llaniladigan tashkilot"

msgid "The name to describe this background"
msgstr "Ushbu fonni tasvirlovchi nom"

msgid "Background type"
msgstr "Fon turi"

msgid "The image file"
msgstr "Tasvir fayli"

msgid "The API token for this backend"
msgstr "Ushbu bekend uchun API tokeni"

#, python-format
msgid ""
"\n"
"      You've been invited to join %(org_name)s.\n"
"      <br/>\n"
"      To accept the invitation, <a href='%(host)s%(join_url)s'>click here</a>.\n"
"  "
msgstr ""
"\n"
"      Siz%(org_name)sga qo'shilish uchun taklif etildingiz.\n"
"      <br/>\n"
"      Taklifni qabul qilishu uchun be yerga bosing<a href='%(host)s%(join_url)s'>click here</a>.\n"
"  "

msgid "You are invited to join {{org.name}}."
msgstr "Siz {{tashk.nomi}}ga qo'shilishga taklif qilindingiz"

msgid "Click this link to join"
msgstr "Qo'shilish uchun bosing"

msgid "Edit"
msgstr "Tahrir qilish"

msgid "Manage Backends"
msgstr "Bekendlarni boshqarish"

msgid "Manage Users"
msgstr "Foydalanuvchilarni boshqarish"

msgid "Accounts"
msgstr "Akkauntlar"

msgid "Admins"
msgstr "Administratorlar"

msgid "Remove"
msgstr "Olib tashlash"

msgid "You must have at least one administator"
msgstr "Sizda eng kamida bitta administrator bo'lishi lozim"

msgid "Select your Organization"
msgstr "O'z tashkilotingizni tanlang"

msgid "Your account is not associated to an organization. Please Contact the adminstrator."
msgstr "Sizning akkauntingizngig tashkilot bilan aloqasi yo'q. Iltimos administrator bilan bog'laning"

msgid "Your Organization"
msgstr "Sizning Tashkilotingiz"

msgid "Invite people to your organization"
msgstr "Tashkilotingizga odamlarni taklif eting"

msgid "User group"
msgstr "Foydalanuvchi guruhi"

msgid "One of the emails you entered is invalid."
msgstr "Siz kiritgan elektron pochtalardan biri noto'g'ri"

#, python-format
msgid "Manage %(name)s Accounts"
msgstr "%(name)s akkauntlarni boshqarish"

msgid "Create"
msgstr "Yaratish"

msgid "Your invitation link is invalid. Please contact your organization administrator."
msgstr "Sizning taklifnoma linkingiz noto'g'ri. Iltimos tashkilotingiz administratori bilan bog'laning"

#, python-format
msgid "Join %(name)s"
msgstr "%(name)sga qo'shiling"

msgid "Join"
msgstr "Qo'shiling"

msgid "Your invitation link has expired. Please contact your organization administrator."
msgstr "Taklifnoma linkingizning muddati tugagan. Iltimos tashkilotingiz administratori bilan bog'laning"

msgid "Task"
msgstr "Topshiriq"

msgid "Tasks"
msgstr "Topshiriqlar"

msgid "Only PDF files are supported."
msgstr ""

msgid "The title for this story"
msgstr "Ushbu hikoya uchun sarlavha"

msgid "Whether this story is featured"
msgstr "Mazkur hikoya bayoniymi"

msgid "The summary for the story"
msgstr "Hikoyaning qisqacha bayoni"

msgid "The body of text for the story"
msgstr "Hikoya uchun asosiy matn"

msgid "The writer of the story"
msgstr "Hikoya muallifi"

msgid "A link to an mp3 file to publish on this story"
msgstr "Mazkur hikoyani chop etish uchun mp3 fayliga link"

msgid "The PDF report to attach"
msgstr ""

msgid "The id of the YouTube video that should be linked to this story (this is the text that comes afer v= and before & in the YouTube URL)"
msgstr "Ushbu hikoyaga ulanishi zarur bo'lgan YouTube videolavhasining identifikatori (bu v= dan keyin va YouTube URL dan avval va ichida keladigan matn)"

msgid "Any tags for this story, separated by spaces, can be used to do more advanced filtering, optional"
msgstr "Mazkur hikoya uchun, oraliq bilan ajratilgan har qanday teglar yanada chuqur filtrlash uchun ishlatilishi mumkin, ixtiyoriy"

msgid "The category for this story"
msgstr "Ushbu hikoya uchun toifa"

msgid "The organization this story belongs to"
msgstr "Ushbu hikoya mansub bo'lgan tashkilot"

msgid "Stories"
msgstr "Hikoyalar"

msgid "The story to associate to"
msgstr "...ga bog'lash uchun hikoya"

msgid "Yes"
msgstr "Ha"

msgid "No"
msgstr "Yo'q"

msgid "Story Images"
msgstr "Hikoyaga tegishli tasvirlar"

#, python-format
msgid "Image %d"
msgstr "%d surati"

msgid "Image to display on story page and in previews. (optional)"
msgstr "Hikoya sahifasi va prevyularda namoyish etiladigan tasvir (ixtiyoriy)."

msgid "Image to display on story page and in previews (optional)"
msgstr "Hikoya sahifasi va prevyularda namoyish etiladigan tasvir (ixtiyoriy)."

#, fuzzy
#| msgid "The name of this category"
msgid "The name of this tag"
msgstr "Ushbu toifaning nomi"

msgid "Delete"
msgstr ""

msgid "Remove Item?"
msgstr "Element olib tashlansinmi?"

#, python-format
msgid ""
"\n"
"    Are you sure you want to remove <b>%(object)s</b>?\n"
"    "
msgstr ""
"\n"
"    <b>%(object)s</b>ni olib tashlashga ishonchingiz komilmi?\n"
"    "

msgid "Once it is removed, it will be gone forever. There is no way to undo this operation."
msgstr "Olib tashlasangiz, uni keyin tiklab bo'lmaydi. Ushbu amaliyotni ortga qaytarish imkoni umuman bo'lmaydi."

msgid "Cancel"
msgstr "Bekor qilish"

#, python-format
msgid ""
"\n"
"\t %(counter)s result\n"
"\t"
msgid_plural ""
"\n"
"         %(counter)s results\n"
"        "
msgstr[0] ""
"\n"
"         %(counter)s natijalar\n"
"        "

#, python-format
msgid ""
"\n"
"\tResults %(start)s-%(end)s of %(count)s\n"
"\t"
msgstr ""
"\n"
"\tNatijalar%(start)s-%(end)s of %(count)s\n"
"\t"

msgid "Previous"
msgstr "Avvalgisi"

msgid "Next"
msgstr "Navbatdagisi"

msgid "edit"
msgstr "tahrir qilish"

msgid "Sign in"
msgstr "Ro'yxatdan o'tish"

msgid "Login"
msgstr "Kirish"

msgid "Forgot Password?"
msgstr "Parol yoddan ko'tarildimi?"

msgid "Token Expired"
msgstr "Token muddati tugadi"

msgid "Login Failure"
msgstr "Kirish uddasidan chiqmadi"

#, python-format
msgid ""
"\n"
"      Sorry, you cannot log in at this time because we received %(failed_login_limit)s incorrect login attempts.\n"
"      "
msgstr ""
"\n"
"Kechirasiz, siz hozir kira olmaysiz, chunki bizda %(failed_login_limit)s noto'g'ri kirish harakatlari\n"
" qayd etildi."

#, python-format
msgid ""
"\n"
"      Please wait %(lockout_timeout)s minutes before to try log in again.\n"
"      "
msgstr ""
"\n"
"Iltimos, yana bir bor kirishga harakat qilishdan avval %(lockout_timeout)s daqiqa kuting."

msgid "Alternatively, you can fill out the form below to have your password reset via e-mail."
msgstr "Muqobil ravishda, elektron pochta orqali parolingizni qayta tiklash uchun, quyidagi shaklni to'ldirishingiz mumkin."

msgid "Please contact the website administrator to have your password reset."
msgstr "Iltimos, parolingizni tiklash uchun, websahifa administratori bilan bog'laning"

msgid "Email Address"
msgstr "Elektron pochta manzili"

msgid "Recover"
msgstr "Tiklash"

msgid "Please enter the email address you used to sign up and we will help you recover your password."
msgstr "Iltimos, ro'yxatdan o'tish vaqtida ko'rsatgan elektron pochta manzilini kiriting va biz sizga parolingizni tiklashga yordam beramiz."

#, python-format
msgid ""
"\n"
"  <strong>Your password has expired.</strong> Site policy states that you must pick a new password every %(expire_days)s days, and that passwords must not have been used within the previous %(window_days)s days.\n"
"  "
msgstr ""
"\n"
"  <strong>Parolingiz muddati tugadi.</strong> Sahifa qoidasiga muvofiq har %(expire_days)s kunda yangi parol tanlashingiz kerak va bu parollar o'tgan  %(window_days)s kun ichida qo'llanilmagan bo'lishi lozim.\n"
"  "

msgid "New Password"
msgstr "Yangi parol"

msgid "Passwords must have at least 8 characters, including one uppercase, one lowercase and one number"
msgstr "Parollar eng kamida 8 ta belgidan, jumladan bir katta harfdan, bir kichik harfdan va bir raqamdan tarkib topgan bo'lishi shart"

msgid "You have used this password before in the past year, please use a new password."
msgstr "Siz bu parolni avval, o'tgan yili qo'llagansiz, iltimos yangi paroldan foydalaning"

msgid "Password"
msgstr "Parol"

msgid "Confirm Password"
msgstr "Parolni tasdiqlang"

msgid "Please enter your password to save changes."
msgstr "O'zgarishlarni saqlash uchun, iltimos parolingizni kiriting"

msgid "Confirm the new password by filling the this field"
msgstr "Ushbu qismni to'ldirish orqali yangi parolni tasdiqlang"

msgid "New password doesn't match with its confirmation"
msgstr "Yangi parol tasdiqlagan parol bilan mos kelmayapti"

msgid "Your Email"
msgstr "Elektron pochtangiz"

msgid "E-mail recovery is not supported, please contact the website administrator to reset your password manually."
msgstr "Elektron pochtani tiklashning iloji yo'q, parolingizni qo'l bilan qayta tiklash uchun, iltimos websahifa administratori bilan bog'laning"

msgid "Current Password"
msgstr "Joriy parol"

msgid "Your current password"
msgstr "Sizning joriy parolingiz"

msgid "Your new password."
msgstr "Sizning yangi parolingiz."

msgid "Confirm new Password"
msgstr "Yangi parolni tasdiglash"

msgid "Confirm your new password."
msgstr "Yangi parolingizni tasdiqlang."

msgid "Please enter your password to save changes"
msgstr "O'zgarishlarni saqlash uchun iltimos, parolingizni kiriting"

msgid "Confirm your new password by entering it here"
msgstr "Yangi parolingizni shu yerga kiritish orqali tasdiqlang"

msgid "Mismatch between your new password and confirmation, try again"
msgstr "Yangi parolingiz va uning tasdig'i mos kelmayapti, yana urinib ko'ring"

msgid "New user created successfully."
msgstr "Yangi foydalanuvchini yaratish muvaffaqiyatli amalga oshdi"

msgid "Groups"
msgstr "Guruhlar"

msgid "Users will only get those permissions that are allowed for their group."
msgstr "Foydalanuvchilar faqat ular mansub bo'lgan guruhlarga berilgan ruxsatlardan foydalana oladilar"

msgid "Set the user's initial password here."
msgstr "Foydalanuvchining dastlabki parolini shu yerda yarating"

msgid "Last Login"
msgstr "So'ngi kirish"

msgid "Is Active"
msgstr "...hozir faol"

msgid "Whether this user is allowed to log into the site"
msgstr "Mazkur foydalanuvchi sahifaga kirish ruhsatiga egami"

msgid "Users will only get those permissions that are allowed for their group"
msgstr "Foydalanuvchilar faqat ular mansub bo'lgan guruhlarga berilgan ruxsatlardan foydalana oladilar"

msgid "You can reset the user's password by entering a new password here"
msgstr "Foydalanuvchi parolini shu yerga yangi parolni kiritish orqali qayta joriy etishingiz mumkin"

msgid "Username"
msgstr "Foydalanuvchining ismi"

msgid "Your password"
msgstr "Parolingiz"

msgid "If you want to set a new password, enter it here"
msgstr "Yangi parol joriy etmoqchi bo'lsangiz, uni shu yerga kiriting"

msgid "Confirm New Password"
msgstr "Yangi parolni tasdiqlash"

msgid "Confirm your new password"
msgstr "Yangi parolingizni tasdiqlang"

msgid "Edit your profile"
msgstr "O'z profilingizni tahrir qiling"

msgid "Password Recovery"
msgstr "Parolni tiklash"

msgid "An Email has been sent to your account with further instructions."
msgstr "Davom etish uchun ko'rsatmalar berilgan elektron xat sizning akkauntingizga yuborildi"

msgid "Password Recovery Request"
msgstr "Parolni tiklashga oid talabnoma"

msgid "Pick a new password"
msgstr "Yangi parol tanlang"

msgid "Your password has successfully been updated, thank you."
msgstr "Parolingizni yangilash muvaffaqiyatli amalga oshirildi, raxmat."

#, python-format
msgid "You are now logged in as %s"
msgstr "Hozir siz %s bo'lib kirdingiz"

msgid "Password Updated Successfully. Now you can log in using your new password."
msgstr "Parol muvaffaqiaytli yangilandi. Endi siz yangi parolingiz bilan kirishingiz mumkin."

msgid "Reset your Password"
msgstr "Parolingizni qayta o'rnating"

msgid "Your link has expired for security reasons. Please reinitiate the process by entering your email here."
msgstr "Sizning linkingiz muddati xavfsizlik nuqtai-nazaridan tugatildi. Iltimos, jarayonni quyiga elektron pochtangizni kiritish orqali yangittan boshlang."

msgid "Submit"
msgstr "Topshirish"

msgid "Form"
msgstr "Shakl"

msgid "Save Changes"
msgstr "O'zgarishlarni saqlash"

#, python-format
msgid "Your new %s has been created."
msgstr "Sizning yangi %s giz yaratildi."

#, python-format
msgid "Import %s"
msgstr "%simporti"

msgid "Back to Website"
msgstr "Vebsaytga qaytish"

msgid "Welcome, "
msgstr "Xush kelibsiz, "

msgid "Logout"
msgstr "Chiqish"

msgid "Opinions"
msgstr "Mulohazalar"

msgid "Bots"
msgstr ""

msgid "Users"
msgstr "Foydalanuvchilar"

msgid "Settings"
msgstr "Sozlashlar"

msgid "Pages"
msgstr "Sahifalar"

msgid "Landing Pages"
msgstr ""

msgid "Jobs"
msgstr "Ish o'rinlari"

msgid "Tags"
msgstr ""

msgid "Photos"
msgstr "Fotosur'atlar"

msgid "Categories Images"
msgstr "Toifalar tasvirlari"

msgid "News Items"
msgstr "Yangiliklar"

msgid "Orgs"
msgstr "Tashkr"

msgid "Images"
msgstr "Suratlar"

msgid "About"
msgstr "Haqida"

msgid "Engagement"
msgstr "Mashg'ullik"

#, fuzzy
#| msgid "Reporters"
msgid "Reports"
msgstr "Reportyorlar"

msgid "Category Images"
msgstr "Toifa tasvirlari"

msgid "+ New "
msgstr "+ Yangi"

msgid "+ New Page"
msgstr "+ Yangi Sahifa"

msgid "U-Report"
msgstr "U-Report"

msgid "Admin"
msgstr "Admin"

msgid "Configuration"
msgstr "Configurasiya"

msgid "Content"
msgstr "Kontent"

msgid "Country Aliases"
msgstr "Mamlakatning shartli nomi"

msgid "Job Sources"
msgstr "Ish o'rni manbalari"

msgid "Jobs Content"
msgstr "Ish o'rni kontenti"

msgid "About Content"
msgstr "Kontent to'g'risida"

msgid "Videos"
msgstr "Videolavhalar"

msgid "Contact Us Content"
msgstr "Biz bilan bog'laning kontenti"

msgid "Missions Content"
msgstr "Vazifalar kontenti"

msgid "Terms & Conditions"
msgstr "Shart-sharoitlar"

msgid "U-Reporters Content"
msgstr "U-Reportyorlar kontenti"

msgid "Join &amp; Engage Content"
msgstr "Join &amp; Jalb bo'lish kontenti"

msgid "Join Steps Content"
msgstr "Qo'shilish bosqichlari kontenti"

msgid "Additional Menu"
msgstr "Qo'shimcha menyu"

msgid "SELECT YOUR COUNTRY"
msgstr "MAMLAKATINGIZNI TANLANG"

msgid "Join Now"
msgstr "Hozir qo'shiling"

msgid "READ MORE"
msgstr "KO'PROQ O'QISH"

msgid "EXPLORE ENGAGEMENT"
msgstr "MASHG'ULLIK BAYONI"

msgid ""
"\n"
"        To add a Twitter job source you are required to get a widget id from twitter.\n"
"      "
msgstr ""
"\n"
"Twitter ish o'rinlari manbaini qo'shmoqchi bo'lsangiz, siz twitterdan vidjet-ilova identifikatorini olishingiz kerak.\n"
" "

msgid "Follow this step by step guide"
msgstr "Ushbu qadamma-qadam yo'rig'ga rioya eting"

msgid ""
"\n"
"        <div>After you create the widget copy the widget id from the url as shown on</div>\n"
"      "
msgstr ""
"\n"
"<div>Vidjetni yaratganingizdan so'ng, vidjet identifikatori </div>\\da ko'rsatilganidek, url dan nusxa ko'chiring\n"
" "

msgid "Back"
msgstr "Ortga"

msgid "Select bots"
msgstr ""

msgid "View public page"
msgstr ""

msgid "LATEST NOTIFICATIONS"
msgstr "SO'NGGI BILDIRISHLAR"

msgid "Backends"
msgstr "Bekendlar"

msgid "Add os Select tags"
msgstr ""

#, python-format
msgid "There is currently %(counter)s new poll syncing. Polls are displayed on the public site once they have completely synced their results."
msgid_plural "There are currently %(counter)s new polls syncing. Polls are displayed on the public site once they have completely synced their results."
msgstr[0] ""

msgid "+ New Poll"
msgstr "+ Yangi ovoz berish"

#, fuzzy, python-format
#| msgid "Poll Questions"
msgid "%(counter)s poll question"
msgid_plural "%(counter)s poll questions"
msgstr[0] "So'rovnoma savollari"

msgid "New poll initial syncs scheduled every 10min"
msgstr ""

msgid "No longer scheduling syncs for old polls, runs archived"
msgstr ""

msgid "Main poll syncs scheduled every 20min"
msgstr ""

msgid "Recent poll syncs scheduled every 60min"
msgstr ""

msgid "Poll syncs scheduled every 24h"
msgstr ""

msgid "Not scheduling syncs, not active"
msgstr ""

msgid "Not scheduling syncs, no flow for poll"
msgstr ""

msgid "Refresh Results"
msgstr "Natijalarni yangilash"

msgid "MORE POLLS"
msgstr "YANADA KO'PROQ SO'ROVLAR"

msgid "FILTER"
msgstr "FILTER"

msgid "All"
msgstr "Barchasi"

msgid "POLL LIST"
msgstr "SO'ROVNOMA RO'YXATI"

msgid "All polls from most recent to oldest"
msgstr "Eng yangisidan to eng dastlabkisigacha bo'lgan barcha so'rovnomalar"

msgid "ARCHIVED STORIES"
msgstr "ARXIVDAGI HIKOYALAR"

msgid "LIST"
msgstr "RO'YXAT"

msgid "Send"
msgstr ""

msgid "to"
msgstr ""

msgid "LATEST OPINION"
msgstr "ENG SO'NGGI MULOHAZA"

msgid "VIEW FULL RESULTS"
msgstr "BARCHA NATIJALARNI KO'RISH"

msgid "U-REPORTERS IN"
msgstr "U-Reportyorlar"

msgid "PARTNERING WITH"
msgstr "...BILAN HAMKORLIKDA"

msgid "U-REPORTERS"
msgstr "U-REPORTYORLAR"

msgid "IN"
msgstr "...DA"

msgid "COUNTRIES WORLDWIDE"
msgstr "DUNYO BO'YICHA MAMLAKATLAR"

msgid "AGES"
msgstr "YOSHLAR"

msgid "Available bots"
msgstr ""

msgid "More bots"
msgstr ""

msgid "Join U-Report, Your voice matters."
msgstr "U-Reportga qo'shiling, Sizning fikringiz muhimdir."

msgid "FEATURED STORY"
msgstr "ALOHIDA AJRAB TURADIGAN HIKOYA"

msgid "We are a part of a global platform working to change the lives of young people around the world."
msgstr "Biz yoshlarning hayotini o'zgartirish maqsadida butun dunyo bo'ylab ish olib borayotgan global platformaning bir qismimiz"

msgid "Learn more about how U-Report is empowering and connecting young people to speak out on issues that matter to them."
msgstr "U-Report yoshlarni ular uchun muhim bo'lgan masalalar yuzasidan o'z fikrlarini bildirishiga qanday imkon yaratayotganligi va ularni o'zaro qanday bog'layotganligini o'rganing. "

msgid "LEARN MORE"
msgstr "BATAFSIL O'RGANISH"

msgid "Visit"
msgstr "Tashrif buyurish"

msgid "How would you like to join?"
msgstr "Qay tarzda qo'shilishni istaysiz?"

msgid "Text"
msgstr "Matn"

msgid "PAGE"
msgstr ""

msgid "SEARCH"
msgstr "IZLASH"

msgid "No results found"
msgstr "Hech qanday natija topilmadi"

#, fuzzy
#| msgid "RESPONSES"
msgid "RESPONDERS"
msgstr "JAVOBLAR"

msgid "RESPONSE RATE"
msgstr "JAVOB BERGANLAR ULUSHI"

#, fuzzy
#| msgid "TOTAL RESPONSES"
msgid "TOTAL RESPONDERS"
msgstr "JA'MI JAVOBLAR"

#, python-format
msgid "%(responded)s responded out of %(polled)s polled"
msgstr " So'rovnomada ishtirok etgan %(polled)s dan%(responded)stasi javob berdi"

msgid "ALL"
msgstr "BARCHASI"

msgid "AGE"
msgstr "YOSH"

msgid "GENDER"
msgstr "GENDER"

msgid "LOCATION"
msgstr "JOYLASHGAN O'RNI"

msgid "Written by:"
msgstr "Muallif:"

msgid "No reports published yet"
msgstr ""

#, fuzzy
#| msgid "U-REPORTERS"
msgid "REPORT"
msgstr "U-REPORTYORLAR"

msgid "STORY"
msgstr ""

msgid "Download Report"
msgstr ""

msgid "Even"
msgstr "Hatto"

msgid "State"
msgstr "Davlat"

msgid "Other"
msgstr "Boshqa"

msgid "District"
msgstr "Tuman"

msgid "Participation Level"
msgstr "Ishtirok etish darajasi"

#, fuzzy
#| msgid "Responses"
msgid "Responders"
msgstr "Javoblar"

msgid "Reporters in"
msgstr "Reportyorlar"

msgid "Results"
msgstr "Natijalar"

msgid "*Other answers include"
msgstr "Boshqa javoblar o'zida mujassam etadi"

msgid "Population"
msgstr "Aholi"

msgid "Registered in"
msgstr "Ro'yxatdan o'tganlar"

msgid "Density"
msgstr "Zichlik"

msgid "total"
msgstr "Umumiy"

msgid "of"
msgstr "ning"

msgid "the"
msgstr "aniq artikl"

msgid "OVERALL STATISTICS"
msgstr "UMUMIY STATISTIKA"

msgid "THIS YEAR"
msgstr "JORIY YILDA"

msgid "AVG RESPONSE RATE"
msgstr "JAVOB BERISH O'RTACHA KO'RSATKICHI"

msgid "U-REPORTERS BY REGION"
msgstr "MINTAQALAR BO'YICHA U-REPORTYORLAR"

msgid "FILTER RESULTS"
msgstr "FILTR NATIJALARI"

msgid "Charts only visible for logged in admins"
msgstr ""

msgid "Export and Share"
msgstr "Chiqarish va Bo'lishish"

msgid "Want to tell the world about this? Download this image to easily share on social media or for a beautiful presentation!"
msgstr "Bu haqida butun dunyoga ma'lum qilmoqchimisiz? Ijtimoiy tarmoqlarda oson o'rtoqlashish yoki taqdimotingizni bezash uchun ushbu tasvirni yuklab oling!"

msgid "SELECT LANGUAGE"
msgstr ""

msgid "SELECT COUNTRY"
msgstr "MAMLAKATNI TANLANG"

msgid "Custom pages"
msgstr "Maxsus yaratiluvchi sahifalar"

msgid "Landing pages"
msgstr ""

msgid "See by the numbers how we are engaging youth voices for positive social change."
msgstr "Ijobiy ijtimoiy o'zgarishlarga erishishda yoshlarning fikrlarini qanday qo'llayotganimizni raqamlarda ko'ring."

msgid "Polled"
msgstr "So'rovnoma o'tkazildi"

msgid "Reporters"
msgstr "Reportyorlar"

msgid "Top Region"
msgstr "Eng ilg'or mintaqa"

msgid "January"
msgstr "Yanvar"

msgid "February"
msgstr "Fevral"

msgid "March"
msgstr "Mart"

msgid "April"
msgstr "Aprel"

msgid "May"
msgstr "May"

msgid "June"
msgstr "Iyun"

msgid "July"
msgstr "Iyul"

msgid "August"
msgstr "Avgust"

msgid "September"
msgstr "Sentyabr"

msgid "October"
msgstr "Oktyabr"

msgid "November"
msgstr "Noyabr"

msgid "December"
msgstr "Dekabr"

msgid "Jan"
msgstr "Yan."

msgid "Feb"
msgstr "Fev."

msgid "Mar"
msgstr "Mart"

msgid "Apr"
msgstr "Apr."

msgid "Jun"
msgstr "Iyun"

msgid "Jul"
msgstr "Iyul"

msgid "Aug"
msgstr "Avg."

msgid "Sep"
msgstr "Sen."

msgid "Oct"
msgstr "Okt."

msgid "Nov"
msgstr "Noy."

msgid "Dec"
msgstr "Dek."

#, python-format
msgid ""
"\n"
"            Are you sure you want to remove <strong>%(object)s</strong>?\n"
"          "
msgstr ""
"\n"
"             <strong>%(object)s</strong>ni olib tashlashga ishonchingiz komilmi?\n"
"          "

#, fuzzy, python-format
#| msgid ""
#| "\n"
#| "\t %(counter)s result\n"
#| "\t"
#| msgid_plural ""
#| "\n"
#| "         %(counter)s results\n"
#| "        "
msgid "%(counter)s result"
msgid_plural "%(counter)s results"
msgstr[0] ""
"\n"
"         %(counter)s natijalar\n"
"        "

#, fuzzy, python-format
#| msgid ""
#| "\n"
#| "\tResults %(start)s-%(end)s of %(count)s\n"
#| "\t"
msgid "Results %(start)s-%(end)s of %(count)s"
msgstr ""
"\n"
"\tNatijalar%(start)s-%(end)s of %(count)s\n"
"\t"

msgid "Error"
msgstr "Xato"

msgid "Enter Dashboard"
msgstr "Ko'rsatkichlar taxtasiga kirish"

#, python-format
msgid ""
"\n"
"                Sorry, you cannot log in at this time because we received %(failed_login_limit)s incorrect login attempts.\n"
"              "
msgstr ""
"\n"
"Kechirasiz, siz hozir kira olmaysiz, chunki bizda %(failed_login_limit)s noto'g'ri kirish harakatlari\n"
" qayd etildi."

#, python-format
msgid ""
"\n"
"                    Please wait %(lockout_timeout)s minutes before to try log in again.\n"
"                  "
msgstr ""
"\n"
"Iltimos, yana bir bor kirishga harakat qilishdan avval %(lockout_timeout)s daqiqa kuting."

#, python-format
msgid ""
"\n"
"        <strong>Your password has expired.</strong> Site policy states that you must pick a new password every %(expire_days)s days, and that passwords must not have been used within the previous %(window_days)s days.\n"
"      "
msgstr ""
"\n"
"<strong>Parolingiz muddati tugadi.</strong> Sahifa qoidasiga muvofiq har %(expire_days)s kunda siz yangi parol tanlashingiz kerak, hamda ushbu parollar oldingi%(window_days)s kun ichida ishlatilmagan bo'lishi lozim.\n"
" "

msgid "+ New Story"
msgstr "+ Yangi Hikoya"

#, python-format
msgid "Refreshed %s cache for this organization"
msgstr "%s ning keshi bu tashkilot uchun yangilandi"

msgid "Flag"
msgstr "Bayroq"

msgid "The organization to which the image will be used"
msgstr "Surat uning uchun ishlatiladigan tashkilot"

msgid "A short descriptive name for this image"
msgstr "Ushbu suratga qisqacha ta'riflovchi nom"

msgid "Image type"
msgstr "Tasvir turi"

#, fuzzy
#| msgid "The organization this poll is part of"
msgid "The organization this bot is part of"
msgstr "Mazkur so'rov uning qismi bo'lgan tashkilot"

msgid "Whether this bot is displayed on the homepage, up to 3 only with the highest priorities are displayed"
msgstr ""

#, fuzzy
#| msgid "The title for this item"
msgid "The title to display for this bot"
msgstr "Ushbu element uchun sarlavha"

msgid "The shortcode, number or bot name of the channel for this bot"
msgstr ""

#, fuzzy
#| msgid "The category for this story"
msgid "The keyword for this bot"
msgstr "Ushbu hikoya uchun toifa"

#, fuzzy
#| msgid "The title for this block of content, optional"
msgid "The Facebook bot deeplink, optional"
msgstr "Mazkur kontent to'plami uchun sarlavha, ixtiyoriy"

#, fuzzy
#| msgid "The title for this block of content, optional"
msgid "The Telegram bot deeplink, optional"
msgstr "Mazkur kontent to'plami uchun sarlavha, ixtiyoriy"

#, fuzzy
#| msgid "The title for this block of content, optional"
msgid "The Viber bot deeplink, optional"
msgstr "Mazkur kontent to'plami uchun sarlavha, ixtiyoriy"

#, fuzzy
#| msgid "The title for this block of content, optional"
msgid "The WhatsApp bot deeplink, optional"
msgstr "Mazkur kontent to'plami uchun sarlavha, ixtiyoriy"

#, fuzzy
#| msgid "A short summary description for this item"
msgid "A short description for this bot, required"
msgstr "Ushbu elementning qisqacha ta'rifi"

#, fuzzy
#| msgid "The priority of this question on the poll page, higher priority comes first"
msgid "The priority number for this bot among others on a list, high priority comes first"
msgstr "Mazkur savolning so'rovnoma sahifasidagi ustivorligi, ustivorligi yoqori bo'lgani avval keladi"

#, fuzzy
#| msgid "Whether this org should be show on the landing page"
msgid "Whether this bot should be shown to the public"
msgstr "Mazkur tashkilot aniq maqsadli sahifada namoyish etilishi kerakmi"

msgid "Label"
msgstr "Yorliq"

msgid "Key"
msgstr "Kalit"

msgid "Male"
msgstr "Erkak"

msgid "Female"
msgstr "Ayol"

msgid "Organization"
msgstr "Tashkilot"

msgid "Gender"
msgstr "Gender"

msgid "Gender of the contact"
msgstr "Kontaktning genderi"

msgid "Born Field"
msgstr "Tug'ilganlik to'g'risidagi qator"

msgid "Occupation Field"
msgstr "Kim bo'lib ishlashi to'g'risidagi qator"

msgid "Registration Date"
msgstr "Ro'yxatdan o'tgan sanasi"

msgid "State Field"
msgstr "Davlat uchun qator"

msgid "District Field"
msgstr "Tuman uchun qator"

msgid "Ward Field"
msgstr "Ma'muriy hudud uchun qator"

msgid "Number of items with this counter"
msgstr "Ushbu hisoblagich uchun elementlar soni"

msgid "No root user found. Please create a root user"
msgstr "Hech qanday imtiyozli foydalanuvchi topilmadi. Iltimos imtiyozli foydalanuvchini yarating"

msgid "The name for our alias"
msgstr "Taxallusimiz uchun nom"

msgid "The title or name to reference this Job source."
msgstr "Ushbu ish o'rni manbasiga murojaat etish uchun sarlavha yoki nom"

msgid "Choose the type for the Job source. Twitter, Facebook or RSS feed"
msgstr "Ish o'rni manbasi turini tanlang. Twitter, Facebook yoki RSS kanali"

msgid "The full URL to navigate to this Job source."
msgstr "Mazkur ish o'rni manbasiga eltuvchi to'liq URL"

msgid "For Twitter, a widget Id is required to embed tweets on the website. Read carefully the instructions above on how to get the right widget Id"
msgstr "Twitter uchun, twitlarni websahifaga kiritish uchun widjet identifikatori lozim bo'ladi. Qanday qilib munosib widjet identifikatorini olish uchun, yuqoridagi ko'rsatmalarni diqqat bilan o'qing."

msgid "Featured job sources are shown first on the jobs page."
msgstr "Alohida ajrab turadigan ish o'rinlari manbasi ish o'rinlari sahifasida dastlabki o'rinlarda ko'rsatiladi."

msgid "The organization this job source is for"
msgstr "Ushbu ish o'rinlari manbasi u uchun mo'ljallangan tashkilot"

msgid "Your job source has been added successfully"
msgstr "Sizning ish o'rinlari bo'yicha manbaingiz muvaffaqiyatli tarzda qo'shib qo'yildi"

msgid "Your job source has been updated successfully"
msgstr "Sizning ish o'rinlari bo'yicha manbaingiz muvaffaqiyatli tarzda yangilandi"

#, fuzzy
#| msgid "The organization this poll is part of"
msgid "The organization this landing page is part of"
msgstr "Mazkur so'rov uning qismi bo'lgan tashkilot"

#, fuzzy
#| msgid "The title for this item"
msgid "The title to display for this landing page"
msgstr "Ushbu element uchun sarlavha"

#, fuzzy
<<<<<<< HEAD
=======
#| msgid "The body of text for the story"
msgid "The call to action text for this landing page"
msgstr "Hikoya uchun asosiy matn"

#, fuzzy
>>>>>>> 8fc65e6a
#| msgid "Whether this org should be show on the landing page"
msgid "The slug to use on the link for this landing page"
msgstr "Mazkur tashkilot aniq maqsadli sahifada namoyish etilishi kerakmi"

#, fuzzy
#| msgid "The body of text for the story"
msgid "The body of text for the landing page"
msgstr "Hikoya uchun asosiy matn"

#, fuzzy
#| msgid "The image file to use"
msgid "The image file to use for the page"
msgstr "Ishlatiladigan surat-fayli"

#, fuzzy
#| msgid "Whether this org should be show on the landing page"
msgid "Whether this page should be active to the public"
msgstr "Mazkur tashkilot aniq maqsadli sahifada namoyish etilishi kerakmi"

msgid "This is the OSM id for this administrative boundary"
msgstr "Bu mazkur ma'muriy chegara uchun OSM - Operasion Tizim Darajasining identifikatori."

msgid "The name of our administrative boundary"
msgstr "Bizning ma'muriy chegara nomi"

msgid "The level of the boundary, 0 for country, 1 for state, 2 for district"
msgstr "Chegara darajasi, mamlakat uchun 0, viloyat uchun 1, tuman uchun 2"

msgid "The parent to this political boundary if any"
msgstr "Ushbu siyosiy chegaraning egasi, agar bo'lsa"

msgid "Geometry"
msgstr "Geometriya"

msgid "The json representing the geometry type and coordinates of the boundaries"
msgstr "Chegaralarning geometrik turi va koordinatalarini ifoda etuvchi json"

msgid "The title for this item"
msgstr "Ushbu element uchun sarlavha"

msgid "A short summary description for this item"
msgstr "Ushbu elementning qisqacha ta'rifi"

msgid "A link that should be associated with this item"
msgstr "Ushbu elementga bog'lashi kerak bo'ladigan link"

msgid "The category this item belongs to"
msgstr "Ushbu element tegishli bo'lgan toifa"

msgid "The organization this item belongs to"
msgstr "Ushbu element tegishli bo'lgan tashkilot"

msgid "The title for this Video"
msgstr "Mazkur videolavha uchun sarlavha"

msgid "A short summary description for this video"
msgstr "Mazkur videolavhaning qisqacha ta'rifi"

msgid "The organization this video belongs to"
msgstr "Mazkur videolavha tegishli bo'lgan tashkilot"

msgid "The name of this poll category"
msgstr "Ushbu so'rov toifasining nomi"

msgid "Poll Categories"
msgstr "So'rov toifalari"

msgid "The Flow this Poll is based on"
msgstr "Usbu so'rov asoslangan Oqim"

msgid "The date to display for this poll. Leave empty to use flow creation date."
msgstr "Ushu so'rov uchun namoyish bo'ladigan sana. Oqimni yaratish sanasidan foydalanish uchun, bo'sh qoldiring"

msgid "Whether the flow for this poll is archived on RapidPro"
msgstr "Ushbu so'rov uchun oqim RapidPro da arxiv qilinadimi"

msgid "The base language of the flow to use"
msgstr "Qo'llaniladigan oqimning asosiy tili"

msgid "The number of polled reporters on this poll"
msgstr "Ushbu so'rovda savolga tutilgan muxbirlar soni"

msgid "Whether the poll has finished the initial results sync."
msgstr "Ushbu so'rov dastlabki natijalar sinxronizasiyasini tamomladimi"

msgid "Whether the poll should stop regenerating stats."
msgstr "So'rov statistik ma'lumotlarni qayta generatsiya qilishni to'xtatishi kerakmi?"

msgid "The title for this Poll"
msgstr "Ushbu so'rov uchun sarlavha"

msgid "The category this Poll belongs to"
msgstr "Ushbu So'rov tegishli bo'lgan toifa"

msgid "Whether this poll should be featured on the homepage"
msgstr "Mazkur so'rov uy sahifasida alohida ajralib turishi kerakmi"

msgid "The splash category image to display for the poll (optional)"
msgstr "Grafik toifadagi surat so'rovni namoyish etadi (ixtiyoriy)"

msgid "The organization this poll is part of"
msgstr "Mazkur so'rov uning qismi bo'lgan tashkilot"

msgid "The title for this response story"
msgstr "Ushbu javob hikoyasi uchun sarlavha"

msgid "The writer of the response story"
msgstr "Javob hikoyasi muallifi"

msgid "The poll to associate to"
msgstr "... bilan bog'liq bo'lgan so'rov"

msgid "The poll for this response"
msgstr "Ushbu javob uchun so'rov"

msgid "The location for this response"
msgstr "Ushbu javob berilgan yer"

msgid "The name of the sender of the message"
msgstr "Xabar yuboruvchining ismi"

msgid "The featured response message"
msgstr "Tavsiya etiladigan javob"

msgid "Dark 1 background and White text"
msgstr ""

msgid "Light 1 background and Black text"
msgstr ""

msgid "Dark 2 background and White text"
msgstr ""

msgid "Dark 3 background and Black text"
msgstr ""

msgid "The poll this question is part of"
msgstr "Ushbu savol uning qismi bo'lgan so'rov"

msgid "The title of this question"
msgstr "Ushbu savolning sarlavhasi"

msgid "The RuleSet this question is based on"
msgstr "Ushbu savol asoslangan Qoidalar majmuasi"

msgid "The label of the ruleset on RapidPro"
msgstr "RapidPro dagi qoidalar majmuasi tamg'asi"

msgid "The priority number for this question on the poll"
msgstr "So'rovdagi mazkur savol uchun ustivor raqam"

msgid "The Rule this response category is based on"
msgstr "Ushbu javob toifasi asoslanadigan Qoida"

#, fuzzy
#| msgid "The title for this Poll"
msgid "Select tags for this poll"
msgstr "Ushbu so'rov uchun sarlavha"

msgid "Your org does not have any API token configuration."
msgstr "Tashkilotingizning hech qanday API tokeni konfiguratsiyasi yo'q"

msgid "You must include a title for every included question."
msgstr "Sizda har bir qo'shilgan savol uchun sarlavha mujassam bo'lishi shart"

msgid "Title too long. The max limit is 255 characters for each title"
msgstr "Haddan ziyod uzun sarlavha. Har bir sarlavha uchun eng ko'pi bilan 255 ta belgi ishlatiladi"

msgid "You must include at least one poll question."
msgstr "So'rov uchun Siz eng kamida bitta savolni kiritishingiz lozim"

msgid "Adjust poll date"
msgstr "So'rov sanasini kelishib olish"

msgid "Your poll has been updated, now pick which questions to include."
msgstr "Sizning so'rovnomangiz yangilandi, endi unga kiritish uchun savollarni tanlang."

msgid "Configure flow"
msgstr "Oqim konfiguratsiyasi"

msgid "Your poll has been configured, now adjust the poll date."
msgstr "So'rovingiz konfiguratsiya qilindi, endi so'rov sanasini o'rnating."

msgid "Your poll has been created, now configure its flow."
msgstr "Sizning so'rovingiz yaratildi, endi uning oqimini konfiguratsiya qiling."

msgid "Poll Images"
msgstr "So'rovnoma Tasvirlari"

msgid "Now enter any responses you'd like to feature. (if any)"
msgstr "Endi, siz alohida ajratib ko'rsatmoqchi bo'lgan har qanday javobni kiriting. (agar bo'lsa)"

msgid "Image to display on poll page and in previews. (optional)"
msgstr "So'rovnoma sahifasida va prevyularda namoyish bo'ladigan surat. (ixtiyoriy)"

msgid "Image to display on poll page and in previews (optional)"
msgstr "So'rovnoma sahifasida va prevyularda namoyish bo'ladigan surat. (ixtiyoriy)"

msgid "Poll Response"
msgstr "So'rovnoma javobi"

msgid "Your poll has been updated."
msgstr "Sizning so'rovnomangiz yangilandi"

msgid "Poll Questions"
msgstr "So'rovnoma savollari"

msgid "Now set what images you want displayed on your poll page. (if any)"
msgstr "Endi, o'z so'rovnoma sahifangizda namoyish bo'lishini xohlayotgan suratni joylashtiring. (agar bo'lsa)"

msgid "Include"
msgstr "Qo'shish"

msgid "Whether to include this question in your public results"
msgstr "Ushbu savolni o'z ommaviy natijalaringiz qatoriga qo'shasizmi"

msgid "Priority"
msgstr "Ustivorlik"

msgid "The priority of this question on the poll page, higher priority comes first"
msgstr "Mazkur savolning so'rovnoma sahifasidagi ustivorligi, ustivorligi yoqori bo'lgani avval keladi"

msgid "Ruleset Label"
msgstr "Qoidalar majmuasi tamg'asi"

msgid "The label of the ruleset from RapidPro"
msgstr "RapidPro dan qoidalar majmuasining tamg'asi"

msgid "Title"
msgstr "Sarlavha"

msgid "The question posed to your audience, will be displayed publicly"
msgstr "O'z auditoriyangizga berilgan savol, ochiq ommaga namoyish etiladi"

msgid "Color Choice"
msgstr ""

#, fuzzy
#| msgid "The question posed to your audience, will be displayed publicly"
msgid "The color to use for the question block will be displayed publicly"
msgstr "O'z auditoriyangizga berilgan savol, ochiq ommaga namoyish etiladi"

#, fuzzy
#| msgid "Categories"
msgid "Category {idx+1}"
msgstr "Toifalar"

#, fuzzy
#| msgid "The label of the ruleset from RapidPro"
msgid "The label of the category from backend(such as RapidPro)"
msgstr "RapidPro dan qoidalar majmuasining tamg'asi"

msgid "Display {idx+1}"
msgstr ""

#, fuzzy
#| msgid "If there are jobs to be shown on the public site."
msgid "The label to display of the category on the public site"
msgstr "Ommaviy sahifada ko'rsatilishi kerak bo'lgan ish o'rinlari bormi"

msgid "Scheduled Sync currently in progress..."
msgstr ""

#, python-format
msgid "Last results synced %(time)s ago"
msgstr ""

msgid "Synced"
msgstr ""

#, python-brace-format
msgid "Sync currently in progress... {sync_progress:.1f}%"
msgstr ""

#, python-brace-format
msgid "Edit Poll for flow [{flow_name} ({flow_date_hint})]"
msgstr ""

#, python-format
msgid "Scheduled a pull refresh for poll #%(poll_id)d on org #%(org_id)d"
msgstr "№#%(poll_id)dSo'rovni №%(org_id)dtashkilotda yangilash rejalashtirildi"

#, python-format
msgid "%s"
msgstr "%s"

msgid "The name of the Contact Group that contains registered reporters"
msgstr "O'zida ro'yxatdan o'tgan reportyorlarni mujassam etgan Kontakt Guruhining nomi"

msgid "The label of the Contact Field that contains the birth date of reporters"
msgstr "Reportyorlarning tavallud topgan sanasini mujassam etadigan Kontakt Qatorining yorlig'i "

msgid "The label of the Contact Field that contains the gender of reporters"
msgstr "Reportyorlarning genderini mujassam etadigan Kontakt Qatorining tamg'asi"

msgid "The label of the Contact Field that contains the occupation of reporters"
msgstr "Reportyorlarning kasbini mujassam etadigan Kontakt Qatorining tamg'asi"

msgid "The label of the Contact Field that contains the registration date of reporters"
msgstr "Reportyorlarning ro'yxatdan o'tgan sanasini mujassam etadigan Kontakt Qatorining tamg'asi"

msgid "The label of the Contact Field that contains the State of reporters"
msgstr "Reportyorlarning qaysi davlatdan ekanini mujassam etadigan Kontakt Qatorining tamg'asi"

msgid "The label of the Contact Field that contains the District of reporters"
msgstr "Reportyorlarning qaysi Viloyatdan ekanini mujassam etadigan Kontakt Qatorining tamg'asi"

msgid "The label of the Contact Field that contains the Ward of reporters"
msgstr "Reportyorlarning qaysi Tumandan ekanini mujassam etadigan Kontakt Qatorining tamg'asi"

msgid "The label assigned to U-Reporters that are Male."
msgstr "Erkak U-Reportyorlarga berilgan tamg'a"

msgid "The label assigned to U-Reporters that are Female."
msgstr "Ayol U-Reportyorlarga berilgan tamg'a"

msgid "Whether this org should be show on the landing page"
msgstr "Mazkur tashkilot aniq maqsadli sahifada namoyish etilishi kerakmi"

msgid "Whether this org count should consider the count from link only"
msgstr "Mazkur tashkilot sanog'i faqat linkdagilarni hisobga olishi kerakmi"

msgid "The shortcode that users will use to contact U-Report locally"
msgstr "Foydalanuvchilar mahalliy darajada U-Report bilan bog'lanish uchun ishlatadigan qisqa kod"

#, fuzzy
#| msgid "The whatapp number that users will use to contact U-Report if you have one"
msgid "The WhatsApp number that users will use to contact U-Report if you have one"
msgstr "Foydalanuvchilar U-Report bilan bog'lanishlari mumkin bo'lgan whatsapp raqami, agar sizda mavjud bo'lsa. "

#, fuzzy
#| msgid "The whatapp number that users will use to contact U-Report if you have one"
msgid "The Telegram bot that users will use to contact U-Report if you have one"
msgstr "Foydalanuvchilar U-Report bilan bog'lanishlari mumkin bo'lgan whatsapp raqami, agar sizda mavjud bo'lsa. "

#, fuzzy
#| msgid "The whatapp number that users will use to contact U-Report if you have one"
msgid "The viber username that users will use to contact U-Report if you have one"
msgstr "Foydalanuvchilar U-Report bilan bog'lanishlari mumkin bo'lgan whatsapp raqami, agar sizda mavjud bo'lsa. "

#, fuzzy
#| msgid "The font used for normal text"
msgid "The join button text"
msgstr "Oddiy matn uchun qo'llaniluvchi shrift"

msgid "The short text used to direct visitors to join U-Report"
msgstr "Tashrif buyuruvchilarni U-Reportga qo'shilishga yo'naltiradigan qisqa matn"

#, fuzzy
#| msgid "The title of the photos section U-Report homepage"
msgid "The call to action text to join on the top section on U-Report"
msgstr "U-Report sahifasidagi fotosur'atlar qismining sarlavhasi"

msgid "The YouTube video ID for how to join U-Report section"
msgstr "U-Report qismiga qanday qo'shilish haqidagi YouTube video IDsi"

msgid "The title of the photos section U-Report homepage"
msgstr "U-Report sahifasidagi fotosur'atlar qismining sarlavhasi"

msgid "The description of the photos section U-Report homepage"
msgstr "U-Report sahifasidagi fotosur'atlar qismining bayoni"

msgid "The description of the opinions page"
msgstr "Fikrlar sahifasining bayoni"

msgid "The description of the stories page"
msgstr "Hikoyalar sahifasining bayoni"

msgid "The description of the engagement page"
msgstr "Mashg'ullik sahifasining bayoni"

msgid "The callout message on the footer engagement section"
msgstr "Pastki qismni jalb qilish bo'limidagi chaqiruv xabari"

msgid "The primary color for styling for this organization, should be dark"
msgstr "Ushbu tashkilotni bezash uchun ishlatiladigan birlamchi rang, to'q rang bo'lishi kerak"

msgid "The secondary color for styling for this organization, should be dark"
msgstr "Ushbu tashkilotni bezash uchun ishlatiladigan ikkilamchi rang, to'q rang bo'lishi kerak"

msgid "The tertiary color for styling for this organization, should be dark"
msgstr "Ushbu tashkilotni bezash uchun ishlatiladigan uchinchi darajadagi rang, to'q rang bo'lishi kerak"

msgid "The primary highlight color for styling for this organization, should be light"
msgstr "Ushbu tashkilotni bezash uchun asosiy ajratish rangi, och rang bo'lishi kerak"

msgid "The secondary highlight color for styling for this organization, should be light"
msgstr "Ushbu tashkilotni bezash uchun ikkilamchi ajratish rangi, och rang bo'lishi kerak"

msgid "Up to 6 colors for styling charts, use comma between colors"
msgstr "Bezash rejasida 6 ta ranggacha ishlatish mumkin, ranglar orasini vergul bilan ajrating"

msgid "11 colors for styling maps, use comma between colors, not used if not 11 colors"
msgstr "Bezash xaritalari uchun 11 ta rang, ranglar orasini vergul bilan ajrating, agar 11 ta rang bo'lmaydigan bo'lsa ishlatilmaydi"

msgid "The states to show on maps only"
msgstr "Faqat xaritalarda ko'rsatiladigan mamlakatlar"

msgid "The states to show on maps only, used to filter poll results"
msgstr "Faqat xaritalarda ko'rsatiladigan mamlakatlar, so'rovnoma natijalarini filtrdan o'tkazish uchun ishlatiladi"

#, fuzzy
#| msgid "The Google Analytics Tracking ID for this organization"
msgid "The Google Tag Manager ID for this organization"
msgstr "Mazkur tashkilot uchun Google Analytics Kuzatib borish identifikatori"

msgid "The Google Analytics Tracking ID for this organization"
msgstr "Mazkur tashkilot uchun Google Analytics Kuzatib borish identifikatori"

msgid "The URL to the Youtube channel for this organization"
msgstr "Mazkur tashkilot uchun Youtube kanaliga URL"

msgid "The content for the meta tag for Facebook Domain Verification"
msgstr ""

msgid "The URL to the Facebook page for this organization"
msgstr "Mazkur tashkilot uchun Facebook sahifasiga URL"

msgid "The integer id to the Facebook page for this organization (optional)"
msgstr "Mazkur tashkilot uchun Facebook sahifasiga butun sonli identifikator (ixtiyoriy)"

msgid "The integer id to the Facebook app for this organization's chat app (optional)"
msgstr "Mazkur tashkilotning suhbat ilovasi uchun Facebook ilovasiga butun sonli identifikator (ixtiyoriy"

msgid "The short text used to greet users on Facebook Messenger Plugin"
msgstr "Foydalanuvchilarni Facebook Messenger Plaginida qutlash uchun qo'llaniladigan qisqa matn"

msgid "The id of the Facebook Pixel for this organization (optional)"
msgstr "Mazkur tashkilot uchun Facebook Pixel ning identifikatori (ixtiyoriy)"

msgid "The Instagram username for this organization"
msgstr "Mazkur tashkilot uchun Instagram foydalanuvchisi nomi"

msgid "The Instagram widget id from lightwidget.com"
msgstr "Lightwidget.com dan Instagram widjet identifikatori"

msgid "The Twitter handle for this organization"
msgstr "Mazkur tashkilot uchun Twitterdagi qayd yozuvi"

msgid "The Twitter widget used for searching"
msgstr "Izlash uchun ishlatiladigan Twitter widjeti"

msgid "The words to filter out from the results on public site"
msgstr "Ommaviy sahifadagi natilajardan filtr orqali saralab olinuvchi so'zlar"

msgid "If there are jobs to be shown on the public site."
msgstr "Ommaviy sahifada ko'rsatilishi kerak bo'lgan ish o'rinlari bormi"

msgid "If this org if for global data. e.g: It shows a world map instead of a country map."
msgstr "Ushbu tashkilot umumjahon ma'lumotlari uchunmi. Misol: U mamlakat xaritasi o'rniga, dunyo xaritasini namoyish etadi."

msgid "Whether to activate an extra gender."
msgstr "Qo'shimcha jinsni faollashtirish lozimmi"

msgid "Whether to hide the engagement breakdown charts."
msgstr ""

msgid "The alpha-3 ISO code of the organization so that it appears the stories widget U-Report App. Example: BRA, NIG, CMR (Use GLOBAL if U-Report is Global)."
msgstr "Tashkilotning alpha-3 ISO kodi, maqsad shuki, unda U-Report ilovasining hikoyalar widjeti namoyish etilsin. Misol: BRA, NIG, CMR (GLOBAL ni ishlating, agar U-Report umumjahon bo'lsa)"

msgid "The font used for headline texts"
msgstr "Matndagi sarlavhalar uchun qo'llaniluvchi shrift"

msgid "The font used for normal text"
msgstr "Oddiy matn uchun qo'llaniluvchi shrift"

msgid "Hide participation stats"
msgstr "Ishtirok statistikasini yashirish"

msgid "The text to describe the sponsors of free messages"
msgstr "Bepul xabarlar homiylarini bayon etuvchi matn"

msgid "The font used for small text"
msgstr "Kichik matn uchun qo'llaniluvchi shrift"

msgid "If you need to include some custom HTML codes in you org pages, like custom analytics code snippets"
msgstr "Siz o'z tashkilotingiz sahifalariga ayrim xususiy HTML kodlarini kiritmoqchimisiz, xususiy tahlil dasturi bo'lagi, kabi"

msgid "Other language sites links"
msgstr ""

msgid "90 Days"
msgstr "90 kun"

msgid "6 Months"
msgstr "6 oy"

msgid "12 Months"
msgstr "12 oy"

msgid "Age"
msgstr "Yosh"

#, fuzzy
#| msgid "Save Changes"
msgid "Channels"
msgstr "O'zgarishlarni saqlash"

msgid "Location"
msgstr "Joylashgan o'rni"

msgid "Opinion Responses"
msgstr "Fikrga javoblar"

msgid "Sign Up Rate"
msgstr "A'zo bo'lish ko'rsatkichi"

msgid "Response Rate"
msgstr "Javoblar ulushi"

msgid "Active Users"
msgstr "Faol Foydalanuvchilar"

msgid "Whether this row was created by squashing"
msgstr "Mazkur qator zichlashtirish orqali yaratilganmi"

msgid "Something to trigger localizations"
msgstr "Aniqlashga turtki bo'ladigna ayrim narsalar"

#, fuzzy
#~| msgid "The description of the opinions page"
#~ msgid "The description of this bot, optional"
#~ msgstr "Fikrlar sahifasining bayoni"

#, fuzzy
#~| msgid "Whether this poll should be featured on the homepage"
#~ msgid "Whether this bot is featured and displayed on the homepage"
#~ msgstr "Mazkur so'rov uy sahifasida alohida ajralib turishi kerakmi"

#, fuzzy
#~| msgid "Org"
#~ msgid "Or"
#~ msgstr "Tashk"

#, fuzzy
#~| msgid "The description of the stories page"
#~ msgid "The description text for this bot"
#~ msgstr "Hikoyalar sahifasining bayoni"

#~ msgid "The color used to draw the text on the join bar"
#~ msgstr "Qo'shilish satridagi matnni yozish uchun ishlatiladigan rang"

#~ msgid "The color used to draw the background on the join bar"
#~ msgstr "Qo'shilish satridagi orqa fonni bo'yash uchun ishlatiladigan rang"

#~ msgid "The primary color for styling for this organization"
#~ msgstr "Ushbu tashkilotni bezash uchun ishlatiladigan birlamchi rang"

#~ msgid "The secondary color for styling for this organization"
#~ msgstr "Ushbu tashkilotni bezash uchun ishlatiladigan ikkilamchi rang"

#~ msgid "The background color for the site"
#~ msgstr "Sahifa uchun orqa fon rangi"

#~ msgid "Whether to activate the new design."
#~ msgstr "Yangi disaynni faollashtirish lozimmi."

#~ msgid "JOIN NOW"
#~ msgstr "HOZIR QO'SHILING"

#~ msgid ""
#~ "\n"
#~ "             %(counter)s result\n"
#~ "           "
#~ msgid_plural ""
#~ "\n"
#~ "              %(counter)s results\n"
#~ "            "
#~ msgstr[0] ""
#~ "\n"
#~ "              %(counter)s natijalar\n"
#~ "            "

#~ msgid ""
#~ "\n"
#~ "             Results %(start)s-%(end)s of %(count)s\n"
#~ "           "
#~ msgstr ""
#~ "\n"
#~ "             Natijalar%(start)s-%(end)s of %(count)s\n"
#~ "           "

#, fuzzy
#~| msgid ""
#~| "\n"
#~| "             %(counter)s result\n"
#~| "           "
#~| msgid_plural ""
#~| "\n"
#~| "              %(counter)s results\n"
#~| "            "
#~ msgid ""
#~ "\n"
#~ "                    %(counter)s poll question\n"
#~ "                    "
#~ msgid_plural ""
#~ "\n"
#~ "                      %(counter)s poll questions\n"
#~ "\n"
#~ "\n"
#~ "                  "
#~ msgstr[0] ""
#~ "\n"
#~ "              %(counter)s natijalar\n"
#~ "            "

#, fuzzy
#~| msgid "Poll Questions"
#~ msgid "questions"
#~ msgstr "So'rovnoma savollari"<|MERGE_RESOLUTION|>--- conflicted
+++ resolved
@@ -12,11 +12,7 @@
 msgstr ""
 "Project-Id-Version: PACKAGE VERSION\n"
 "Report-Msgid-Bugs-To: \n"
-<<<<<<< HEAD
-"POT-Creation-Date: 2021-10-27 20:32+0000\n"
-=======
 "POT-Creation-Date: 2021-10-28 21:40+0000\n"
->>>>>>> 8fc65e6a
 "PO-Revision-Date: 2019-05-15 20:27+0000\n"
 "MIME-Version: 1.0\n"
 "Content-Type: text/plain; charset=UTF-8\n"
@@ -1435,14 +1431,11 @@
 msgstr "Ushbu element uchun sarlavha"
 
 #, fuzzy
-<<<<<<< HEAD
-=======
 #| msgid "The body of text for the story"
 msgid "The call to action text for this landing page"
 msgstr "Hikoya uchun asosiy matn"
 
 #, fuzzy
->>>>>>> 8fc65e6a
 #| msgid "Whether this org should be show on the landing page"
 msgid "The slug to use on the link for this landing page"
 msgstr "Mazkur tashkilot aniq maqsadli sahifada namoyish etilishi kerakmi"
