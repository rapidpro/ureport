# SOME DESCRIPTIVE TITLE.
# Copyright (C) YEAR THE PACKAGE'S COPYRIGHT HOLDER
# This file is distributed under the same license as the PACKAGE package.
#
# Translators:
# Ha Thang <hnthang9396@gmail.com>, 2017
# Ha Thang <hnthang9396@gmail.com>, 2017
msgid ""
msgstr ""
"Project-Id-Version: UReport\n"
"Report-Msgid-Bugs-To: \n"
<<<<<<< HEAD
"POT-Creation-Date: 2021-10-27 20:32+0000\n"
=======
"POT-Creation-Date: 2021-10-28 21:40+0000\n"
>>>>>>> 8fc65e6a
"PO-Revision-Date: 2017-11-07 07:04+0000\n"
"MIME-Version: 1.0\n"
"Content-Type: text/plain; charset=UTF-8\n"
"Content-Transfer-Encoding: 8bit\n"
"Plural-Forms: nplurals=1; plural=0;\n"

msgid "The name of this category"
msgstr "Tên của danh mục này"

msgid "An optional image that can describe this category"
msgstr "Một hình ảnh tùy chọn có thể mô tả danh mục này"

msgid "The organization this category applies to"
msgstr "Tổ chức mà danh mục này áp dụng"

msgid "Categories"
msgstr "Danh mục"

msgid "The name to describe this image"
msgstr "Tên để mô tả hình ảnh này"

msgid "The category this image represents"
msgstr "Danh mục hình ảnh này đại diện"

msgid "The image file to use"
msgstr "Tệp hình ảnh để sử dụng"

msgid "The human readable name for this content type"
msgstr "Tên dễ gọi cho nội dung này"

msgid "The slug to idenfity this content type, used with the template tags"
msgstr "Slug để nhận dạng loại nội dung này, được sử dụng với các thẻ khuôn mẫu"

msgid "A description of where this content type is used on the site and how it will be dsiplayed"
msgstr "Mô tả vị trí nội dung này và cách thức nó được bố trí trên trang web"

msgid "Whether this content should include a title"
msgstr "Liệu có cần thiết đặt tiêu đề cho nội dung này không"

msgid "Whether this content should include an image"
msgstr "Liệu có cần thiết đặt gắn hình ảnh cho nội dung này không"

msgid "Whether this content should use a rich HTML editor"
msgstr "Liệu có cần thiết phải sử dụng tệp HTML cho nội dung này không"

msgid "Whether this content should include a summary field"
msgstr "Nội dung này có nên bao gồm một trường tóm tắt hay không"

msgid "Whether this content should include a link"
msgstr "Nội dung này có nên bao gồm liên kết hay không"

msgid "Whether this content should allow upload of additional images, ie a gallery"
msgstr "Nội dung này có cho phép tải lên các hình ảnh bổ sung, tức là một thư viện hay không"

msgid "Whether this content has a color field"
msgstr "Nội dung này có một trường màu sắc hay không"

msgid "Whether this content should allow setting a YouTube id"
msgstr "Nội dung này có nên cho phép thiết lập id YouTube hay không"

msgid "Whether this content should allow tags"
msgstr "Nội dung này có nên cho phép các thẻ hay không"

msgid "Content Type"
msgstr "Loại nội dung"

msgid "The category, or type for this content block"
msgstr "Danh mục hoặc loại cho khối nội dung này"

msgid "The title for this block of content, optional"
msgstr "Tiêu đề cho khối nội dung này, tùy chọn"

msgid "The summary for this item, should be short"
msgstr "Bản tóm tắt cho mục này, nên ngắn gọn"

msgid "The body of text for this content block, optional"
msgstr "Phần văn bản cho khối nội dung này, tùy chọn"

msgid "Any image that should be displayed with this content block, optional"
msgstr "Bất kỳ hình ảnh nào cần được hiển thị cùng khối nội dung này, tùy chọn"

msgid "A background color to use for the image, in the format: #rrggbb"
msgstr "Màu nền sử dụng cho hình ảnh, theo định dạng: #rrggbb"

msgid "Any link that should be associated with this content block, optional"
msgstr "Bất kỳ liên kết nào cần được liên kết với khối nội dung này, tùy chọn"

msgid "The id of the YouTube video that should be linked to this item"
msgstr "Id của video YouTube cần được liên kết với mục này"

msgid "Any tags for this content block, separated by spaces, can be used to do more advanced filtering, optional"
msgstr "Bất kỳ thẻ nào cho khối nội dung này, cách nhau bởi dấu cách, có thể được sử dụng để thực hiện lọc nâng cao hơn, tùy chọn"

msgid "The priority for this block, higher priority blocks come first"
msgstr "Mức độ ưu tiên của khối này, các khối ưu tiên hơn sẽ xuất hiện trước tiên"

msgid "The organization this content block belongs to"
msgstr "Khối nội dung này thuộc về tổ chức"

msgid "Gallery"
msgstr "Thư viện ảnh"

msgid "Add Image"
msgstr "Thêm hình ảnh"

msgid "Search"
msgstr "Tìm kiếm"

msgid "Add"
msgstr "Thêm "

msgid "Content Types"
msgstr "Các loại nội dung"

msgid "Link Slug"
msgstr ""

msgid "The slug or word to use in the link of the page"
msgstr ""

msgid "Content Blocks"
msgstr "Khối nội dung"

#, python-format
msgid "%s Blocks"
msgstr "%skhối"

#, python-format
msgid "Edit %s"
msgstr "Chỉnh sửa %s"

#, python-format
msgid "Create %s"
msgstr "Tạo %s"

msgid "Create Content Block"
msgstr "Tạo khối nội dung"

msgid "Your first name"
msgstr "Tên của bạn"

msgid "Your last name"
msgstr "Họ của bạn"

msgid "Your email address"
msgstr "Địa chỉ email của bạn"

msgid "Your password, at least eight letters please"
msgstr "Mật khẩu của bạn, vui lòng sử dụng ít nhất 8 ký tự"

msgid "That email address is already used"
msgstr "Địa chỉ email này đã được sử dụng"

msgid "Passwords must contain at least 8 letters."
msgstr "Mật khẩu phải chứa ít nhất 8 ký tự."

msgid "This domain is used for subdomains"
msgstr "Tên miền này được sử dụng cho tên miền phụ"

msgid "Name"
msgstr "Tên"

msgid "The name of this organization"
msgstr "Tên của tổ chức này"

msgid "The logo that should be used for this organization"
msgstr "Logo nên được sử dụng cho tổ chức này"

msgid "Administrators"
msgstr "Quản trị viên"

msgid "The administrators in your organization"
msgstr "Quản trị viên trong tổ chức của bạn"

msgid "Viewers"
msgstr "Người xem"

msgid "The viewers in your organization"
msgstr "Người xem trong tổ chức của bạn"

msgid "Editors"
msgstr "Biên tập viên"

msgid "The editors in your organization"
msgstr "Các biên tập viên trong tổ chức của bạn"

msgid "Language"
msgstr "Ngôn ngữ"

msgid "The main language used by this organization"
msgstr "Ngôn ngữ chính được tổ chức này sử dụng"

msgid "Subdomain"
msgstr "Tên miền phụ"

msgid "This subdomain is not available"
msgstr "Tên miền phụ này không có sẵn"

msgid "The subdomain for this organization"
msgstr "Tên miền phụ của tổ chức này"

msgid "Domain"
msgstr "Tên miền"

msgid "This domain is not available"
msgstr "Tên miền này không có sẵn"

msgid "The custom domain for this organization"
msgstr "Miền tùy chỉnh cho tổ chức này"

msgid "Timezone"
msgstr "Múi giờ"

msgid "The timezone your organization is in."
msgstr "Múi giờ mà tổ chức bạn nằm trong."

msgid "JSON blob used to store configuration information associated with this organization"
msgstr "JSON blob sử dụng để lưu trữ thông tin cấu hình liên quan đến tổ chức này"

msgid "Administrator"
msgstr "Quản trị viên"

msgid "Editor"
msgstr "Biên tập viên"

msgid "Viewer"
msgstr "Người xem"

msgid "Org"
msgstr "Tổ chức"

msgid "The organization to which the account is invited to view"
msgstr "Tổ chức mà tài khoản được mời xem"

msgid "Email"
msgstr "Email "

msgid "The email to which we send the invitation of the viewer"
msgstr "Email mà chúng tôi gửi lời mời của người xem"

msgid "Secret"
msgstr "Bí mật"

msgid "a unique code associated with this invitation"
msgstr "một mã duy nhất liên kết với lời mời này"

msgid "User Role"
msgstr "Vai trò người dùng"

#, python-format
msgid "%s Invitation"
msgstr "%s Lời mời"

msgid "Banner"
msgstr "Băng rôn"

msgid "Pattern"
msgstr "Họa tiết"

msgid "The organization in which the image will be used"
msgstr "Hình ảnh sẽ được sử dụng cho tổ chức"

msgid "The name to describe this background"
msgstr "Tên để miêu tả nền này"

msgid "Background type"
msgstr "Loại nền"

msgid "The image file"
msgstr "Tệp hình ảnh"

#, fuzzy
#| msgid "The title for this item"
msgid "The API token for this backend"
msgstr "Tiêu đề cho mục này"

#, python-format
msgid ""
"\n"
"      You've been invited to join %(org_name)s.\n"
"      <br/>\n"
"      To accept the invitation, <a href='%(host)s%(join_url)s'>click here</a>.\n"
"  "
msgstr ""
"\n"
"Bạn được mời tham gia %(org_name)s.\n"
"<br/>\n"
"Để chấp nhận lời mời, <a href='%(host)s%(join_url)s'>bấm vào đây</a>."

msgid "You are invited to join {{org.name}}."
msgstr ""

msgid "Click this link to join"
msgstr ""

msgid "Edit"
msgstr "Chỉnh sửa"

#, fuzzy
#| msgid "Manage Users"
msgid "Manage Backends"
msgstr "Quản lý người dùng"

msgid "Manage Users"
msgstr "Quản lý người dùng"

msgid "Accounts"
msgstr "Các tài khoản"

msgid "Admins"
msgstr "Quản trị viên"

msgid "Remove"
msgstr "Xóa"

msgid "You must have at least one administator"
msgstr "Bạn phải có ít nhất một quản trị viên"

msgid "Select your Organization"
msgstr "Lựa chọn tổ chức của bạn"

msgid "Your account is not associated to an organization. Please Contact the adminstrator."
msgstr "Tài khoản của bạn không được liên kết với một tổ chức. Vui lòng liên hệ với quản trị viên."

msgid "Your Organization"
msgstr "Tổ chức của bạn"

msgid "Invite people to your organization"
msgstr "Mời mọi người vào tổ chức của bạn"

msgid "User group"
msgstr "Nhóm người dùng"

msgid "One of the emails you entered is invalid."
msgstr "Một trong các email mà bạn nhập không hợp lệ"

#, python-format
msgid "Manage %(name)s Accounts"
msgstr "Quản lý %(name)sTài khoản"

msgid "Create"
msgstr "Tạo"

msgid "Your invitation link is invalid. Please contact your organization administrator."
msgstr "Liên kết lời mời của bạn không hợp lệ. Vui lòng liên hệ với quản trị viên tổ chức của bạn."

#, python-format
msgid "Join %(name)s"
msgstr "Tham gia %(name)s"

#, fuzzy
#| msgid "Join"
msgid "Join"
msgstr "Tham gia"

msgid "Your invitation link has expired. Please contact your organization administrator."
msgstr "Liên kết lời mời của bạn đã hết hạn. Vui lòng liên hệ với quản trị viên tổ chức của bạn."

msgid "Task"
msgstr "Nhiệm vụ"

msgid "Tasks"
msgstr "Các nhiệm vụ"

msgid "Only PDF files are supported."
msgstr ""

msgid "The title for this story"
msgstr "Tiêu đề cho câu chuyện này"

#, fuzzy
#| msgid "Whether this story is featured"
msgid "Whether this story is featured"
msgstr "Câu chuyện này có nổi bật hay không"

msgid "The summary for the story"
msgstr "Tóm tắt câu chuyện"

msgid "The body of text for the story"
msgstr "Phần nội dung của câu chuyện"

msgid "The writer of the story"
msgstr "Người viết câu chuyện"

msgid "A link to an mp3 file to publish on this story"
msgstr "Liên kết đến tệp mp3 để đăng trên câu chuyện này"

msgid "The PDF report to attach"
msgstr ""

msgid "The id of the YouTube video that should be linked to this story (this is the text that comes afer v= and before & in the YouTube URL)"
msgstr "Id của video YouTube được dẫn đến câu hcuyeejn này (đây là đoạn văn bản theo sau v= và trước & in URL YouTube)"

msgid "Any tags for this story, separated by spaces, can be used to do more advanced filtering, optional"
msgstr "Bất kỳ thẻ nào cho câu chuyện này, được phân cách bằng dấu cách, có thể được sử dụng để thực hiện lọc nâng cao hơn, tùy chọn"

msgid "The category for this story"
msgstr "Danh mục của câu chuyện này"

msgid "The organization this story belongs to"
msgstr "Câu chuyện này thuộc về tổ chức"

msgid "Stories"
msgstr "Câu chuyện"

msgid "The story to associate to"
msgstr "Câu chuyện để kết hợp với"

msgid "Yes"
msgstr "Có"

msgid "No"
msgstr "Không"

msgid "Story Images"
msgstr "Hình ảnh cho câu chuyện"

#, python-format
msgid "Image %d"
msgstr "Hình ảnh %d"

msgid "Image to display on story page and in previews. (optional)"
msgstr "Hình ảnh để hiển thị trên trang câu chuyện và trong bản xem trước. (tùy chọn)"

msgid "Image to display on story page and in previews (optional)"
msgstr "Hình ảnh để hiển thị trên trang câu chuyện và trong bản xem trước (tùy chọn)"

#, fuzzy
#| msgid "The name of this category"
msgid "The name of this tag"
msgstr "Tên của danh mục này"

msgid "Delete"
msgstr ""

msgid "Remove Item?"
msgstr "Xóa Mục?"

#, fuzzy, python-format
#| msgid ""
#| "\n"
#| "    Are you sure you want to remove <b>%(object)s</b>?\n"
#| "    "
msgid ""
"\n"
"    Are you sure you want to remove <b>%(object)s</b>?\n"
"    "
msgstr ""
"\n"
"Bạn có chắc chắn muốn xóa <b>%(object)s</b>?"

msgid "Once it is removed, it will be gone forever. There is no way to undo this operation."
msgstr "Một khi nó được gỡ bỏ, nó sẽ biến mất mãi mãi. Không có cách nào để hoàn tác thao tác này."

msgid "Cancel"
msgstr "Đóng"

#, fuzzy, python-format
#| msgid ""
#| "\n"
#| "\t\t%(counter)s result\n"
#| "\t"
#| msgid_plural ""
#| "\n"
#| "         %(counter)s results\n"
#| "        "
msgid ""
"\n"
"\t %(counter)s result\n"
"\t"
msgid_plural ""
"\n"
"         %(counter)s results\n"
"        "
msgstr[0] ""
"\n"
"%(counter)s kết quả"

#, fuzzy, python-format
#| msgid ""
#| "\n"
#| "\tResults %(start)s-%(end)s of %(count)s\n"
#| "\t"
msgid ""
"\n"
"\tResults %(start)s-%(end)s of %(count)s\n"
"\t"
msgstr ""
"\n"
"\t Kết quả %(start)s-%(end)s trong số %(count)s"

msgid "Previous"
msgstr "Trước"

msgid "Next"
msgstr "Sau"

msgid "edit"
msgstr "chỉnh sửa"

msgid "Sign in"
msgstr "Đăng ký"

msgid "Login"
msgstr "Đăng nhập"

msgid "Forgot Password?"
msgstr "Quên mật khẩu?"

msgid "Token Expired"
msgstr "Mã hết hạn"

msgid "Login Failure"
msgstr "Đăng nhập thất bại"

#, fuzzy, python-format
#| msgid ""
#| "\n"
#| "      Sorry, you cannot log in at this time because we received %(failed_login_limit)s incorrect login attempts.\n"
#| "      "
msgid ""
"\n"
"      Sorry, you cannot log in at this time because we received %(failed_login_limit)s incorrect login attempts.\n"
"      "
msgstr ""
"\n"
"Xin lôi, bạn không thể dăng nhập bây giờ vì chúng tôi đã nhận %(failed_login_limit)s lần đăng nhập sai."

#, fuzzy, python-format
#| msgid ""
#| "\n"
#| "      Please wait %(lockout_timeout)s minutes before to try log in again.\n"
#| "      "
msgid ""
"\n"
"      Please wait %(lockout_timeout)s minutes before to try log in again.\n"
"      "
msgstr ""
"\n"
"Vui lòng chờ %(lockout_timeout)s phút trước khi thử đăng nhập lại."

msgid "Alternatively, you can fill out the form below to have your password reset via e-mail."
msgstr "Ngoài ra, bạn có thể điền vào mẫu dưới đây để đặt lại mật khẩu của bạn qua e-mail."

msgid "Please contact the website administrator to have your password reset."
msgstr "Vui lòng liên hệ với quản trị viên trang web để đặt lại mật khẩu của bạn."

msgid "Email Address"
msgstr "Địa chỉ email"

msgid "Recover"
msgstr "Khôi phục"

msgid "Please enter the email address you used to sign up and we will help you recover your password."
msgstr "Vui lòng nhập địa chỉ email bạn đã sử dụng để đăng ký và chúng tôi sẽ giúp bạn khôi phục lại mật khẩu."

#, fuzzy, python-format
#| msgid ""
#| "\n"
#| "  <strong>Your password has expired.</strong> Site policy states that you must pick a new password every %(expire_days)s days, and that passwords must not have been used within the previous %(window_days)s days.\n"
#| "  "
msgid ""
"\n"
"  <strong>Your password has expired.</strong> Site policy states that you must pick a new password every %(expire_days)s days, and that passwords must not have been used within the previous %(window_days)s days.\n"
"  "
msgstr ""
"\n"
"<strong>Mật khẩu của bạn đã hết hạn.</strong>Chính sách của trang web yêu cầu bạn phải chọn một mật khẩu mới cứ %(expire_days)s ngày một lần và mật khẩu đó phải không được sử dụng trong %(window_days)s ngày trước đó."

msgid "New Password"
msgstr "Mật khẩu mới"

msgid "Passwords must have at least 8 characters, including one uppercase, one lowercase and one number"
msgstr "Mật khẩu phải có ít nhất 8 ký tự, gồm một in hoa, một in thường và một con số"

msgid "You have used this password before in the past year, please use a new password."
msgstr "Bạn đã sử dụng mật khẩu này trước đây, vui lòng sử dụng một mật khẩu mới."

msgid "Password"
msgstr "Mật khẩu"

msgid "Confirm Password"
msgstr "Xác nhận mật khẩu"

msgid "Please enter your password to save changes."
msgstr "Vui lòng nhập mật khẩu để lưu thay đổi."

msgid "Confirm the new password by filling the this field"
msgstr "Xác nhận mật khẩu mới của bạn bằng cách điền vào đây"

msgid "New password doesn't match with its confirmation"
msgstr "Mật khẩu mới không khớp với xác nhận của nó"

msgid "Your Email"
msgstr "Email của bạn"

msgid "E-mail recovery is not supported, please contact the website administrator to reset your password manually."
msgstr "Khôi phục e-mail không được hỗ trợ, vui lòng liên hệ với quản trị viên trang web để đặt lại mật khẩu theo cách thủ công."

msgid "Current Password"
msgstr "Mật khẩu hiện tại"

msgid "Your current password"
msgstr "Mật khẩu hiện tại của bạn"

msgid "Your new password."
msgstr "Mật khẩu mới của bạn."

msgid "Confirm new Password"
msgstr "Xác nhận mật khẩu mới"

msgid "Confirm your new password."
msgstr "Xác nhận mật khẩu mới của bạn."

msgid "Please enter your password to save changes"
msgstr "Vui lòng nhập mật khẩu để lưu thay đổi"

msgid "Confirm your new password by entering it here"
msgstr "Xác nhận mật khẩu mới của bạn bằng cách nhập vào đây"

msgid "Mismatch between your new password and confirmation, try again"
msgstr "Không khớp giữa mật khẩu và xác nhận mới của bạn, hãy thử lại"

msgid "New user created successfully."
msgstr "Người dùng mới được tạo thành công"

msgid "Groups"
msgstr "Nhóm"

msgid "Users will only get those permissions that are allowed for their group."
msgstr "Người dùng sẽ chỉ nhận được các quyền được phép cho nhóm của họ."

msgid "Set the user's initial password here."
msgstr "Đặt mật khẩu ban đầu của người dùng ở đây."

msgid "Last Login"
msgstr "Lân đăng nhập cuôi"

msgid "Is Active"
msgstr "Đang hoạt động"

msgid "Whether this user is allowed to log into the site"
msgstr "Người dung được đăng nhập vào trang hay không"

msgid "Users will only get those permissions that are allowed for their group"
msgstr "Người dùng sẽ chỉ nhận được các quyền được phép cho nhóm của họ"

msgid "You can reset the user's password by entering a new password here"
msgstr "Bạn có thể đặt lại mật khẩu đăng nhập bằng cách nhập mật khẩu mới vào đây"

msgid "Username"
msgstr "Tên đăng nhập"

msgid "Your password"
msgstr "Mật khẩu"

msgid "If you want to set a new password, enter it here"
msgstr "Nếu bạn muốn đặt mật khẩu mới, nhập nó tại đây"

msgid "Confirm New Password"
msgstr "Xác nhận mật khẩu mới"

msgid "Confirm your new password"
msgstr "Xác nhận mật khẩu mới của bạn"

msgid "Edit your profile"
msgstr "Chỉnh sửa hồ sơ của bạn"

msgid "Password Recovery"
msgstr "Khôi phục mật khẩu"

msgid "An Email has been sent to your account with further instructions."
msgstr "Email đã được gửi đến tài khoản của bạn kèm theo các hướng dẫn thêm."

msgid "Password Recovery Request"
msgstr "Yêu cầu khôi phục mật khẩu"

msgid "Pick a new password"
msgstr "Chọn một mật khẩu mới"

msgid "Your password has successfully been updated, thank you."
msgstr "Mật khẩu của bạn đã được cập nhật thành công, xin cảm ơn."

#, python-format
msgid "You are now logged in as %s"
msgstr "Bạn đã đăng nhập với tư cách %s"

msgid "Password Updated Successfully. Now you can log in using your new password."
msgstr "Cập nhật mật khẩu thành công. Bây giờ bạn có thể đăng nhập với mật khẩu mới"

msgid "Reset your Password"
msgstr "Cài lại mật khẩu"

msgid "Your link has expired for security reasons. Please reinitiate the process by entering your email here."
msgstr "Liên kết của bạn đã hết hạn vì lý do bảo mật. Vui lòng khởi tạo lại quy trình bằng cách nhập email của bạn ở đây."

msgid "Submit"
msgstr "Gửi đi"

msgid "Form"
msgstr "Mẫu đơn"

msgid "Save Changes"
msgstr "Lưu thay đổi"

#, python-format
msgid "Your new %s has been created."
msgstr "%s mới của bạn đã được tạo."

#, python-format
msgid "Import %s"
msgstr "Nhập %s"

msgid "Back to Website"
msgstr ""

msgid "Welcome, "
msgstr ""

msgid "Logout"
msgstr "Đăng xuất"

msgid "Opinions"
msgstr ""

msgid "Bots"
msgstr ""

msgid "Users"
msgstr "Người dùng"

msgid "Settings"
msgstr ""

#, fuzzy
#| msgid "Images"
msgid "Pages"
msgstr "Hình ảnh"

msgid "Landing Pages"
msgstr ""

msgid "Jobs"
msgstr "Công việc"

msgid "Tags"
msgstr ""

msgid "Photos"
msgstr ""

#, fuzzy
#| msgid "Category Images"
msgid "Categories Images"
msgstr "Các hình ảnh cho danh mục"

msgid "News Items"
msgstr "Các mục mới"

msgid "Orgs"
msgstr "Tổ chức"

msgid "Images"
msgstr "Hình ảnh"

msgid "About"
msgstr "Thông tin"

msgid "Engagement"
msgstr ""

#, fuzzy
#| msgid "U-Reporters"
msgid "Reports"
msgstr "U-Reporters"

msgid "Category Images"
msgstr "Các hình ảnh cho danh mục"

msgid "+ New "
msgstr ""

msgid "+ New Page"
msgstr ""

msgid "U-Report"
msgstr "U-Report"

msgid "Admin"
msgstr "Quản trị viên"

msgid "Configuration"
msgstr "Cấu hình"

msgid "Content"
msgstr "Nội dung"

msgid "Country Aliases"
msgstr "Biệt hiệu Quốc gia"

msgid "Job Sources"
msgstr "Nguồn công việc"

msgid "Jobs Content"
msgstr "Nội dung Công việc"

msgid "About Content"
msgstr "Nội dung Thông tin"

msgid "Videos"
msgstr "Video"

msgid "Contact Us Content"
msgstr "Nội dung Thông tin liên lạc"

msgid "Missions Content"
msgstr "Nội dung Sứ mệnh"

msgid "Terms & Conditions"
msgstr "Điều khoản & Điều kiện"

msgid "U-Reporters Content"
msgstr "Nội dung U-Reporters"

msgid "Join &amp; Engage Content"
msgstr "Nội dung Tham gia & Kết nối "

msgid "Join Steps Content"
msgstr "Nội dung các Bước Tham gia "

msgid "Additional Menu"
msgstr "Menu bổ sung"

msgid "SELECT YOUR COUNTRY"
msgstr ""

#, fuzzy
#| msgid "Join"
msgid "Join Now"
msgstr "Tham gia"

msgid "READ MORE"
msgstr "XEM THÊM"

msgid "EXPLORE ENGAGEMENT"
msgstr ""

msgid ""
"\n"
"        To add a Twitter job source you are required to get a widget id from twitter.\n"
"      "
msgstr ""
"\n"
"Để thêm một nguồn công việc Twitter, bạn phải có được một id widget từ twitter."

msgid "Follow this step by step guide"
msgstr "Thực hiện theo hướng dẫn từng bước này"

msgid ""
"\n"
"        <div>After you create the widget copy the widget id from the url as shown on</div>\n"
"      "
msgstr ""
"\n"
"<div>Sau khi bạn tạo tiện ích, hãy sao chép id tiện ích từ url như được hiển thị trên</div>"

msgid "Back"
msgstr "Quay lại"

msgid "Select bots"
msgstr ""

msgid "View public page"
msgstr ""

#, fuzzy
#| msgid "LOCATIONS"
msgid "LATEST NOTIFICATIONS"
msgstr "ĐỊA ĐIỂM"

#, fuzzy
#| msgid "Manage Users"
msgid "Backends"
msgstr "Quản lý người dùng"

msgid "Add os Select tags"
msgstr ""

#, python-format
msgid "There is currently %(counter)s new poll syncing. Polls are displayed on the public site once they have completely synced their results."
msgid_plural "There are currently %(counter)s new polls syncing. Polls are displayed on the public site once they have completely synced their results."
msgstr[0] ""

msgid "+ New Poll"
msgstr ""

#, fuzzy, python-format
#| msgid "Poll Questions"
msgid "%(counter)s poll question"
msgid_plural "%(counter)s poll questions"
msgstr[0] "Câu hỏi khảo sát"

msgid "New poll initial syncs scheduled every 10min"
msgstr ""

msgid "No longer scheduling syncs for old polls, runs archived"
msgstr ""

msgid "Main poll syncs scheduled every 20min"
msgstr ""

msgid "Recent poll syncs scheduled every 60min"
msgstr ""

msgid "Poll syncs scheduled every 24h"
msgstr ""

msgid "Not scheduling syncs, not active"
msgstr ""

msgid "Not scheduling syncs, no flow for poll"
msgstr ""

#, fuzzy
#| msgid "Results"
msgid "Refresh Results"
msgstr "Kết quả"

msgid "MORE POLLS"
msgstr "THÊM KHẢO SÁT"

msgid "FILTER"
msgstr "BỘ LỌC"

msgid "All"
msgstr "Tất cả"

msgid "POLL LIST"
msgstr "DANH SÁCH KHẢO SÁT"

msgid "All polls from most recent to oldest"
msgstr "Tất cả khảo sát từ gần nhất đến xa nhất"

msgid "ARCHIVED STORIES"
msgstr "CÁC CÂU CHUYỆN ĐÃ LƯU TRỮ"

msgid "LIST"
msgstr "DANH SÁCH"

msgid "Send"
msgstr ""

msgid "to"
msgstr ""

#, fuzzy
#| msgid "LOCATIONS"
msgid "LATEST OPINION"
msgstr "ĐỊA ĐIỂM"

#, fuzzy
#| msgid "POLL RESULTS"
msgid "VIEW FULL RESULTS"
msgstr "KẾT QUẢ KHẢO SÁT"

msgid "U-REPORTERS IN"
msgstr "U-REPORTERS TẠI"

msgid "PARTNERING WITH"
msgstr ""

#, fuzzy
#| msgid "U-REPORTERS IN"
msgid "U-REPORTERS"
msgstr "U-REPORTERS TẠI"

msgid "IN"
msgstr ""

#, fuzzy
#| msgid "U-REPORTERS IN"
msgid "COUNTRIES WORLDWIDE"
msgstr "U-REPORTERS TẠI"

msgid "AGES"
msgstr ""

msgid "Available bots"
msgstr ""

msgid "More bots"
msgstr ""

msgid "Join U-Report, Your voice matters."
msgstr ""

msgid "FEATURED STORY"
msgstr "CÂU CHUYỆN NỔI BẬT"

msgid "We are a part of a global platform working to change the lives of young people around the world."
msgstr ""

msgid "Learn more about how U-Report is empowering and connecting young people to speak out on issues that matter to them."
msgstr ""

#, fuzzy
#| msgid "READ MORE"
msgid "LEARN MORE"
msgstr "XEM THÊM"

msgid "Visit"
msgstr "Ghé thăm"

msgid "How would you like to join?"
msgstr ""

msgid "Text"
msgstr ""

msgid "PAGE"
msgstr ""

msgid "SEARCH"
msgstr ""

msgid "No results found"
msgstr ""

#, fuzzy
#| msgid "RESPONSE RATE"
msgid "RESPONDERS"
msgstr "TỶ LỆ PHẢN HỒI"

msgid "RESPONSE RATE"
msgstr "TỶ LỆ PHẢN HỒI"

#, fuzzy
#| msgid "RESPONSE RATE"
msgid "TOTAL RESPONDERS"
msgstr "TỶ LỆ PHẢN HỒI"

#, fuzzy, python-format
#| msgid ""
#| "\n"
#| "                    %(responded)s responded out of %(polled)s polled\n"
#| "                  "
msgid "%(responded)s responded out of %(polled)s polled"
msgstr ""
"\n"
"%(responded)sđã phản hồi trong số %(polled)sđã khảo sát"

msgid "ALL"
msgstr ""

msgid "AGE"
msgstr "TUỔI"

msgid "GENDER"
msgstr "GIỚI TÍNH"

#, fuzzy
#| msgid "LOCATIONS"
msgid "LOCATION"
msgstr "ĐỊA ĐIỂM"

msgid "Written by:"
msgstr ""

msgid "No reports published yet"
msgstr ""

#, fuzzy
#| msgid "U-REPORTERS IN"
msgid "REPORT"
msgstr "U-REPORTERS TẠI"

msgid "STORY"
msgstr "Câu chuyện"

msgid "Download Report"
msgstr ""

msgid "Even"
msgstr "Thậm chí"

msgid "State"
msgstr "Bang"

msgid "Other"
msgstr "Khác"

msgid "District"
msgstr "Quận, huyện"

msgid "Participation Level"
msgstr "Mức độ tham gia"

#, fuzzy
#| msgid "Responses"
msgid "Responders"
msgstr "Phản hồi"

msgid "Reporters in"
msgstr "Phóng viên tại"

msgid "Results"
msgstr "Kết quả"

msgid "*Other answers include"
msgstr "Các câu trả lời khác bao gồm"

msgid "Population"
msgstr "Dân số"

msgid "Registered in"
msgstr "Đã đăng ký tại"

msgid "Density"
msgstr "Mật độ"

msgid "total"
msgstr "tổng"

msgid "of"
msgstr "của"

msgid "the"
msgstr ""

#, fuzzy
#| msgid "U-REPORTER STATISTICS"
msgid "OVERALL STATISTICS"
msgstr "SỐ LIỆU VỀ U-REPORTERS"

msgid "THIS YEAR"
msgstr ""

#, fuzzy
#| msgid "RESPONSE RATE"
msgid "AVG RESPONSE RATE"
msgstr "TỶ LỆ PHẢN HỒI"

#, fuzzy
#| msgid "U-REPORTERS IN"
msgid "U-REPORTERS BY REGION"
msgstr "U-REPORTERS TẠI"

#, fuzzy
#| msgid "POLL RESULTS"
msgid "FILTER RESULTS"
msgstr "KẾT QUẢ KHẢO SÁT"

msgid "Charts only visible for logged in admins"
msgstr ""

msgid "Export and Share"
msgstr ""

msgid "Want to tell the world about this? Download this image to easily share on social media or for a beautiful presentation!"
msgstr ""

msgid "SELECT LANGUAGE"
msgstr ""

msgid "SELECT COUNTRY"
msgstr ""

msgid "Custom pages"
msgstr ""

msgid "Landing pages"
msgstr ""

msgid "See by the numbers how we are engaging youth voices for positive social change."
msgstr ""

#, fuzzy
#| msgid "polled"
msgid "Polled"
msgstr "đã khảo sát"

#, fuzzy
#| msgid "U-Reporters"
msgid "Reporters"
msgstr "U-Reporters"

msgid "Top Region"
msgstr ""

msgid "January"
msgstr ""

msgid "February"
msgstr ""

#, fuzzy
#| msgid "Search"
msgid "March"
msgstr "Tìm kiếm"

msgid "April"
msgstr ""

msgid "May"
msgstr ""

msgid "June"
msgstr ""

msgid "July"
msgstr ""

msgid "August"
msgstr ""

msgid "September"
msgstr ""

msgid "October"
msgstr ""

msgid "November"
msgstr ""

msgid "December"
msgstr ""

msgid "Jan"
msgstr ""

msgid "Feb"
msgstr ""

msgid "Mar"
msgstr ""

msgid "Apr"
msgstr ""

msgid "Jun"
msgstr ""

msgid "Jul"
msgstr ""

msgid "Aug"
msgstr ""

msgid "Sep"
msgstr ""

msgid "Oct"
msgstr ""

#, fuzzy
#| msgid "No"
msgid "Nov"
msgstr "Không"

msgid "Dec"
msgstr ""

#, fuzzy, python-format
#| msgid ""
#| "\n"
#| "    Are you sure you want to remove <b>%(object)s</b>?\n"
#| "    "
msgid ""
"\n"
"            Are you sure you want to remove <strong>%(object)s</strong>?\n"
"          "
msgstr ""
"\n"
"Bạn có chắc chắn muốn xóa <b>%(object)s</b>?"

#, fuzzy, python-format
#| msgid ""
#| "\n"
#| "\t\t%(counter)s result\n"
#| "\t"
#| msgid_plural ""
#| "\n"
#| "         %(counter)s results\n"
#| "        "
msgid "%(counter)s result"
msgid_plural "%(counter)s results"
msgstr[0] ""
"\n"
"%(counter)s kết quả"

#, fuzzy, python-format
#| msgid ""
#| "\n"
#| "\tResults %(start)s-%(end)s of %(count)s\n"
#| "\t"
msgid "Results %(start)s-%(end)s of %(count)s"
msgstr ""
"\n"
"\t Kết quả %(start)s-%(end)s trong số %(count)s"

msgid "Error"
msgstr ""

msgid "Enter Dashboard"
msgstr ""

#, fuzzy, python-format
#| msgid ""
#| "\n"
#| "      Sorry, you cannot log in at this time because we received %(failed_login_limit)s incorrect login attempts.\n"
#| "      "
msgid ""
"\n"
"                Sorry, you cannot log in at this time because we received %(failed_login_limit)s incorrect login attempts.\n"
"              "
msgstr ""
"\n"
"Xin lôi, bạn không thể dăng nhập bây giờ vì chúng tôi đã nhận %(failed_login_limit)s lần đăng nhập sai."

#, fuzzy, python-format
#| msgid ""
#| "\n"
#| "      Please wait %(lockout_timeout)s minutes before to try log in again.\n"
#| "      "
msgid ""
"\n"
"                    Please wait %(lockout_timeout)s minutes before to try log in again.\n"
"                  "
msgstr ""
"\n"
"Vui lòng chờ %(lockout_timeout)s phút trước khi thử đăng nhập lại."

#, fuzzy, python-format
#| msgid ""
#| "\n"
#| "  <strong>Your password has expired.</strong> Site policy states that you must pick a new password every %(expire_days)s days, and that passwords must not have been used within the previous %(window_days)s days.\n"
#| "  "
msgid ""
"\n"
"        <strong>Your password has expired.</strong> Site policy states that you must pick a new password every %(expire_days)s days, and that passwords must not have been used within the previous %(window_days)s days.\n"
"      "
msgstr ""
"\n"
"<strong>Mật khẩu của bạn đã hết hạn.</strong>Chính sách của trang web yêu cầu bạn phải chọn một mật khẩu mới cứ %(expire_days)s ngày một lần và mật khẩu đó phải không được sử dụng trong %(window_days)s ngày trước đó."

msgid "+ New Story"
msgstr ""

#, python-format
msgid "Refreshed %s cache for this organization"
msgstr "Đã làm mới %s bộ nhớ cache cho tổ chức này"

msgid "Flag"
msgstr "Cờ"

msgid "The organization to which the image will be used"
msgstr "Hình ảnh sẽ được sử dụng cho tổ chức"

msgid "A short descriptive name for this image"
msgstr "Tên mô tả ngắn cho hình ảnh này"

msgid "Image type"
msgstr "Loại hình ảnh"

#, fuzzy
#| msgid "The organization this poll is part of"
msgid "The organization this bot is part of"
msgstr "Khảo sát này nằm trong tổ chức"

msgid "Whether this bot is displayed on the homepage, up to 3 only with the highest priorities are displayed"
msgstr ""

#, fuzzy
#| msgid "The title for this item"
msgid "The title to display for this bot"
msgstr "Tiêu đề cho mục này"

msgid "The shortcode, number or bot name of the channel for this bot"
msgstr ""

#, fuzzy
#| msgid "The category for this story"
msgid "The keyword for this bot"
msgstr "Danh mục của câu chuyện này"

#, fuzzy
#| msgid "The title for this block of content, optional"
msgid "The Facebook bot deeplink, optional"
msgstr "Tiêu đề cho khối nội dung này, tùy chọn"

#, fuzzy
#| msgid "The title for this block of content, optional"
msgid "The Telegram bot deeplink, optional"
msgstr "Tiêu đề cho khối nội dung này, tùy chọn"

#, fuzzy
#| msgid "The title for this block of content, optional"
msgid "The Viber bot deeplink, optional"
msgstr "Tiêu đề cho khối nội dung này, tùy chọn"

#, fuzzy
#| msgid "The title for this block of content, optional"
msgid "The WhatsApp bot deeplink, optional"
msgstr "Tiêu đề cho khối nội dung này, tùy chọn"

#, fuzzy
#| msgid "A short summary description for this item"
msgid "A short description for this bot, required"
msgstr "Mô tả ngắn cho muc này"

#, fuzzy
#| msgid "The priority of this question on the poll page, higher priority comes first"
msgid "The priority number for this bot among others on a list, high priority comes first"
msgstr "Mức độ ưu tiên của câu hỏi này trên trang khảo sát, những đề mục ưu tiên hơn xuất hiện trước"

#, fuzzy
#| msgid "Whether this org should be show on the landing page"
msgid "Whether this bot should be shown to the public"
msgstr "Liệu tổ chức này có cần được hiện diện ở trang đích"

msgid "Label"
msgstr "Nhãn"

msgid "Key"
msgstr "Khóa"

msgid "Male"
msgstr "Nam"

msgid "Female"
msgstr "Nữ"

msgid "Organization"
msgstr "Tổ chức"

msgid "Gender"
msgstr "Giới tính"

msgid "Gender of the contact"
msgstr "Giới tính của địa chỉ liên lạc"

msgid "Born Field"
msgstr "Trường Năm sinh"

msgid "Occupation Field"
msgstr "Trường Nghề nghiệp"

msgid "Registration Date"
msgstr "Ngày đăng ký"

msgid "State Field"
msgstr "Trường Quốc gia"

msgid "District Field"
msgstr "Trường Quận, huyện"

msgid "Ward Field"
msgstr "Trường Phường, xã"

msgid "Number of items with this counter"
msgstr "Số lượng mục có bộ đếm này"

msgid "No root user found. Please create a root user"
msgstr "Không tìm thấy người sử dụng gốc. Hãy tạo người sử dụng gốc"

msgid "The name for our alias"
msgstr "Tên của bí danh của chúng tôi"

msgid "The title or name to reference this Job source."
msgstr "Tiêu đề hoặc tên để tham chiếu nguồn Công việc này."

msgid "Choose the type for the Job source. Twitter, Facebook or RSS feed"
msgstr "Chọn loại nguồn công việc. Twitter, Facebook hoặc RSS feed"

msgid "The full URL to navigate to this Job source."
msgstr "URL đầy đủ để điều hướng đến nguồn Công việc này."

msgid "For Twitter, a widget Id is required to embed tweets on the website. Read carefully the instructions above on how to get the right widget Id"
msgstr "Đối với Twitter, Id tiện ích là bắt buộc để gắn các tweet trên trang web. Hãy đọc cẩn thận các hướng dẫn ở trên về cách nhận được Id tiện ích"

msgid "Featured job sources are shown first on the jobs page."
msgstr "Nguồn công việc nổi bật được hiển thị đầu tiên trên trang công việc."

msgid "The organization this job source is for"
msgstr "Nguồn công việc này dành cho tổ chức"

msgid "Your job source has been added successfully"
msgstr "Nguồn công việc của bạn đã được thêm mới thành công"

msgid "Your job source has been updated successfully"
msgstr "Nguồn công việc của bạn đã được cập nhật thành công"

#, fuzzy
#| msgid "The organization this poll is part of"
msgid "The organization this landing page is part of"
msgstr "Khảo sát này nằm trong tổ chức"

#, fuzzy
#| msgid "The title for this item"
msgid "The title to display for this landing page"
msgstr "Tiêu đề cho mục này"

#, fuzzy
<<<<<<< HEAD
=======
#| msgid "The body of text for the story"
msgid "The call to action text for this landing page"
msgstr "Phần nội dung của câu chuyện"

#, fuzzy
>>>>>>> 8fc65e6a
#| msgid "Whether this org should be show on the landing page"
msgid "The slug to use on the link for this landing page"
msgstr "Liệu tổ chức này có cần được hiện diện ở trang đích"

#, fuzzy
#| msgid "The body of text for the story"
msgid "The body of text for the landing page"
msgstr "Phần nội dung của câu chuyện"

#, fuzzy
#| msgid "The image file to use"
msgid "The image file to use for the page"
msgstr "Tệp hình ảnh để sử dụng"

#, fuzzy
#| msgid "Whether this org should be show on the landing page"
msgid "Whether this page should be active to the public"
msgstr "Liệu tổ chức này có cần được hiện diện ở trang đích"

msgid "This is the OSM id for this administrative boundary"
msgstr "Đây là id OSM cho ranh giới quản trị này"

msgid "The name of our administrative boundary"
msgstr "Tên ranh giới hành chính của chúng tôi"

msgid "The level of the boundary, 0 for country, 1 for state, 2 for district"
msgstr "Mức ranh giới, 0 đối với toàn quốc, 1 đối với bang, 2 đối với quận, huyện"

msgid "The parent to this political boundary if any"
msgstr "Nhánh bố mẹ của danh giới chính trị này nếu có"

msgid "Geometry"
msgstr "Hình khối"

msgid "The json representing the geometry type and coordinates of the boundaries"
msgstr "Các json đại diện cho loại hình học và tọa độ của ranh giới"

msgid "The title for this item"
msgstr "Tiêu đề cho mục này"

msgid "A short summary description for this item"
msgstr "Mô tả ngắn cho muc này"

msgid "A link that should be associated with this item"
msgstr "Một liên kết cần được kết nối với mục này"

msgid "The category this item belongs to"
msgstr "Mục này thuộc về danh mục"

msgid "The organization this item belongs to"
msgstr "Mục này thuộc về tổ chức"

msgid "The title for this Video"
msgstr "Tiêu đề cho video này"

msgid "A short summary description for this video"
msgstr "Mô tả ngắn cho video này"

msgid "The organization this video belongs to"
msgstr "Video này thuộc về tổ chức"

msgid "The name of this poll category"
msgstr "Tên của danh mục khảo sát này"

msgid "Poll Categories"
msgstr "Danh mục khảo sát"

msgid "The Flow this Poll is based on"
msgstr "Luồng thông tin mà cuộc khảo sát này áp dụng"

msgid "The date to display for this poll. Leave empty to use flow creation date."
msgstr "Ngày để hiện thị khảo sát này. Để trống để sử dụng ngày tạo flow."

msgid "Whether the flow for this poll is archived on RapidPro"
msgstr "Flow cho khảo sát này có được lưu trữ trên RapidPro hay không"

msgid "The base language of the flow to use"
msgstr "Ngôn ngữ ban đầu sử dụng"

msgid "The number of polled reporters on this poll"
msgstr "Số lượng phóng viên đã khảo sát trong khảo sát này"

msgid "Whether the poll has finished the initial results sync."
msgstr "Khảo sát đã hoàn thành việc đồng bộ kết quả ban đầu hay chưa"

#, fuzzy
#| msgid "Whether this org should be show on the landing page"
msgid "Whether the poll should stop regenerating stats."
msgstr "Liệu tổ chức này có cần được hiện diện ở trang đích"

msgid "The title for this Poll"
msgstr "Tiêu đề của khảo sát này"

msgid "The category this Poll belongs to"
msgstr "Khảo sát này thuộc về danh mục"

msgid "Whether this poll should be featured on the homepage"
msgstr "Khảo sát này nên được đưa lên trang chủ hay không"

msgid "The splash category image to display for the poll (optional)"
msgstr "Ảnh gây chú ý để hiển thị cho cuộc khảo sát (tùy chọn)"

msgid "The organization this poll is part of"
msgstr "Khảo sát này nằm trong tổ chức"

#, fuzzy
#| msgid "The title for this story"
msgid "The title for this response story"
msgstr "Tiêu đề cho câu chuyện này"

#, fuzzy
#| msgid "The writer of the story"
msgid "The writer of the response story"
msgstr "Người viết câu chuyện"

msgid "The poll to associate to"
msgstr "Khảo sát để kết hợp với"

msgid "The poll for this response"
msgstr "Khảo sát cho phản hồi này"

msgid "The location for this response"
msgstr "Địa điểm của phản hồi"

msgid "The name of the sender of the message"
msgstr "Tên của người gửi tin nhắn"

msgid "The featured response message"
msgstr "Tin nhắn phản hồi nổi bật"

msgid "Dark 1 background and White text"
msgstr ""

msgid "Light 1 background and Black text"
msgstr ""

msgid "Dark 2 background and White text"
msgstr ""

msgid "Dark 3 background and Black text"
msgstr ""

msgid "The poll this question is part of"
msgstr "Câu hỏi này nằm trong khảo sát"

msgid "The title of this question"
msgstr "Tiêu đề của câu hỏi này"

msgid "The RuleSet this question is based on"
msgstr "Bộ nguyên tắc mà câu hỏi này áp dụng"

msgid "The label of the ruleset on RapidPro"
msgstr "Nhãn mác của bộ nguyên tắc trên RapidPro"

msgid "The priority number for this question on the poll"
msgstr "Con số ưu tiên cho câu hỏi này trong cuộc khảo sát"

msgid "The Rule this response category is based on"
msgstr "Nguyên tắc mà danh mục phản hồi này dựa vào"

#, fuzzy
#| msgid "The title for this Poll"
msgid "Select tags for this poll"
msgstr "Tiêu đề của khảo sát này"

msgid "Your org does not have any API token configuration."
msgstr ""

msgid "You must include a title for every included question."
msgstr "Bạn phải có một tiêu đề cho mỗi câu hỏi"

msgid "Title too long. The max limit is 255 characters for each title"
msgstr "Tiêu đề quá dài. Tối đa 255 ký tự cho mỗi tiêu đề"

msgid "You must include at least one poll question."
msgstr "Bạn phải có ít nhất một câu hỏi khảo sát"

msgid "Adjust poll date"
msgstr "Điều chỉnh ngày khảo sát"

msgid "Your poll has been updated, now pick which questions to include."
msgstr "Khảo sát của bạn đã được cập nhật, bây giờ hãy chọn câu hỏi"

#, fuzzy
#| msgid "Configuration"
msgid "Configure flow"
msgstr "Cấu hình"

#, fuzzy
#| msgid "Your poll has been created, now adjust the poll date."
msgid "Your poll has been configured, now adjust the poll date."
msgstr "Khảo sát của bạn đã được tạo, bây giờ hãy điều chỉnh ngày khảo sát"

#, fuzzy
#| msgid "Your poll has been created, now adjust the poll date."
msgid "Your poll has been created, now configure its flow."
msgstr "Khảo sát của bạn đã được tạo, bây giờ hãy điều chỉnh ngày khảo sát"

msgid "Poll Images"
msgstr "HÌnh ảnh cho khảo sát"

msgid "Now enter any responses you'd like to feature. (if any)"
msgstr "Bây giờ hãy nhập bất kỳ phản hồi nào bạn muốn hiện. (nếu có)"

msgid "Image to display on poll page and in previews. (optional)"
msgstr "Hình ảnh để hiển thị trên trang khảo sát và trong phần xem trước. (không bắt buộc)"

msgid "Image to display on poll page and in previews (optional)"
msgstr "Hình ảnh để hiển thị trên trang khảo sát và trong phần xem trước (không bắt buộc)"

#, fuzzy
#| msgid "Poll Questions"
msgid "Poll Response"
msgstr "Câu hỏi khảo sát"

msgid "Your poll has been updated."
msgstr "Khảo sát đã được cập nhật"

msgid "Poll Questions"
msgstr "Câu hỏi khảo sát"

msgid "Now set what images you want displayed on your poll page. (if any)"
msgstr "Bây giờ thiết lập những hình ảnh bạn muốn hiển thị trên trang khảo sát của bạn. (nếu có)"

msgid "Include"
msgstr "Bao gồm"

msgid "Whether to include this question in your public results"
msgstr "Có bao gồm câu hỏi này trong kết quả công cố của bạn hay không"

msgid "Priority"
msgstr "Ưu tiên"

msgid "The priority of this question on the poll page, higher priority comes first"
msgstr "Mức độ ưu tiên của câu hỏi này trên trang khảo sát, những đề mục ưu tiên hơn xuất hiện trước"

msgid "Ruleset Label"
msgstr "Nhãn ruleset"

msgid "The label of the ruleset from RapidPro"
msgstr "Nhãn của ruleset từ RapidPro"

msgid "Title"
msgstr "Tiêu đề"

msgid "The question posed to your audience, will be displayed publicly"
msgstr "Câu hỏi đặt ra cho đối tượng nhắm đến của bạn, sẽ được hiển thị công khai"

msgid "Color Choice"
msgstr ""

#, fuzzy
#| msgid "The question posed to your audience, will be displayed publicly"
msgid "The color to use for the question block will be displayed publicly"
msgstr "Câu hỏi đặt ra cho đối tượng nhắm đến của bạn, sẽ được hiển thị công khai"

#, fuzzy
#| msgid "Categories"
msgid "Category {idx+1}"
msgstr "Danh mục"

#, fuzzy
#| msgid "The label of the ruleset from RapidPro"
msgid "The label of the category from backend(such as RapidPro)"
msgstr "Nhãn của ruleset từ RapidPro"

msgid "Display {idx+1}"
msgstr ""

#, fuzzy
#| msgid "If there are jobs to be shown on the public site"
msgid "The label to display of the category on the public site"
msgstr "Nếu có công việc để được hiển thị trên trang web công cộng"

msgid "Scheduled Sync currently in progress..."
msgstr ""

#, python-format
msgid "Last results synced %(time)s ago"
msgstr ""

msgid "Synced"
msgstr ""

#, python-brace-format
msgid "Sync currently in progress... {sync_progress:.1f}%"
msgstr ""

#, python-brace-format
msgid "Edit Poll for flow [{flow_name} ({flow_date_hint})]"
msgstr ""

#, fuzzy, python-format
#| msgid "Scheduled a pull refresh for poll #%d on org #%d"
msgid "Scheduled a pull refresh for poll #%(poll_id)d on org #%(org_id)d"
msgstr "Đã lên lịch làm mới cho cuộc thăm dò dư luận #%d trong tổ chức #%d"

#, python-format
msgid "%s"
msgstr "%s"

#, fuzzy
#| msgid "The name of txbhe Contact Group that contains registered reporters"
msgid "The name of the Contact Group that contains registered reporters"
msgstr "Tên của Nhóm Liên lạc chứa các phóng viên đã đăng ký"

msgid "The label of the Contact Field that contains the birth date of reporters"
msgstr "Nhãn của Trường Liên lạc chứa ngày sinh của các phóng viên"

msgid "The label of the Contact Field that contains the gender of reporters"
msgstr "Nhãn của Trường Liên lạc chứa giới tính của các phóng viên"

msgid "The label of the Contact Field that contains the occupation of reporters"
msgstr "Nhãn của Trường Liên lạc chứa nghề nghiệp của các phóng viên"

msgid "The label of the Contact Field that contains the registration date of reporters"
msgstr "Nhãn của Trường Liên lạc chứa ngày đăng ký của các phóng viên"

msgid "The label of the Contact Field that contains the State of reporters"
msgstr "Nhãn của Trường Liên lạc chứa Bang, tỉnh, thành phố của các phóng viên"

msgid "The label of the Contact Field that contains the District of reporters"
msgstr "Nhãn của Trường Liên lạc chứa Quận, huyện của các phóng viên"

msgid "The label of the Contact Field that contains the Ward of reporters"
msgstr "Nhãn của Trường Liên lạc chứa Phường, xã của các phóng viên"

msgid "The label assigned to U-Reporters that are Male."
msgstr "Nhãn được gán cho các U-Reporters nam."

msgid "The label assigned to U-Reporters that are Female."
msgstr "Nhãn được gán cho các U-Reporters nữ."

msgid "Whether this org should be show on the landing page"
msgstr "Liệu tổ chức này có cần được hiện diện ở trang đích"

#, fuzzy
#| msgid "Whether this content should include a link"
msgid "Whether this org count should consider the count from link only"
msgstr "Nội dung này có nên bao gồm liên kết hay không"

msgid "The shortcode that users will use to contact U-Report locally"
msgstr "Mã ngắn mà người dùng sẽ sử dụng để liên hệ với U-Report tại địa phương"

#, fuzzy
#| msgid "The shortcode that users will use to contact U-Report locally"
msgid "The WhatsApp number that users will use to contact U-Report if you have one"
msgstr "Mã ngắn mà người dùng sẽ sử dụng để liên hệ với U-Report tại địa phương"

#, fuzzy
#| msgid "The shortcode that users will use to contact U-Report locally"
msgid "The Telegram bot that users will use to contact U-Report if you have one"
msgstr "Mã ngắn mà người dùng sẽ sử dụng để liên hệ với U-Report tại địa phương"

#, fuzzy
#| msgid "The shortcode that users will use to contact U-Report locally"
msgid "The viber username that users will use to contact U-Report if you have one"
msgstr "Mã ngắn mà người dùng sẽ sử dụng để liên hệ với U-Report tại địa phương"

msgid "The join button text"
msgstr ""

msgid "The short text used to direct visitors to join U-Report"
msgstr "Văn bản ngắn sử dụng để hướng khách truy cập tham gia U-Report"

msgid "The call to action text to join on the top section on U-Report"
msgstr ""

msgid "The YouTube video ID for how to join U-Report section"
msgstr ""

msgid "The title of the photos section U-Report homepage"
msgstr ""

msgid "The description of the photos section U-Report homepage"
msgstr ""

#, fuzzy
#| msgid "The location of the responder."
msgid "The description of the opinions page"
msgstr "Địa phương của phóng viên."

#, fuzzy
#| msgid "The location of the responder."
msgid "The description of the stories page"
msgstr "Địa phương của phóng viên."

msgid "The description of the engagement page"
msgstr ""

msgid "The callout message on the footer engagement section"
msgstr ""

#, fuzzy
#| msgid "The primary color for styling for this organization"
msgid "The primary color for styling for this organization, should be dark"
msgstr "Màu sắc chính cho kiểu dáng của tổ chức này"

#, fuzzy
#| msgid "The secondary color for styling for this organization"
msgid "The secondary color for styling for this organization, should be dark"
msgstr "Màu sắc phụ cho kiểu dáng của tổ chức này"

#, fuzzy
#| msgid "The primary color for styling for this organization"
msgid "The tertiary color for styling for this organization, should be dark"
msgstr "Màu sắc chính cho kiểu dáng của tổ chức này"

#, fuzzy
#| msgid "The primary color for styling for this organization"
msgid "The primary highlight color for styling for this organization, should be light"
msgstr "Màu sắc chính cho kiểu dáng của tổ chức này"

#, fuzzy
#| msgid "The secondary color for styling for this organization"
msgid "The secondary highlight color for styling for this organization, should be light"
msgstr "Màu sắc phụ cho kiểu dáng của tổ chức này"

msgid "Up to 6 colors for styling charts, use comma between colors"
msgstr "Có thể dùng tới 6 màu cho các biểu đồ khác nhau, sử dụng dấu phẩy giữa các màu"

#, fuzzy
#| msgid "Up to 6 colors for styling charts, use comma between colors"
msgid "11 colors for styling maps, use comma between colors, not used if not 11 colors"
msgstr "Có thể dùng tới 6 màu cho các biểu đồ khác nhau, sử dụng dấu phẩy giữa các màu"

msgid "The states to show on maps only"
msgstr ""

msgid "The states to show on maps only, used to filter poll results"
msgstr ""

#, fuzzy
#| msgid "The Google Analytics Tracking ID for this organization"
msgid "The Google Tag Manager ID for this organization"
msgstr "Google Analytics Tracking ID cho tổ chức này"

msgid "The Google Analytics Tracking ID for this organization"
msgstr "Google Analytics Tracking ID cho tổ chức này"

msgid "The URL to the Youtube channel for this organization"
msgstr "URL kênh Youtube cho tổ chức này"

msgid "The content for the meta tag for Facebook Domain Verification"
msgstr ""

msgid "The URL to the Facebook page for this organization"
msgstr "URL trang Facebook cho tổ chức này"

msgid "The integer id to the Facebook page for this organization (optional)"
msgstr "Mã số nguyên đối với trang Facebook cho tổ chức này (tùy chọn)"

msgid "The integer id to the Facebook app for this organization's chat app (optional)"
msgstr "Mã số nguyên đối với ứng dụng Facebook cho ứng dụng chat của tổ chức này (tùy chọn)"

#, fuzzy
#| msgid "The short text used to direct visitors to join U-Report"
msgid "The short text used to greet users on Facebook Messenger Plugin"
msgstr "Văn bản ngắn sử dụng để hướng khách truy cập tham gia U-Report"

msgid "The id of the Facebook Pixel for this organization (optional)"
msgstr "Id của Facebook Pixel cho tổ chức này (tùy chọn)"

msgid "The Instagram username for this organization"
msgstr "Tên đăng nhập Instagram của tổ chức này"

msgid "The Instagram widget id from lightwidget.com"
msgstr "Tiện ích Instagram id từ lightwidget.com"

msgid "The Twitter handle for this organization"
msgstr "Bộ xử lý Twitter dành cho tổ chức này"

msgid "The Twitter widget used for searching"
msgstr "Tiện ích Twitter được sử dụng để tìm kiếm"

msgid "The words to filter out from the results on public site"
msgstr ""

#, fuzzy
#| msgid "If there are jobs to be shown on the public site"
msgid "If there are jobs to be shown on the public site."
msgstr "Nếu có công việc để được hiển thị trên trang web công cộng"

msgid "If this org if for global data. e.g: It shows a world map instead of a country map."
msgstr "Liệu tổ chức này có áp dụng đối với thông tin toàn cầu, ví dụ: đưa ra bản đồ thế giới thay vì bản đồ quốc gia"

msgid "Whether to activate an extra gender."
msgstr ""

msgid "Whether to hide the engagement breakdown charts."
msgstr ""

msgid "The alpha-3 ISO code of the organization so that it appears the stories widget U-Report App. Example: BRA, NIG, CMR (Use GLOBAL if U-Report is Global)."
msgstr "Mã alpha-3 ISO của tổ chức để hiển thị các câu chuyện ứng dụng Ureport tiện ích, ví dụ BRA, NIG, CMR (dùng GLOBAL nếu là U-Report toàn cầu)."

msgid "The font used for headline texts"
msgstr ""

msgid "The font used for normal text"
msgstr ""

#, fuzzy
#| msgid "Participation Level"
msgid "Hide participation stats"
msgstr "Mức độ tham gia"

#, fuzzy
#| msgid "The name of the sender of the message"
msgid "The text to describe the sponsors of free messages"
msgstr "Tên của người gửi tin nhắn"

msgid "The font used for small text"
msgstr ""

msgid "If you need to include some custom HTML codes in you org pages, like custom analytics code snippets"
msgstr "Nếu bạn cần bao gồm một số mã HTML tùy chỉnh trong trang tổ chức của mình, như đoạn mã phân tích tùy chỉnh"

msgid "Other language sites links"
msgstr ""

msgid "90 Days"
msgstr ""

msgid "6 Months"
msgstr ""

msgid "12 Months"
msgstr ""

msgid "Age"
msgstr ""

#, fuzzy
#| msgid "Save Changes"
msgid "Channels"
msgstr "Lưu thay đổi"

#, fuzzy
#| msgid "Population"
msgid "Location"
msgstr "Dân số"

#, fuzzy
#| msgid "Responses"
msgid "Opinion Responses"
msgstr "Phản hồi"

msgid "Sign Up Rate"
msgstr ""

msgid "Response Rate"
msgstr "Tỉ lệ phản hồi"

msgid "Active Users"
msgstr ""

#, fuzzy
#| msgid "Whether this story is featured"
msgid "Whether this row was created by squashing"
msgstr "Câu chuyện này có nổi bật hay không"

msgid "Something to trigger localizations"
msgstr "Một số thứ để thể hiện tính địa phương"

#, fuzzy
#~| msgid "The location of the responder."
#~ msgid "The description of this bot, optional"
#~ msgstr "Địa phương của phóng viên."

#, fuzzy
#~| msgid "Whether this poll should be featured on the homepage"
#~ msgid "Whether this bot is featured and displayed on the homepage"
#~ msgstr "Khảo sát này nên được đưa lên trang chủ hay không"

#, fuzzy
#~| msgid "Org"
#~ msgid "Or"
#~ msgstr "Tổ chức"

#, fuzzy
#~| msgid "The location of the responder."
#~ msgid "The description text for this bot"
#~ msgstr "Địa phương của phóng viên."

#~ msgid "The color used to draw the text on the join bar"
#~ msgstr "Màu sắc cho chữ trên thanh tham gia"

#~ msgid "The color used to draw the background on the join bar"
#~ msgstr "Màu sắc nền trên thanh tham gia"

#~ msgid "The primary color for styling for this organization"
#~ msgstr "Màu sắc chính cho kiểu dáng của tổ chức này"

#~ msgid "The secondary color for styling for this organization"
#~ msgstr "Màu sắc phụ cho kiểu dáng của tổ chức này"

#~ msgid "The background color for the site"
#~ msgstr "Màu nền cho trang này"

#, fuzzy
#~| msgid ""
#~| "\n"
#~| "\t\t%(counter)s result\n"
#~| "\t"
#~| msgid_plural ""
#~| "\n"
#~| "         %(counter)s results\n"
#~| "        "
#~ msgid ""
#~ "\n"
#~ "             %(counter)s result\n"
#~ "           "
#~ msgid_plural ""
#~ "\n"
#~ "              %(counter)s results\n"
#~ "            "
#~ msgstr[0] ""
#~ "\n"
#~ "%(counter)s kết quả"

#, fuzzy
#~| msgid ""
#~| "\n"
#~| "\tResults %(start)s-%(end)s of %(count)s\n"
#~| "\t"
#~ msgid ""
#~ "\n"
#~ "             Results %(start)s-%(end)s of %(count)s\n"
#~ "           "
#~ msgstr ""
#~ "\n"
#~ "\t Kết quả %(start)s-%(end)s trong số %(count)s"

#, fuzzy
#~| msgid ""
#~| "\n"
#~| "                  %(questions)s question polled on this topic\n"
#~| "                "
#~| msgid_plural ""
#~| "\n"
#~| "                  %(questions)s questions polled on this topic\n"
#~| "                "
#~ msgid ""
#~ "\n"
#~ "                    %(counter)s poll question\n"
#~ "                    "
#~ msgid_plural ""
#~ "\n"
#~ "                      %(counter)s poll questions\n"
#~ "\n"
#~ "\n"
#~ "                  "
#~ msgstr[0] ""
#~ "\n"
#~ "%(questions)s câu hỏi đã khảo sát trong chủ đề này"

#, fuzzy
#~| msgid "Poll Questions"
#~ msgid "questions"
#~ msgstr "Câu hỏi khảo sát"

#~ msgid "Polls"
#~ msgstr "Khảo sát"

#~ msgid "U-Reporters"
#~ msgstr "U-Reporters"

#~ msgid "Join & Engage"
#~ msgstr "Tham gia & Kết nối"

#~ msgid "FOLLOW US ON"
#~ msgstr "THEO DÕI CHÚNG TÔI TẠI"

#~ msgid ""
#~ "\n"
#~ "        Remember for a Twitter job source you are required to get a widget id from twitter.\n"
#~ "      "
#~ msgstr ""
#~ "\n"
#~ "Hãy ghi nhớ nguồn công việc Twitter mà bạn cần có một id tiện ích từ Twitter."

#~ msgid "ABOUT U-REPORT"
#~ msgstr "THÔNG TIN VỀ U-REPORT"

#~ msgid "Scroll to Learn more"
#~ msgstr "Cuộc để xem thêm"

#~ msgid "The mission of U-Report"
#~ msgstr "Sứ mệnh của U-Reprot"

#~ msgid "Why Join U-Report?"
#~ msgstr "Tại sao nên tham gia U-Report?"

#~ msgid "Speak out on what's happening in your community"
#~ msgstr "Nói lên những điều đang diễn ra tại cộng đồng của bạn"

#~ msgid "Use U-Report results and information to update and increase citizen's awareness"
#~ msgstr "Sử dụng kết quả và thông tin của U-Report để cập nhật và nâng cao nhận thức công dân"

#~ msgid "Participate in nationwide campaigns to help improve your country"
#~ msgstr "Tham gia vào các chiến dịch toàn quốc để giúp cải thiện đất nước bạn"

#~ msgid "Share what's happening around %(country)s with other U-Reporters"
#~ msgstr "Chia sẻ những gì đang xảy ra xung quanh %(country)s với U-Reporters"

#~ msgid "CLICK HERE TO JOIN"
#~ msgstr "BẤM VÀO ĐÂY ĐỂ THAM GIA"

#~ msgid "U-REPORT VIDEOS"
#~ msgstr "VIDEO VỀ U-REPORT"

#~ msgid "No videos yet."
#~ msgstr "Chưa có video."

#~ msgid "WATCH IT ON YOUTUBE"
#~ msgstr "XEM TRÊN YOUTUBE"

#~ msgid "Follow"
#~ msgstr "Theo dõi"

#, fuzzy
#~| msgid ""
#~| "\n"
#~| "                  U-Report is a social messaging tool allowing anyone from any community, anywhere in the world to respond to polls, report issues, support child rights and work as positive agents of change on behalf of people in their country.\n"
#~| "                "
#~ msgid ""
#~ "\n"
#~ "                  U-Report is a social messaging tool that is free to everyone, wherever you are in the world, to speak out on development issues, support child rights and improve our communities\n"
#~ "                "
#~ msgstr ""
#~ "\n"
#~ "U-Report là một công cụ nhắn tin xã hội cho phép bất cứ ai từ bất kỳ cộng đồng nào, bất cứ nơi nào trên thế giới phản hồi các cuộc thăm dò ý kiến, báo cáo vấn đề, hỗ trợ quyền trẻ em và đóng vai trò những tác nhân thay đổi tích cực thay mặt cho người dân ở nước họ"

#~ msgid "CURRENT POLL"
#~ msgstr "KHẢO SÁT HIỆN TẠI"

#~ msgid "View Full Results"
#~ msgstr "Xem toàn bộ kết quả"

#~ msgid "All U-Report members"
#~ msgstr "Tất cả các thành viên U-Report"

#~ msgid "Responded out of"
#~ msgstr "Đã phản hồi trong số"

#~ msgid "RESPONDER'S RATE BY LOCATION"
#~ msgstr "TỶ LỆ NGƯỜI PHẢN HỒI THEO ĐỊA PHƯƠNG"

#~ msgid "Most responded"
#~ msgstr "Phản hồi nhiều nhất"

#~ msgid ""
#~ "\n"
#~ "                                  %(responded)s of %(total)s\n"
#~ "                                  "
#~ msgstr ""
#~ "\n"
#~ "%(responded)strong số%(total)s"

#~ msgid "TRENDING WORDS"
#~ msgstr "CÁC TỪ ĐANG ĐƯỢC ƯU CHUỘNG"

#~ msgid "FEATURED RESPONSES"
#~ msgstr "PHẢN HỒI NỔI BẬT"

#~ msgid "View full results"
#~ msgstr "Xem toàn bộ kết quả"

#~ msgid "TOTAL # OF U-REPORTERS"
#~ msgstr "TỔNG SỐ U-REPORTERS"

#~ msgid "4 MOST ACTIVE REGIONS"
#~ msgstr "4 KHU VỰC TÍCH CỰC NHẤT"

#~ msgid "RATE BY GENDER"
#~ msgstr "TỶ LỆ TÍNH THEO GIỚI TÍNH"

#~ msgid "RATE BY AGE"
#~ msgstr "TỶ LỆ TÍNH THEO ĐỘ TUỔI"

#~ msgid "WHAT U-REPORTERS ARE SAYING"
#~ msgstr "U-REPORTERS NÓI GÌ"

#~ msgid "FEATURED VIDEO"
#~ msgstr "VIDEO NỔI BẬT"

#~ msgid "Watch more videos"
#~ msgstr "Xem thêm video"

#~ msgid "FEATURED REGION"
#~ msgstr "KHU VỰC NỔI BẬT"

#~ msgid "Check more stories in U-Report app"
#~ msgstr "Xem thêm các câu chuyện trên ứng dụng U-Report"

#~ msgid "View more stories on Facebook"
#~ msgstr "Xem thêm trên Facebook"

#~ msgid "View more on Instagram"
#~ msgstr "Xem thêm trên Instagram"

#~ msgid "Read more tweets on Twitter"
#~ msgstr "Đọc thêm trên Twitter"

#~ msgid "NEWS FEED"
#~ msgstr "TIN TỨC"

#~ msgid "Read full story"
#~ msgstr "Đọc toàn bộ câu chuyện"

#~ msgid "Read this story"
#~ msgstr "Đọc câu chuyện này"

#~ msgid "JOBS"
#~ msgstr "CÔNG VIỆC"

#~ msgid "Scroll to see job details"
#~ msgstr "Cuộn để xem thông tin công việc"

#~ msgid "Tweet to"
#~ msgstr "Tweet đến"

#~ msgid "Read more"
#~ msgstr "Đọc thêm"

#~ msgid "JOIN U-REPORT"
#~ msgstr "THAM GIA U-REPORT"

#~ msgid "HOW TO JOIN"
#~ msgstr "CÁCH THAM GIA"

#, fuzzy
#~| msgid ""
#~| "\n"
#~| "              * U-Report is a free program sponsored by UNICEF with help of Network Providers in %(country)s. U-Report will not ask for any payments nor personal financial information, PLEASE disregard any messages which ask you for payment either on this number or on the Facebook and Twitter pages. All U-Report services (all msg on %(shortcode)s) are free.\n"
#~| "\n"
#~| "            "
#~ msgid ""
#~ "\n"
#~ "                * U-Report is a free program sponsored by UNICEF with help of Network Providers in %(country)s. U-Report will not ask for any payments nor personal financial information, PLEASE disregard any messages which ask you for payment either on this number or on the Facebook and Twitter pages. All U-Report services (all msg on %(shortcode)s) are free.\n"
#~ "\n"
#~ "              "
#~ msgstr ""
#~ "\n"
#~ "* U-Report là một chương trình miễn phí do UNICEF tài trợ với sự trợ giúp của các Nhà cung cấp Mạng tại %(country)s. U-Report sẽ không yêu cầu thanh toán và thông tin tài chính cá nhân, vui lòng bỏ qua bất kỳ tin nhắn nào yêu cầu bạn thanh toán bằng số này hoặc trên các trang Facebook và Twitter. Tất cả các dịch vụ U-Report (tất cả các tin nhắn trên %(shortcode)s) đều miễn phí."

#~ msgid "U-REPORT ON SOCIAL MEDIA"
#~ msgstr "U-REPORT TRÊN MẠNG XÃ HỘI"

#~ msgid "Compose new Tweet"
#~ msgstr "Soạn Tweet mới"

#~ msgid "CURRENT POLL IN"
#~ msgstr "KHẢO SÁT HIỆN TẠI THUỘC CHỦ ĐỀ"

#~ msgid "response rate"
#~ msgstr "tỷ lệ phản hồi"

#~ msgid "responded out of"
#~ msgstr "phản hồi trong tổng số"

#~ msgid "polled"
#~ msgstr "đã khảo sát"

#~ msgid "POLL RESULTS"
#~ msgstr "KẾT QUẢ KHẢO SÁT"

#~ msgid ""
#~ "\n"
#~ "                    %(responded)s responded out of %(polled)s polled\n"
#~ "                  "
#~ msgstr ""
#~ "\n"
#~ "%(responded)sđã phản hồi trong số %(polled)sđã khảo sát"

#~ msgid "KEYWORDS"
#~ msgstr "TỪ KHÓA"

#~ msgid "STATISTICS"
#~ msgstr "SỐ LIỆU"

#~ msgid "LOCATIONS"
#~ msgstr "ĐỊA ĐIỂM"

#~ msgid "FEATURED ANSWERS"
#~ msgstr "CÂU TRẢ LỜI NỔI BẬT"

#~ msgid "No featured answers."
#~ msgstr "Không có câu trở lời nổi bật"

#~ msgid "U-Reporter in"
#~ msgstr "U-Reporter tại"

#~ msgid "RELATED STORIES"
#~ msgstr "CÁC CÂU CHUYỆN LIÊN QUAN"

#~ msgid "No related stories."
#~ msgstr "Không có câu chuyện liên quan."

#~ msgid "FEATURED IMAGES"
#~ msgstr "HÌNH ẢNH NỔI BẬT"

#~ msgid "No featured images yet."
#~ msgstr "Chưa có hình ảnh nổi bật"

#~ msgid "BY"
#~ msgstr "BỞI"

#~ msgid "LATEST STORIES"
#~ msgstr "CÁC CÂU CHUYỆN MỚI NHẤT"

#~ msgid "FILTERED BY"
#~ msgstr "ĐƯỢC LỌC BỞI"

#~ msgid "Scroll to read more"
#~ msgstr "Cuộn để đọc thêm"

#~ msgid "STORY CONTINUES"
#~ msgstr "Câu chuyện tiếp tục"

#~ msgid "AUDIO"
#~ msgstr "AUDIO"

#~ msgid "RELATED POLLS"
#~ msgstr "CÁC KHẢO SÁT LIÊN QUAN"

#~ msgid "No related polls."
#~ msgstr "Không có khảo sát liên quan."

#~ msgid "No featured images."
#~ msgstr "Không có hình ảnh đặc trưng."

#~ msgid "WHO WE ARE"
#~ msgstr "CHÚNG TÔI LÀ AI"

#~ msgid "U-REPORTER STATISTICS"
#~ msgstr "SỐ LIỆU VỀ U-REPORTERS"

#~ msgid "WHERE ARE U-REPORTERS FROM?"
#~ msgstr "CÁC U-REPORTERS ĐẾN TỪ ĐÂU?"

#~ msgid "REGISTRATION RATE: IN THE PAST 6 MONTHS"
#~ msgstr "TỈ LỆ ĐĂNG KÝ: TRONG 6 THÁNG QUA"

#~ msgid "OCCUPATION: TOP 9 MOST MENTIONED"
#~ msgstr "NGHỀ NGHIỆP: TOP 9 ĐƯỢC NHẮC ĐẾN"

#~ msgid "Registered"
#~ msgstr "Đã đăng ký"

#~ msgid "Week of"
#~ msgstr "Tuần"

#~ msgid "Featured Poll Responses"
#~ msgstr "Phản hồi khảo sát nổi bật"

#~ msgid "Response %d Reporter"
#~ msgstr "Phản hồi %d phóng viên"

#~ msgid "The name or alias of the responder."
#~ msgstr "Tên hoặc bí danh của người trả lời"

#~ msgid "Response %d Location"
#~ msgstr "Phản hồi %d Địa phương"

#~ msgid "The location of the responder."
#~ msgstr "Địa phương của phóng viên."

#~ msgid "Response %d Message"
#~ msgstr "Phản hồi %d Tin nhắn"

#~ msgid "The text of the featured response."
#~ msgstr "Văn bản của phản hồi nổi bật."

#, fuzzy
#~| msgid ""
#~| "\n"
#~| "                    %(responded)s responded out of %(polled)s polled\n"
#~| "                  "
#~ msgid ""
#~ "\n"
#~ "                  %(responded)s responded out of %(polled)s polled\n"
#~ "                "
#~ msgstr ""
#~ "\n"
#~ "%(responded)sđã phản hồi trong số %(polled)sđã khảo sát"

#, fuzzy
#~| msgid "U-REPORTERS IN"
#~ msgid "TOTAL U-REPORTERS IN"
#~ msgstr "U-REPORTERS TẠI"

#, fuzzy
#~| msgid "Join & Engage"
#~ msgid "Engage"
#~ msgstr "Tham gia & Kết nối"

#, fuzzy
#~| msgid ""
#~| "\n"
#~| "                  %(questions)s question polled on this topic\n"
#~| "                "
#~| msgid_plural ""
#~| "\n"
#~| "                  %(questions)s questions polled on this topic\n"
#~| "                "
#~ msgid ""
#~ "\n"
#~ "          %(questions)s question\n"
#~ "        "
#~ msgid_plural ""
#~ "\n"
#~ "          %(questions)s questions\n"
#~ "        "
#~ msgstr[0] ""
#~ "\n"
#~ "%(questions)s câu hỏi đã khảo sát trong chủ đề này"

#, fuzzy
#~| msgid "FILTERED BY"
#~ msgid "FILTER BY:"
#~ msgstr "ĐƯỢC LỌC BỞI"

#~ msgid "The API token for the RapidPro account this dashboard is tied to"
#~ msgstr "Mã thông báo API cho tài khoản RapidPro được gắn với bảng điều khiển này "

#~ msgid "Not Set"
#~ msgstr "Chưa đặt"

#~ msgid "National"
#~ msgstr "Quốc gia"<|MERGE_RESOLUTION|>--- conflicted
+++ resolved
@@ -9,11 +9,7 @@
 msgstr ""
 "Project-Id-Version: UReport\n"
 "Report-Msgid-Bugs-To: \n"
-<<<<<<< HEAD
-"POT-Creation-Date: 2021-10-27 20:32+0000\n"
-=======
 "POT-Creation-Date: 2021-10-28 21:40+0000\n"
->>>>>>> 8fc65e6a
 "PO-Revision-Date: 2017-11-07 07:04+0000\n"
 "MIME-Version: 1.0\n"
 "Content-Type: text/plain; charset=UTF-8\n"
@@ -1517,14 +1513,11 @@
 msgstr "Tiêu đề cho mục này"
 
 #, fuzzy
-<<<<<<< HEAD
-=======
 #| msgid "The body of text for the story"
 msgid "The call to action text for this landing page"
 msgstr "Phần nội dung của câu chuyện"
 
 #, fuzzy
->>>>>>> 8fc65e6a
 #| msgid "Whether this org should be show on the landing page"
 msgid "The slug to use on the link for this landing page"
 msgstr "Liệu tổ chức này có cần được hiện diện ở trang đích"
