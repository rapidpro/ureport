#
# This file is autogenerated by pip-compile
# To update, run:
#
#    pip-compile --output-file pip-freeze.txt pip-requires.txt
#
-e git+https://github.com/jazzband/sorl-thumbnail.git@b6358d234d7de3927a2666a2a5ab3d7870c0e1d3#egg=sorl-thumbnail
-e git+https://github.com/Alir3z4/python-stop-words.git#egg=stop_words
-e git+https://github.com/nyaruka/smartmin.git#egg=smartmin
amqp==2.3.2               # via kombu
appdirs==1.4.3            # via black
attrs==18.1.0             # via black
billiard==3.5.0.4         # via celery
black==19.3b0
boto3==1.7.67
botocore==1.10.67         # via boto3, s3transfer
celery[redis]==4.2.1
certifi==2018.4.16        # via requests
chardet==3.0.4            # via requests
click==6.7                # via black, pip-tools
coreapi==2.3.3            # via django-rest-swagger, openapi-codec
coreschema==0.0.4         # via coreapi
coverage==4.5.1
dj-database-url==0.5.0
django-appconf==1.0.2     # via django-compressor
django-compressor==2.2
django-countries==5.3.1
django-debug-toolbar==1.9.1
django-digest==1.13
django-hamlpy==1.2
django-redis==4.9.0
django-rest-swagger==2.2.0
django-rosetta==0.8.1
django-storages==1.6.6
django-timezone-field==2.1  # via rapidpro-dash
django==2.2.3
djangorestframework==3.8.2
docutils==0.14            # via botocore
enum34==1.1.6             # via django-hamlpy
feedparser==5.2.1
first==2.0.1              # via pip-tools
flake8==3.5.0
future==0.16.0            # via django-hamlpy
gitdb2==2.0.4             # via gitpython
gitpython==2.1.11
gunicorn==19.9.0
idna==2.7                 # via requests
iso8601==0.1.12
isort==4.3.4
itypes==1.1.0             # via coreapi
jinja2==2.10              # via coreschema
jmespath==0.9.3           # via boto3, botocore
kombu==4.2.1              # via celery
markdown==2.6.11
markupsafe==1.0           # via jinja2
mccabe==0.6.1             # via flake8
microsofttranslator==0.8  # via django-rosetta
mock==2.0.0
openapi-codec==1.3.2      # via django-rest-swagger
pbr==4.2.0                # via mock
phonenumbers==8.9.10      # via rapidpro-dash
pillow==5.2.0
pip-tools==2.0.2
pisa==3.0.33
polib==1.1.0              # via django-rosetta
psycopg2-binary==2.7.5
pycodestyle==2.3.1        # via flake8
pycountry==18.5.26
pyflakes==1.6.0           # via flake8
python-dateutil==2.7.3    # via botocore, rapidpro-dash
pytz==2018.5              # via celery, django, django-timezone-field, rapidpro-python, smartmin
rapidpro-dash==1.4.5
rapidpro-python==2.6.1
raven==6.9.0
rcssmin==1.0.6            # via django-compressor
redis==2.10.6             # via celery, django-redis, rapidpro-dash, smartmin
regex==2018.7.11
requests==2.19.1          # via coreapi, django-rosetta, microsofttranslator, rapidpro-dash, rapidpro-python
rjsmin==1.0.12            # via django-compressor
s3transfer==0.1.13        # via boto3
simplejson==3.16.0        # via django-rest-swagger
<<<<<<< HEAD
six==1.11.0               # via django-hamlpy, django-rosetta, microsofttranslator, mock, pip-tools, python-dateutil, rapidpro-python
=======
six==1.11.0               # via django-hamlpy, django-rosetta, microsofttranslator, mock, pip-tools, python-dateutil
smartmin==2.1.2
>>>>>>> 14fd7b83
smmap2==2.0.4             # via gitdb2
sqlparse==0.2.4           # via django-debug-toolbar, smartmin
toml==0.9.4               # via black
uritemplate==3.0.0        # via coreapi
urllib3==1.23             # via requests
vine==1.1.4               # via amqp
xlrd==1.1.0               # via rapidpro-dash, smartmin, xlutils
xlutils==2.0.0
xlwt==1.3.0               # via rapidpro-dash, smartmin, xlutils<|MERGE_RESOLUTION|>--- conflicted
+++ resolved
@@ -79,12 +79,8 @@
 rjsmin==1.0.12            # via django-compressor
 s3transfer==0.1.13        # via boto3
 simplejson==3.16.0        # via django-rest-swagger
-<<<<<<< HEAD
-six==1.11.0               # via django-hamlpy, django-rosetta, microsofttranslator, mock, pip-tools, python-dateutil, rapidpro-python
-=======
 six==1.11.0               # via django-hamlpy, django-rosetta, microsofttranslator, mock, pip-tools, python-dateutil
 smartmin==2.1.2
->>>>>>> 14fd7b83
 smmap2==2.0.4             # via gitdb2
 sqlparse==0.2.4           # via django-debug-toolbar, smartmin
 toml==0.9.4               # via black
