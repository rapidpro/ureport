// source file for tailwind.css, build by postcss
//
// rebuild by using
//  `npm run build`
//
// for dev, watch this file and automatically rebuild using
//  `npm run watch`

@tailwind base;
@tailwind components;

html {
  font-display: fallback;
}

// countries menu
#countries {
  position: absolute;
  width: 100%;
  z-index: 1;
  overflow:hidden;
  opacity: 0;

  background-image: url("{{STATIC_URL}}img/homemap_bg.png");
  background-repeat: no-repeat;
  background-size: auto;

  transition: .5s;
  transform: translateY(-100%);

  -webkit-transition:opacity .5s ease-in-out;
  -moz-transition:opacity .5s ease-in-out;
  transition:opacity .5s ease-in-out;

  &.open {
    transition: .5s;
    transform: translateY(0);
    opacity: 1;
  }
}

// flags in our menu
.flag {
  width: 80px;
  height: 75px;
  vertical-align: top;
  display: inline-block;

  img {
    margin-left: auto;
    margin-right: auto;
  }
}

// mobile menu
#mobile-menu {
  z-index: 1;
  transition: 1s;
  transform: translate(100%);

  &.open {
    transform: translate(0px);
    transition: 1s;
  }
}

// button style
.btn {
  @apply font-bold py-2 px-4 rounded mb-1;
}

// pills for (90 days, 60 months, 12 months)
.pill {
  @apply inline-block px-4 text-center border-t border-b py-2 border-l;
}

.pill-first {
  @apply inline-block pl-6 pr-6 text-center border-t border-b py-2 border-l rounded-l-full;
}

.pill-last {
  @apply inline-block pl-4 pr-6 text-center border-t border-b py-2 border-l rounded-r-full border-r;
}

<<<<<<< HEAD
.tab-button-time-filter {
  @apply bg-black text-white;
}

.tab-button-time-filter.tab-active {
  @apply bg-gray-800 text-white;
}

.tab-button-graph-switch {
  @apply bg-white;
}

.tab-active.tab-button-graph-switch {
  @apply bg-dark-blue text-white;
}

.highcharts-background {
  fill: none;
=======
.pill-white {
  @apply bg-white border-gray-800 text-black;

  &:hover {
    @apply bg-gray-200;
  }

  &.selected {
    @apply bg-gray-800 text-white;
  }
}

// allows an element to fade in when a parent element hovers, supports up to three levels below
.hover-show {
  opacity: 0;
  -webkit-transition:opacity .5s ease-in-out;
  -moz-transition:opacity .5s ease-in-out;
  transition:opacity .5s ease-in-out;
}

.hover-parent:hover > .hover-show {
  opacity: 1;
  -webkit-transition:opacity .5s ease-in-out;
  -moz-transition:opacity .5s ease-in-out;
  transition:opacity .5s ease-in-out;
}

.hover-parent:hover > .hover-parent > .hover-show {
  opacity: 1;
  -webkit-transition:opacity .5s ease-in-out;
  -moz-transition:opacity .5s ease-in-out;
  transition:opacity .5s ease-in-out;
}

.hover-parent:hover > .hover-parent > .hover-parent > .hover-show {
  opacity: 1;
  -webkit-transition:opacity .5s ease-in-out;
  -moz-transition:opacity .5s ease-in-out;
  transition:opacity .5s ease-in-out;
>>>>>>> 9ec168bf
}

// leaflet styles
.leaflet-container {
  background-color:rgba(255,0,0,0.0);
}

// leaflet info container in top right
.leaflet-info {
  text-align: right;
  font-family: Montserrat;
  font-weight: 700;
  font-size: 1.25rem;

  .count {
    text-align: right;
    font-size: 1rem;
    font-weight: 400;
  }
}

// circle around number, single digit only
.bg-circle {
  display: inline-block;
  width: 64px;
  line-height: 64px;
  border-radius: 50%;
  text-align: center;
  font-size: 1.875rem;
}

// small circle around font awesome icon, used for sharing
.bg-circle-xs {
  display: inline-block;
  width: 32px;
  line-height: 32px;
  border-radius: 50%;
  text-align: center;
  font-size: .875rem;

  &:hover {
    @apply bg-gray-200;
  }
}

// light grid background
.bg-grid {
  background-size: 43px 57px;
  background-position: 0px 10px;
  background-image: linear-gradient(to right, #eee 1px, transparent 1px), linear-gradient(to bottom, #eee 1px, transparent 1px);
}

// light squares background
.bg-squares {
  background-size: 43px 57px;
  background-position: 0px 10px;
  background-image: linear-gradient(to right, #eee 1px, transparent 1px), linear-gradient(to bottom, #eee 1px, transparent 1px);
}

// dark gray background
.bg-dark-gray {
  background: #1d1d1d;
}

// dark blue border
.border-dark-blue {
  border-color: #060e26;
}

// dark blue background
.bg-dark-blue {
    background: #060e26;
}

// blue u background
.bg-blue-u {
  background-image: url("/sitestatic/img/blue_u.png");
  background-position-x: 6rem;
  background-repeat: no-repeat;
  background-size: auto;
}

// white u background
.bg-white-u {
  background-image: url("/sitestatic/img/white_u.png");
  background-position-x: -1rem;
  background-repeat: no-repeat;
  background-size: 250px 250px;
}

// 5 rem border on right
.border-r-5rem {
  border-right-width: 5rem;
}

// 2.5 rem border on right
.border-r-25rem {
  border-right-width: 2.5rem;
}

// 2.5 rem border on left
.border-l-25rem {
  border-left-width: 2.5rem;
}

// video container that fills to width
.video {
  position: relative;
  padding-bottom: 56.25%; /* 16:9 */
  padding-top: 25px;
  height: 0;
}
.video iframe {
  position: absolute;
  top: 0;
  left: 0;
  width: 100%;
  height: 100%;
}

.py-menu {
  @apply py-2;
}

// desktop styles
@media only screen and (min-width: 768px) {
  .vertical-angle {
    -webkit-clip-path: polygon(0 0, 100% 0, 95% 100%, 0 100%);
    clip-path: polygon(0 0, 100% 0, 95% 100%, 0 100%);
  }

  .p-home {
    @apply p-12;
  }

  .m-home {
    @apply m-12;
  }

  .my-home {
    @apply my-12;
  }

  .mx-home {
    @apply mx-12;
  }

  .px-home {
    @apply px-12;
  }

  .py-home {
    @apply py-12;
  }

  .pl-home {
    @apply pl-12;
  }

  .pr-home {
    @apply pr-12;
  }
}

// mobile styles
@media only screen and (max-width: 768px) {
  .vertical-angle {
    -webkit-clip-path: polygon(0 0, 100% 0, 100% 100%, 0% 90%);
    clip-path: polygon(0 0, 100% 0, 100% 100%, 0% 90%);
  }

  .p-home {
    @apply p-6;
  }

  .m-home {
    @apply m-6;
  }

  .my-home {
    @apply my-6;
  }

  .mx-home {
    @apply mx-6;
  }

  .px-home {
    @apply px-6;
  }

  .py-home {
    @apply py-6;
  }

  .pl-home {
    @apply pl-6;
  }

  .pr-home {
    @apply pr-6;
  }
}

// applied to a div will center children vertically
.flex-center-y {
  @apply flex flex-col justify-center
}

.left-border {
  border-left: 1px solid white;
  padding: .5em 1.25em;
}

@tailwind utilities;<|MERGE_RESOLUTION|>--- conflicted
+++ resolved
@@ -82,26 +82,7 @@
   @apply inline-block pl-4 pr-6 text-center border-t border-b py-2 border-l rounded-r-full border-r;
 }
 
-<<<<<<< HEAD
-.tab-button-time-filter {
-  @apply bg-black text-white;
-}
-
-.tab-button-time-filter.tab-active {
-  @apply bg-gray-800 text-white;
-}
-
-.tab-button-graph-switch {
-  @apply bg-white;
-}
-
-.tab-active.tab-button-graph-switch {
-  @apply bg-dark-blue text-white;
-}
-
-.highcharts-background {
-  fill: none;
-=======
+
 .pill-white {
   @apply bg-white border-gray-800 text-black;
 
@@ -111,6 +92,42 @@
 
   &.selected {
     @apply bg-gray-800 text-white;
+  }
+}
+
+.pill-black {
+  @apply bg-black text-white border-white;
+
+  &:hover {
+    @apply bg-gray-600;
+  }
+
+  &.selected {
+    @apply bg-gray-200 text-gray-800;
+  }
+}
+
+.pill-dark-blue {
+  @apply border-gray-400 bg-dark-blue text-white;
+  
+  &:hover {
+    @apply bg-gray-200;
+  }
+
+  &.selected {
+    @apply bg-white;
+  }
+}
+
+.pill-dark-blue-inverted {
+  @apply border-gray-400 bg-white;
+
+  &:hover {
+    @apply bg-gray-200;
+  }
+
+  &.selected {
+    @apply bg-dark-blue text-white;
   }
 }
 
@@ -141,7 +158,11 @@
   -webkit-transition:opacity .5s ease-in-out;
   -moz-transition:opacity .5s ease-in-out;
   transition:opacity .5s ease-in-out;
->>>>>>> 9ec168bf
+}
+
+
+.highcharts-background {
+  fill: none;
 }
 
 // leaflet styles
