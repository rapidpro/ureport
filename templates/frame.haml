<!doctype html>
- load compress dashblocks thumbnail ureport smartmin i18n

%head
  %meta{ charset:"utf-8"}
  %title
    - block title
      - trans "U-Report"
    - block subtitle
      &nbsp;
  %meta{ name:"description", content:""}
  %meta{ name:"author", content:""}

  - if has_better_domain
    %meta{name:"robots", content:"noindex"}
  
  <!-- Le HTML5 shim, for IE6-8 support of HTML elements -->
  <!--[if lt IE 9]>
    <script src="http://html5shim.googlecode.com/svn/trunk/html5.js"></script>
    <![endif]-->
  
  <!-- Mobile viewport optimized: j.mp/bplateviewport -->
  %meta{ name:"viewport", content:"width=device-width, initial-scale=1.0"}

  <!-- Place favicon.ico & apple-touch-icon.png in the root of your domain and delete these references -->
  %link{ rel:"icon", type:"image/x-icon", href:"{{ STATIC_URL }}img/favicon.png"}

  :css
    @font-face {
      font-family: MontserratBold;
      src: url('{{ STATIC_URL }}fonts/Montserrat-Bold.ttf');
    }

    @font-face {
      font-family: RobotoSlab;
      src: url('{{ STATIC_URL }}fonts/RobotoSlab-Regular.ttf');
    }

    @font-face {
      font-family: DroidSerif;
      src: url('{{ STATIC_URL }}fonts/DroidSerif.ttf');
    }


    .public-nav-ul .level1 .fb-messengermessageus {
      margin-top: 52px;
    }

    @media (max-width: 768px){
      .public-nav-ul .level1 .fb-messengermessageus {
        margin-top: 5px;
      }
    }

  -block styles
    - if is_rtl_org
      - compress css
        %link{ type:"text/css", rel:"stylesheet", href:"{{ STATIC_URL }}css/bootstrap.css"}
        %link{ type:"text/css", rel:"stylesheet", href:"{{ STATIC_URL }}css/bootstrap-rtl.min.css"}
        %link{ type:"text/css", rel:"stylesheet", href:"{{ STATIC_URL }}css/bootstrap-theme.css"}
        %link{ type:"text/css", rel:"stylesheet", href:"{{ STATIC_URL }}css/smartmin_styles.css"}
        %link{ type:"text/css", rel:"stylesheet", href:"{{ STATIC_URL }}fonts/icons/style.css"}
        %link{ type:"text/css", rel:"stylesheet", href:"{{ STATIC_URL }}css/lightbox.css"}
        %link{ type:"text/less", rel:"stylesheet", href:"{{ STATIC_URL }}less/ureport2.less"}
        %link{ type:"text/less", rel:"stylesheet", href:"{{ STATIC_URL }}less/ureport-rtl.less"}
        %link{ type:"text/css", rel:"stylesheet", href:"{{ STATIC_URL }}css/jqcloud.css" }
        %link{ type:"text/css", rel:"stylesheet", href:"{{ STATIC_URL }}css/social-icons.css"}

    -else
      -compress css
        %link{ type:"text/css", rel:"stylesheet", href:"{{ STATIC_URL }}css/bootstrap.css"}
        %link{ type:"text/css", rel:"stylesheet", href:"{{ STATIC_URL }}css/bootstrap-theme.css"}
        %link{ type:"text/css", rel:"stylesheet", href:"{{ STATIC_URL }}css/smartmin_styles.css"}
        %link{ type:"text/css", rel:"stylesheet", href:"{{ STATIC_URL }}fonts/icons/style.css"}
        %link{ type:"text/css", rel:"stylesheet", href:"{{ STATIC_URL }}css/lightbox.css"}
        %link{ type:"text/less", rel:"stylesheet", href:"{{ STATIC_URL }}less/ureport2.less"}
        %link{ type:"text/css", rel:"stylesheet", href:"{{ STATIC_URL }}css/jqcloud.css" }
        %link{ type:"text/css", rel:"stylesheet", href:"{{ STATIC_URL }}css/social-icons.css"}

  - if org
    :css
      .primary-color,
      .dropdown-menu > li > a.primary-color,
      a.primary-color {
        color: {{ org|config:"primary_color"}};
        border-color: {{ org|config:"primary_color"}};
      }

      .secondary-color,
      .dropdown-menu > li > a.secondary-color,
      a.secondary-color {
        color: {{ org|config:"secondary_color"}};
      }

      .public-nav .public-nav-ul li.level1.active ul li a:hover,
      .public-nav .public-nav-ul li.level1.open ul li a:hover,
      .level1 > .dropdown-menu > li > a:hover,
      .level1 > .dropdown-menu > li > a:focus {
        background-color: {{ org|config:"primary_color"}};
        background-image: none;
      }

      .primary-bg-color {
        background-color: {{ org|config:"primary_color"}};
      }

      .secondary-bg-color {
        background-color: {{ org|config:"secondary_color"}};
      }

      .primary-border-color {
        border-color: {{ org|config:"primary_color"}} !important;
      }

      .secondary-border-color {
        border-color: {{ org|config:"secondary_color"}} !important;
      }

      .pattern-bg {
        {% if pattern_bg %}
          background-image: url({{MEDIA_URL}}{{pattern_bg.image}});
        {% else %}
          {% if org|config:"bg_color" %}
            background: {{ org|config:"bg_color" }};
          {% else %}
            background: #bc9980;
          {% endif %}
        {% endif %}
      }

      .banner {
        {% if banner_bg %}
          background-image: url({{MEDIA_URL}}{{banner_bg.image}});
        {% else %}
          {% if org|config:"join_bg_color" %}
            background-color: {{ org|config:"join_bg_color" }};
          {% else %}
            background-image: url({{STATIC_URL}}img/default_banner_bg.png);
          {% endif %}
        {% endif %}

        {% if org|config:"join_fg_color" %}
          color: {{ org|config:"join_fg_color"}};
        {% endif %}

      }

      {% for i in 6|get_range %}
        .poll-category-{{ forloop.counter }} .category-bar {
          background-color: {{ org|org_color:i }};
        }

        .poll-category-{{ forloop.counter }} .category-percent {
          color: {{ org|org_color:i }};
        }

      {% endfor %}

      .hide-global-org {
        {% if org|config:"is_global" %}
        display:none;
        {% endif %}
      }


  - block extra-less
  - block extra-style

  -if org|config:"facebook_pixel_id"
    <script>
      !function(f,b,e,v,n,t,s){if(f.fbq)return;n=f.fbq=function(){n.callMethod?
      n.callMethod.apply(n,arguments):n.queue.push(arguments)};if(!f._fbq)f._fbq=n;
      n.push=n;n.loaded=!0;n.version='2.0';n.queue=[];t=b.createElement(e);t.async=!0;
      t.src=v;s=b.getElementsByTagName(e)[0];s.parentNode.insertBefore(t,s)}(window,
      document,'script','//connect.facebook.net/{{ org_lang }}/fbevents.js');
      fbq('init', '{{ org|config:"facebook_pixel_id" }}');
      fbq('track', 'PageView');
    </script>
    <noscript><img height="1" width="1" style="display:none"
      src="https://www.facebook.com/tr?id=#{ org|config:"facebook_pixel_id" }&amp;ev=PageView&amp;noscript=1"/></noscript>

%body.pattern-bg
  #fb-root
  -if org|config:"facebook_page_id" and org|config:"facebook_app_id"
    <script>
      window.fbAsyncInit = function() {
        FB.init({
          appId      : '{{ org|config:"facebook_app_id" }}',
          xfbml      : true,
          version    : 'v2.6'
        });
      };
    </script>

  <script>(function(d, s, id) {
    var js, fjs = d.getElementsByTagName(s)[0];
    if (d.getElementById(id)) return;
    js = d.createElement(s); js.id = id;
<<<<<<< HEAD
    js.src = "//connect.facebook.net/{{ fb_button_language }}/sdk.js#xfbml=1&version=v2.6";
=======
    js.src = "//connect.facebook.net/{{ org_lang }}/sdk.js#xfbml=1&version=v2.6";
>>>>>>> e8d73b73
    fjs.parentNode.insertBefore(js, fjs);
    }(document, 'script', 'facebook-jssdk'));
  </script>

  - block navbar-admin
    - if request.user.is_authenticated and request.org in request.user.get_user_orgs or request.user.is_superuser
      %header#ureport-admin-navbar.navbar.navbar-static-top{ role:"banner"}
        .container
          #ureport-admin-brand.navbar-brand
            - trans "Admin"

          %nav#ureport-admin-top-navbar-collapse.ureport-admin-top-navbar.collapse.navbar-collapse{ role:"navigation"}
            %ul.nav.navbar-nav
              - if request.user.is_superuser
                %li.dropdown
                  %a.dropdown-toggle{href:"#", data-toggle:"dropdown"}
                    - trans "Configuration"
                    %b.caret
                  %ul.dropdown-menu
                    %li
                      %a{href:"{% url 'orgs.org_list' %}"}
                        - trans "Orgs"

                    %li
                      %a{ href:"/users/user/"}
                        - trans "Users"

                    %li
                      %a{ href:"{% url 'dashblocks.dashblocktype_list' %}"}
                        - trans "Content Types"

                    - if request.user.is_superuser or org_perms.assets.image_list
                      %li
                        %a{ href:"{% url 'assets.image_list' %}"}
                          - trans "Images"

                %li
                  %a{ href:"{% url 'dashblocks.dashblock_list' %}"}
                    - trans "Content"

              -if org|config:"is_global"
                -if request.user.is_superuser or perms.countries.countryalias_list
                  %li
                    %a{ href:"{% url 'countries.countryalias_list' %}"}
                      - trans "Country Aliases"

              - if request.user.is_superuser or org_perms.orgs.org_home
                %li
                  %a{ href:"{% url 'orgs.org_home' %}"}
                    {{ org.name }}

              - if request.user.is_superuser or org_perms.polls.poll_list
                %li
                  %a{ href:"{% url 'polls.poll_list' %}"}
                    - trans "Polls"

              - if request.user.is_superuser or org_perms.categories.category_list
                %li
                  %a.dropdown-toggle{href:"#", data-toggle:"dropdown"}
                    - trans "Categories"
                    %b.caret
                  %ul.dropdown-menu
                    - if perms.categories.category_list or org_perms.categories.category_list
                      %li
                        %a{ href:"{% url 'categories.category_list' %}"}
                          - trans "Categories"

                    - if perms.categories.categoryimage_list or org_perms.categories.categoryimage_list
                      %li
                        %a{ href:"{% url 'categories.categoryimage_list' %}"}
                          - trans "Category Images"


              - if request.user.is_superuser or org_perms.dashblocks.dashblock_list
                %li.dropdown
                  %a.dropdown-toggle{href:"#", data-toggle:"dropdown"}
                    - trans "Content"
                    %b.caret
                  %ul.dropdown-menu

                    - if request.user.is_superuser or org_perms.news.newsitem_list
                      %li
                        %a{ href:"{% url 'news.newsitem_list' %}"}
                          - trans "News Items"

                      %li.divider

                    - if request.user.is_superuser or org_perms.stories.story_list
                      %li
                        %a{ href:"{% url 'stories.story_list' %}"}
                          - trans "Stories"

                      %li.divider

                    - if request.user.is_superuser or org_perms.jobs.jobsource_list
                      %li
                        %a{ href:"{% url 'jobs.jobsource_list' %}"}
                          - trans "Job Sources"

                      -if perms.dashblocks.dashblock_list or org_perms.dashblocks.dashblock_list
                        %li
                          %a{ href:"{% url 'dashblocks.dashblock_list' %}?slug=jobs"}
                            - trans "Jobs Content"

                      %li.divider

                    -if perms.dashblocks.dashblock_list or org_perms.dashblocks.dashblock_list
                      %li
                        %a{ href:"{% url 'dashblocks.dashblock_list' %}?slug=about"}
                          - trans "About Content"

                      %li
                        %a{ href:"{% url 'news.video_list' %}"}
                          - trans "Videos"

                      %li
                        %a{ href:"{% url 'dashblocks.dashblock_list' %}?slug=contact_us"}
                          - trans "Contact Us Content"

                      %li
                        %a{ href:"{% url 'dashblocks.dashblock_list' %}?slug=missions"}
                          - trans "Missions Content"

                      %li
                        %a{ href:"{% url 'dashblocks.dashblock_list' %}?slug=terms_conditions"}
                          - trans "Terms & Conditions"

                      %li.divider
                      %li
                        %a{ href:"{% url 'dashblocks.dashblock_list' %}?slug=ureporters"}
                          - trans "U-Reporters Content"

                      %li.divider
                      %li
                        %a{ href:"{% url 'dashblocks.dashblock_list' %}?slug=join_engage"}
                          - trans "Join &amp; Engage Content"

                      %li
                        %a{ href:"{% url 'dashblocks.dashblock_list' %}?slug=join_steps"}
                          - trans "Join Steps Content"

                      %li.divider
                      %li
                        %a{ href:"{% url 'dashblocks.dashblock_list' %}?slug=additional_menu"}
                          - trans "Additional Menu"

            %ul.nav.navbar-nav.navbar-right
              - block login
                - if request.user and request.user.is_authenticated
                  %li
                    %a.pull-left{ href:"{% url 'users.user_profile' request.user.pk %}"}
                      {{ request.user.username }}
                    %a.pull-right{ href:"{% url 'users.user_logout' %}?go=/"}
                      - trans "Logout"
                - else
                  %li
                    %a{ href:"{% url 'users.user_login' %}"}
                      - trans "Login"

  - block navbar
    - if org
      %header#ureport-public-navbar.ureport-header-navbar.ureport-public-navbar.navbar.navbar-static-top{ role:"banner"}
        .container
          .navbar-header
            %a#brand.navbar-brand{ href:"/"}
              - block brand
                {% thumbnail org.logo "230x86" format="PNG" as im %}
                %img.logo{ src:"{{ im.url }}", alt:"{{ org.name }}"}
                {% endthumbnail %}

          - block navigation
            %nav#ureport-public-navbar-collapse.collapse.navbar-collapse.navbar-right.public-nav{role:"navigation"}
              %ul.nav.navbar-nav.public-nav-ul
                - load_qbs request.org 'additional_menu'
                - for d_block in additional_menu|slice:":1"
                  %li.level1{ class:"{% active request 'added'%}"}
                    %a.primary-color{href:"{% url 'public.added' %}"}
                      {{ d_block.title }}

                %li.level1{ class:"{% active request 'about'%}"}
                  %a.primary-color{href:"{% url 'public.about' %}"}
                    - trans "About"

                %li.level1{ class:"{% active request 'polls' %}"}
                  %a.primary-color{href:"{% url 'public.polls' %}"}
                    - trans "Polls"

                %li.level1{ class:"{% active request 'stories|story' %}"}
                  %a.primary-color{ href:"{% url 'public.stories' %}"}
                    - trans "Stories"

                %li.level1{ class:"{% active request 'ureporters' %}"}
                  %a.primary-color{ href:"{% url 'public.ureporters' %}"}
                    - trans "U-Reporters"

                - if org|config:"has_jobs"
                  %li.level1{ class:"{% active request 'jobs' %}"}
                    %a.primary-color{ href:"{% url 'public.jobs' %}"}
                      - trans "Jobs"

                %li.level1{ class:"{% active request 'join' %}"}
                  %a.primary-color{ href:"{% url 'public.join' %}"}
                    - trans "Join & Engage"

                -if not is_iorg and not org|config:"is_global" and org|config:"facebook_page_id" and org|config:"facebook_app_id"
                  %li.level1
                    %div.fb-messengermessageus{ messenger_app_id:'{{ org|config:"facebook_app_id" }}', page_id:'{{ org|config:"facebook_page_id" }}', color:"blue", size:"large" }

                -#%li.level1.dropdown
                -#  %a.primary-color.dropdown-toggle{type:"button", data-toggle:"dropdown"}
                -#    Language
                -#    %span.caret
                -#
                -#  %ul.dropdown-menu{ role:"menu"}
                -#    %li
                -#      %a.primary-bg-color.primary-color{ href:"#"}
                -#        English
                -#    %li.divider.primary-bg-color
                -#    %li
                -#      %a.primary-color{ href:"#"}
                -#        Francais
                -#    %li.divider.primary-bg-color
                -#    %li
                -#      %a.primary-color{ href:"#"}
                -#        Francais

  #hero.jumbotron
    - block hero

  - block join-banner
    -if org|config:"join_text"
      .banner
        {{ org|config:"join_text" }}

  .container
    - block content-div
      .content
        - block messages
          - if messages
            - for message in messages
              .alert{ class:"alert-={ message.tags }"}
                %a.close{ data-dismiss:"alert"}
                  x
                {{ message }}

        - block pre-content

        - block content

  - block footer
    .footer-container{class:'global-footer'}
      .container
        %footer
          .row
            .col-sm-9
              - show_org_flags

            .{class:'col-sm-3'}
              .follow-us
                -if org|config:"facebook_page_url" or org|config:"twitter_handle" or org|config:"youtube_channel"
                  .follow-us-text
                    - trans "FOLLOW US ON"
                  - if org|config:"facebook_page_url"
                    %a{href:'{{ org|config:"facebook_page_url" }}'}
                      %img.footer-social{ src:"{{ STATIC_URL }}img/facebook_footer_icon.png" }

                  - if org|config:"instagram_username"
                    %a{href:'https://instagram.com/{{ org|config:"instagram_username"}}'}
                      %img.footer-social{ src:"{{ STATIC_URL }}img/instagram_footer_icon.png" }

                  - if org|config:"twitter_handle"
                    %a{href:'https://twitter.com/{{ org|config:"twitter_handle" }}'}
                      %img.footer-social{ src:"{{ STATIC_URL }}img/twitter_footer_icon.png" }

                  - if org|config:"youtube_channel_url"
                    %a{href:'{{ org|config:"youtube_channel_url" }}'}
                      %img.footer-social{ src:"{{ STATIC_URL }}img/youtube_footer_icon.png" }

              .footer-global-ureport-logo
                %img.footer-logo{ src:"{{ STATIC_URL }}img/footer.png" }

          - if not request.user.is_authenticated and not is_iorg and show_login
            .row
              .col-sm-12
                .login-link
                  %a.primary-color{href:"{% org_host_link %}/users/login/"}
                    - trans "Login"

  <script type="text/javascript" src="{% url 'django.views.i18n.javascript_catalog' %}"></script>

  <!-- JavaScript at the bottom for fast page loading, conditional based on whether we are serving locally -->
  <script>
    if (window.location.hostname == "localhost"){
    document.write(unescape('%3Cscript src="{{ STATIC_URL }}js/libs/jquery.1.11.1.min.js"%3E%3C/script%3E'));
    } else {
    document.write(unescape('%3Cscript src="https://ajax.googleapis.com/ajax/libs/jquery/1.11.1/jquery.min.js"%3E%3C/script%3E'));
    }

  </script>
  {% if org and org|config:"google_tracking_id" %}
  <script>
    (function(i,s,o,g,r,a,m){i['GoogleAnalyticsObject']=r;i[r]=i[r]||function(){
    (i[r].q=i[r].q||[]).push(arguments)},i[r].l=1*new Date();a=s.createElement(o),
    m=s.getElementsByTagName(o)[0];a.async=1;a.src=g;m.parentNode.insertBefore(a,m)
    })(window,document,'script','//www.google-analytics.com/analytics.js','ga');

    ga('create', '{{ org|config:"google_tracking_id" }}', 'auto');
    ga('send', 'pageview');

  </script>

  {% endif %}
  <script type="text/javascript" src="{{ STATIC_URL }}js/jquery.pjax.js"></script>

  {% compress js %}
  <script type="text/coffeescript" src="{{ STATIC_URL }}coffee/ureport.coffee" />
  {% endcompress %}

  <script type="text/javascript" src="{{ STATIC_URL }}js/scripts.js"></script>
  <script type="text/javascript" src="{{ STATIC_URL }}js/bootstrap.min.js"></script>
  <script type="text/javascript" src="{{ STATIC_URL }}js/lightbox.min.js"></script>
  <script type="text/javascript" src="{{ STATIC_URL }}js/gradientfactory.js"></script>

  <script>!function(d,s,id){var js,fjs=d.getElementsByTagName(s)[0],p=/^http:/.test(d.location)?'http':'https';if(!d.getElementById(id)){js=d.createElement(s);js.id=id;js.src=p+"://platform.twitter.com/widgets.js";fjs.parentNode.insertBefore(js,fjs);}}(document,"script","twitter-wjs");</script>

  -#-#
  -#-#  To stick the menu to the top of window
  -#-#
  -#<script>
  -#
  -#  adminBarHeight = $('#ureport-admin-navbar').outerHeight();
  -#
  -#  if (adminBarHeight == null) {
  -#    adminBarHeight = 0;
  -#  }
  -#
  -#  adminBarHeight += 25;
  -#
  -#  $('#ureport-public-navbar').affix({ offset: adminBarHeight });
  -#
  -#  $('#ureport-public-navbar').on('affix.bs.affix', function(){
  -#    $('#hero').css('padding-top','98px');
  -#  });
  -#
  -#  $('#ureport-public-navbar').on('affix-top.bs.affix', function(){
  -#    $('#hero').css('padding-top','0px');
  -#  });
  -#</script>

  {# media associated with any form we are displaying #}
  {% if form %}
  {{ form.media }}
  {% endif %}
  
  {% block extra-script %}{% endblock %}
  {% block script %}{% endblock %}
<|MERGE_RESOLUTION|>--- conflicted
+++ resolved
@@ -41,16 +41,6 @@
       src: url('{{ STATIC_URL }}fonts/DroidSerif.ttf');
     }
 
-
-    .public-nav-ul .level1 .fb-messengermessageus {
-      margin-top: 52px;
-    }
-
-    @media (max-width: 768px){
-      .public-nav-ul .level1 .fb-messengermessageus {
-        margin-top: 5px;
-      }
-    }
 
   -block styles
     - if is_rtl_org
@@ -196,11 +186,7 @@
     var js, fjs = d.getElementsByTagName(s)[0];
     if (d.getElementById(id)) return;
     js = d.createElement(s); js.id = id;
-<<<<<<< HEAD
-    js.src = "//connect.facebook.net/{{ fb_button_language }}/sdk.js#xfbml=1&version=v2.6";
-=======
     js.src = "//connect.facebook.net/{{ org_lang }}/sdk.js#xfbml=1&version=v2.6";
->>>>>>> e8d73b73
     fjs.parentNode.insertBefore(js, fjs);
     }(document, 'script', 'facebook-jssdk'));
   </script>
@@ -404,10 +390,6 @@
                 %li.level1{ class:"{% active request 'join' %}"}
                   %a.primary-color{ href:"{% url 'public.join' %}"}
                     - trans "Join & Engage"
-
-                -if not is_iorg and not org|config:"is_global" and org|config:"facebook_page_id" and org|config:"facebook_app_id"
-                  %li.level1
-                    %div.fb-messengermessageus{ messenger_app_id:'{{ org|config:"facebook_app_id" }}', page_id:'{{ org|config:"facebook_page_id" }}', color:"blue", size:"large" }
 
                 -#%li.level1.dropdown
                 -#  %a.primary-color.dropdown-toggle{type:"button", data-toggle:"dropdown"}
