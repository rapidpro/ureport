<!doctype html>
- load compress thumbnail ureport smartmin i18n

%head
  %meta{ charset:"utf-8"}
  %title
    - block title
      - trans "U-report"
    - block subtitle
      &nbsp;
  %meta{ name:"description", content:""}
  %meta{ name:"author", content:""}
  
  <!-- Le HTML5 shim, for IE6-8 support of HTML elements -->
  <!--[if lt IE 9]>
    <script src="http://html5shim.googlecode.com/svn/trunk/html5.js"></script>
    <![endif]-->
  
  <!-- Mobile viewport optimized: j.mp/bplateviewport -->
  %meta{ name:"viewport", content:"width=device-width, initial-scale=1.0"}

  <!-- Place favicon.ico & apple-touch-icon.png in the root of your domain and delete these references -->
  %link{ rel:"icon", type:"image/x-icon", href:"{{ STATIC_URL }}img/favicon.png"}

  :css
    @font-face {
      font-family: SharpSansBold;
      src: url('{{ STATIC_URL }}fonts/SharpSansNo1-Bold.eot');
      src: url('{{ STATIC_URL }}fonts/SharpSansNo1-Bold.eot?#iefix') format('embedded-opentype'), /* IE6-IE8 */
           url('{{ STATIC_URL }}fonts/SharpSansNo1-Bold.woff') format('woff');
    }
    @font-face {font-family: SharpSansBoldItalic;src: url('{{ STATIC_URL }}fonts/SharpSansNo1-BoldItalic.otf');}

  - compress css
    - block styles
      %link{ type:"text/css", rel:"stylesheet", href:"{{ STATIC_URL }}css/bootstrap.css"}
      %link{ type:"text/css", rel:"stylesheet", href:"{{ STATIC_URL }}css/bootstrap-theme.css"}
      %link{ type:"text/css", rel:"stylesheet", href:"{{ STATIC_URL }}css/smartmin_styles.css"}
      %link{ type:"text/css", rel:"stylesheet", href:"{{ STATIC_URL }}fonts/icons/style.css"}
      %link{ type:"text/css", rel:"stylesheet", href:"{{ STATIC_URL }}css/lightbox.css"}
      %link{ type:"text/less", rel:"stylesheet", href:"{{ STATIC_URL }}less/ureport2.less"}
      %link{ type:"text/css", rel:"stylesheet", href:"{{ STATIC_URL }}css/jqcloud.css" }
      %link{ type:"text/css", rel:"stylesheet", href:"{{ STATIC_URL }}css/social-icons.css"}

  - if org
    :css
      .primary-color,
      .dropdown-menu > li > a.primary-color,
      a.primary-color {
        color: {{ org|config:"primary_color"}};
        border-color: {{ org|config:"primary_color"}};
      }

      .secondary-color,
      .dropdown-menu > li > a.secondary-color,
      a.secondary-color {
        color: {{ org|config:"secondary_color"}};
      }

      .public-nav .public-nav-ul li.level1.active ul li a:hover,
      .public-nav .public-nav-ul li.level1.open ul li a:hover,
      .level1 > .dropdown-menu > li > a:hover,
      .level1 > .dropdown-menu > li > a:focus {
        background-color: {{ org|config:"primary_color"}};
        background-image: none;
      }

      .primary-bg-color {
        background-color: {{ org|config:"primary_color"}};
      }

      .secondary-bg-color {
        background-color: {{ org|config:"secondary_color"}};
      }

      .primary-border-color {
        border-color: {{ org|config:"primary_color"}} !important;
      }

      .secondary-border-color {
        border-color: {{ org|config:"secondary_color"}} !important;
      }

      .pattern-bg {
        {% if pattern_bg %}
          background-image: url({{MEDIA_URL}}{{pattern_bg.image}});
        {% else %}
          {% if org|config:"bg_color" %}
            background: {{ org|config:"bg_color" }};
          {% else %}
            background: #bc9980;
          {% endif %}
        {% endif %}
      }

      .banner {
        {% if banner_bg %}
          background-image: url({{MEDIA_URL}}{{banner_bg.image}});
        {% else %}
          background-image: url({{STATIC_URL}}img/default_banner_bg.png);
        {% endif %}

        {% if org|config:"join_color" %}
          color: {{ org|config:"join_color"}};
        {% endif %}

        {% if org|config:"join_bg_color" %}
          background-color: {{ org|config:"join_bg_color" }};
        {% else %}
          background-color: #476fc9;
        {% endif %}
      }

      {% for i in 6|get_range %}
        .poll-category-{{ forloop.counter }} .category-bar {
          background-color: {{ org|org_color:i }};
        }

        .poll-category-{{ forloop.counter }} .category-percent {
          color: {{ org|org_color:i }};
        }

      {% endfor %}



  - block extra-less
  - block extra-style


%body.pattern-bg
  #fb-root
  <script>(function(d, s, id) {
    var js, fjs = d.getElementsByTagName(s)[0];
    if (d.getElementById(id)) return;
    js = d.createElement(s); js.id = id;
    js.src = "//connect.facebook.net/en_US/sdk.js#xfbml=1&version=v2.0";
    fjs.parentNode.insertBefore(js, fjs);
    }(document, 'script', 'facebook-jssdk'));
  </script>

  - block navbar-admin
    - if request.user.is_authenticated and request.org in request.user.get_user_orgs or request.user.is_superuser
      %header#ureport-admin-navbar.navbar.navbar-static-top{ role:"banner"}
        .container
          #ureport-admin-brand.navbar-brand
            - trans "Admin"

          %nav#ureport-admin-top-navbar-collapse.ureport-admin-top-navbar.collapse.navbar-collapse{ role:"navigation"}
            %ul.nav.navbar-nav
              - if request.user.is_superuser
                %li.dropdown
                  %a.dropdown-toggle{href:"#", data-toggle:"dropdown"}
                    - trans "Configuration"
                    %b.caret
                  %ul.dropdown-menu
                    %li
                      %a{href:"{% url 'orgs.org_list' %}"}
                        - trans "Orgs"

                    %li
                      %a{ href:"/users/user/"}
                        - trans "Users"

                    %li
                      %a{ href:"{% url 'dashblocks.dashblocktype_list' %}"}
                        - trans "Content Types"

                    - if request.user.is_superuser or org_perms.orgs.orgbackground_list
                      %li
                        %a{ href:"{% url 'orgs.orgbackground_list' %}"}
                          - trans "Backgrounds"

                %li
                  %a{ href:"{% url 'dashblocks.dashblock_list' %}"}
                    - trans "Content"

              - if request.user.is_superuser or org_perms.orgs.org_home
                %li
                  %a{ href:"{% url 'orgs.org_home' %}"}
                    {{ org.name }}

              - if request.user.is_superuser or org_perms.polls.poll_list
                %li
                  %a{ href:"{% url 'polls.poll_list' %}"}
                    - trans "Polls"

              - if request.user.is_superuser or org_perms.stories.story_list
                %li
                  %a{ href:"{% url 'stories.story_list' %}"}
                    - trans "Stories"

              - if request.user.is_superuser or org_perms.news.newsitem_list
                %li.dropdown
                  %a{ href:"{% url 'news.newsitem_list' %}"}
                    - trans "News Items"

              - if request.user.is_superuser or org_perms.categories.category_list
                %li
                  %a.dropdown-toggle{href:"#", data-toggle:"dropdown"}
                    - trans "Categories"
                    %b.caret
                  %ul.dropdown-menu
                    - if perms.categories.category_list or org_perms.categories.category_list
                      %li
                        %a{ href:"{% url 'categories.category_list' %}"}
                          - trans "Categories"

                    - if perms.categories.categoryimage_list or org_perms.categories.categoryimage_list
                      %li
                        %a{ href:"{% url 'categories.categoryimage_list' %}"}
                          - trans "Category Images"


              - if request.user.is_superuser or org_perms.dashblocks.dashblock_list
                %li.dropdown
                  %a.dropdown-toggle{href:"#", data-toggle:"dropdown"}
                    - trans "Pages & Videos"
                    %b.caret
                  %ul.dropdown-menu

                    -if perms.dashblocks.dashblock_list or org_perms.dashblocks.dashblock_list
                      %li
                        %a{ href:"{% url 'dashblocks.dashblock_list' %}?slug=about"}
                          - trans "About Content"

                      %li
                        %a{ href:"{% url 'dashblocks.dashblock_list' %}?slug=contact_us"}
                          - trans "Contact Us Content"

                      %li
                        %a{ href:"{% url 'dashblocks.dashblock_list' %}?slug=missions"}
                          - trans "Missions Content"

                      %li
                        %a{ href:"{% url 'dashblocks.dashblock_list' %}?slug=join_engage"}
                          - trans "Join &amp; Engage Content"

                      %li
                        %a{ href:"{% url 'dashblocks.dashblock_list' %}?slug=join_steps"}
                          - trans "Join Steps Content"

                      %li
                        %a{ href:"{% url 'dashblocks.dashblock_list' %}?slug=ureporters"}
                          - trans "U-reporters Content"

                      %li
                        %a{ href:"{% url 'news.video_list' %}"}
                          - trans "Videos"

            %ul.nav.navbar-nav.navbar-right
              - block login
                - if request.user and request.user.is_authenticated
                  %li
                    %a{ href:"{% url 'users.user_profile' request.user.pk %}", style:"float: left;"}
                      {{ request.user.username }}
                    %a{ href:"{% url 'users.user_logout' %}?go=/", style:"float: right;"}
                      - trans "Logout"
                - else
                  %li
                    %a{ href:"{% url 'users.user_login' %}"}
                      - trans "Login"

  - block navbar
    - if org
      %header#ureport-public-navbar.ureport-header-navbar.ureport-public-navbar.navbar.navbar-static-top{ role:"banner"}
        .container
          .navbar-header
            %a#brand.navbar-brand{ href:"/"}
              - block brand
                {% thumbnail org.logo "230x86" format="PNG" as im %}
                %img.logo{ src:"{{ im.url }}", alt:"{{ org.name }}"}
                {% endthumbnail %}

          - block navigation
            %nav#ureport-public-navbar-collapse.collapse.navbar-collapse.navbar-right.public-nav{role:"navigation"}
              %ul.nav.navbar-nav.public-nav-ul

                %li.level1{ class:"{% active request 'about'%}"}
                  %a.primary-color{href:"{% url 'public.about' %}"}
                    - trans "About"

                %li.level1{ class:"{% active request 'polls' %}"}
                  %a.primary-color{href:"{% url 'public.polls' %}"}
                    - trans "Polls"

                %li.level1{ class:"{% active request 'stories|story' %}"}
                  %a.primary-color{ href:"{% url 'public.stories' %}"}
                    - trans "Stories"

                %li.level1{ class:"{% active request 'ureporters' %}"}
                  %a.primary-color{ href:"{% url 'public.ureporters' %}"}
                    - trans "U-reporters"

                %li.level1{ class:"{% active request 'join' %}"}
                  %a.primary-color{ href:"{% url 'public.join' %}"}
                    - trans "Join & Engage"

                -#%li.level1.dropdown
                -#  %a.primary-color.dropdown-toggle{type:"button", data-toggle:"dropdown"}
                -#    Language
                -#    %span.caret
                -#
                -#  %ul.dropdown-menu{ role:"menu"}
                -#    %li
                -#      %a.primary-bg-color.primary-color{ href:"#"}
                -#        English
                -#    %li.divider.primary-bg-color
                -#    %li
                -#      %a.primary-color{ href:"#"}
                -#        Francais
                -#    %li.divider.primary-bg-color
                -#    %li
                -#      %a.primary-color{ href:"#"}
                -#        Francais

  #hero.jumbotron
    - block hero

  -if org|config:"join_text"
    .banner
      {{ org|config:"join_text" }}

  .container
    - block content-div
      .content
        - block messages
          - if messages
            - for message in messages
              .alert{ class:"alert-={ message.tags }"}
                %a.close{ data-dismiss:"alert"}
                  ×
                {{ message }}

        - block pre-content

        - block content

<<<<<<< HEAD
  .footer-container
    .container
      %footer
        .row
          .col-sm-6
            .terms-privacy
              %img.footer-logo{ src:"{{ STATIC_URL }}img/footer.png" }
              ©2014 UNICEF

          .col-sm-6
            .follow-us
              -if org|config:"facebook_page_url" or org|config:"twitter_handle" or org|config:"youtube_channel"
                - trans "FOLLOW US ON:"
                - if org|config:"facebook_page_url"
                  %a{href:'{{ org|config:"facebook_page_url" }}'}
                    %img.footer-social{ src:"{{ STATIC_URL }}img/facebook.png" }

                - if org|config:"instagram_username"
                  %a{href:'http://instagram.com/{{ org|config:"instagram_username"}}'}
                    %img.footer-social{ src:"{{ STATIC_URL }}img/instagram.png" }

                - if org|config:"twitter_handle"
                  %a{href:'http://twitter.com/{{ org|config:"twitter_handle" }}'}
                    %img.footer-social{ src:"{{ STATIC_URL }}img/twitter.png" }

                - if org|config:"youtube_channel_url"
                  %a{href:'{{ org|config:"youtube_channel_url" }}'}
                    %img.footer-social{ src:"{{ STATIC_URL }}img/youtube.png" }

        - if not request.user.is_authenticated and not is_iorg
          .row
            .col-sm-12
              .login-link
                %a.primary-color{href:"/users/login/"}
                  - trans "Login"
=======
  - block footer
    .footer-container
      .container
        %footer
          .follow-us
            -if org|config:"facebook_page_url" or org|config:"twitter_handle" or org|config:"youtube_channel"
              - trans "FOLLOW US ON:"
              .{style:"display: inline;"}

                - if org|config:"facebook_page_url"
                  %a{href:'{{ org|config:"facebook_page_url" }}'}
                    %span.symbol.footer-icon
                      circlefacebook

                - if org|config:"instagram_username"
                  %a{href:'http://instagram.com/{{ org|config:"instagram_username"}}'}
                    %span.symbol.footer-icon
                      circleinstagram

                - if org|config:"twitter_handle"
                  %a{href:'http://twitter.com/{{ org|config:"twitter_handle" }}'}
                    %span.symbol.footer-icon
                      circletwitterbird

                - if org|config:"youtube_channel_url"
                  %a{href:'{{ org|config:"youtube_channel_url" }}'}
                    %span.symbol.footer-icon
                      circleyoutube

            - if not request.user.is_authenticated
              .login-link
                %a.primary-color{href:"/users/login/"}
                  - trans "Login"

          .terms-privacy
            %span.copyright
              ©2014 UREPORT
            %span
              - block extra_footer_links
>>>>>>> cd5312d2

  <!-- JavaScript at the bottom for fast page loading, conditional based on whether we are serving locally -->
  <script>
    if (window.location.hostname == "localhost"){
    document.write(unescape('%3Cscript src="{{ STATIC_URL }}js/libs/jquery.1.11.1.min.js"%3E%3C/script%3E'));
    } else {
    document.write(unescape('%3Cscript src="https://ajax.googleapis.com/ajax/libs/jquery/1.11.1/jquery.min.js"%3E%3C/script%3E'));
    }

  </script>
  {% if org and org|config:"google_tracking_id" %}
  <script>
    (function(i,s,o,g,r,a,m){i['GoogleAnalyticsObject']=r;i[r]=i[r]||function(){
    (i[r].q=i[r].q||[]).push(arguments)},i[r].l=1*new Date();a=s.createElement(o),
    m=s.getElementsByTagName(o)[0];a.async=1;a.src=g;m.parentNode.insertBefore(a,m)
    })(window,document,'script','//www.google-analytics.com/analytics.js','ga');

    ga('create', '{{ org|config:"google_tracking_id" }}', 'auto');
    ga('send', 'pageview');

  </script>

  {% endif %}
  <script type="text/javascript" src="{{ STATIC_URL }}js/jquery.pjax.js"></script>

  {% compress js %}
  <script type="text/coffeescript" src="{{ STATIC_URL }}coffee/ureport.coffee" />
  {% endcompress %}

  <script type="text/javascript" src="{{ STATIC_URL }}js/scripts.js"></script>
  <script type="text/javascript" src="{{ STATIC_URL }}js/bootstrap.min.js"></script>
  <script type="text/javascript" src="{{ STATIC_URL }}js/lightbox.min.js"></script>
  <script type="text/javascript" src="{{ STATIC_URL }}js/gradientfactory.js"></script>

  <script>!function(d,s,id){var js,fjs=d.getElementsByTagName(s)[0],p=/^http:/.test(d.location)?'http':'https';if(!d.getElementById(id)){js=d.createElement(s);js.id=id;js.src=p+"://platform.twitter.com/widgets.js";fjs.parentNode.insertBefore(js,fjs);}}(document,"script","twitter-wjs");</script>

  -#-#
  -#-#  To stick the menu to the top of window
  -#-#
  -#<script>
  -#
  -#  adminBarHeight = $('#ureport-admin-navbar').outerHeight();
  -#
  -#  if (adminBarHeight == null) {
  -#    adminBarHeight = 0;
  -#  }
  -#
  -#  adminBarHeight += 25;
  -#
  -#  $('#ureport-public-navbar').affix({ offset: adminBarHeight });
  -#
  -#  $('#ureport-public-navbar').on('affix.bs.affix', function(){
  -#    $('#hero').css('padding-top','98px');
  -#  });
  -#
  -#  $('#ureport-public-navbar').on('affix-top.bs.affix', function(){
  -#    $('#hero').css('padding-top','0px');
  -#  });
  -#</script>

  {# media associated with any form we are displaying #}
  {% if form %}
  {{ form.media }}
  {% endif %}
  
  {% block extra-script %}{% endblock %}
  {% block script %}{% endblock %}
<|MERGE_RESOLUTION|>--- conflicted
+++ resolved
@@ -336,83 +336,43 @@
 
         - block content
 
-<<<<<<< HEAD
-  .footer-container
-    .container
-      %footer
-        .row
-          .col-sm-6
-            .terms-privacy
-              %img.footer-logo{ src:"{{ STATIC_URL }}img/footer.png" }
-              ©2014 UNICEF
-
-          .col-sm-6
-            .follow-us
-              -if org|config:"facebook_page_url" or org|config:"twitter_handle" or org|config:"youtube_channel"
-                - trans "FOLLOW US ON:"
-                - if org|config:"facebook_page_url"
-                  %a{href:'{{ org|config:"facebook_page_url" }}'}
-                    %img.footer-social{ src:"{{ STATIC_URL }}img/facebook.png" }
-
-                - if org|config:"instagram_username"
-                  %a{href:'http://instagram.com/{{ org|config:"instagram_username"}}'}
-                    %img.footer-social{ src:"{{ STATIC_URL }}img/instagram.png" }
-
-                - if org|config:"twitter_handle"
-                  %a{href:'http://twitter.com/{{ org|config:"twitter_handle" }}'}
-                    %img.footer-social{ src:"{{ STATIC_URL }}img/twitter.png" }
-
-                - if org|config:"youtube_channel_url"
-                  %a{href:'{{ org|config:"youtube_channel_url" }}'}
-                    %img.footer-social{ src:"{{ STATIC_URL }}img/youtube.png" }
-
-        - if not request.user.is_authenticated and not is_iorg
-          .row
-            .col-sm-12
-              .login-link
-                %a.primary-color{href:"/users/login/"}
-                  - trans "Login"
-=======
   - block footer
     .footer-container
       .container
         %footer
-          .follow-us
-            -if org|config:"facebook_page_url" or org|config:"twitter_handle" or org|config:"youtube_channel"
-              - trans "FOLLOW US ON:"
-              .{style:"display: inline;"}
-
-                - if org|config:"facebook_page_url"
-                  %a{href:'{{ org|config:"facebook_page_url" }}'}
-                    %span.symbol.footer-icon
-                      circlefacebook
-
-                - if org|config:"instagram_username"
-                  %a{href:'http://instagram.com/{{ org|config:"instagram_username"}}'}
-                    %span.symbol.footer-icon
-                      circleinstagram
-
-                - if org|config:"twitter_handle"
-                  %a{href:'http://twitter.com/{{ org|config:"twitter_handle" }}'}
-                    %span.symbol.footer-icon
-                      circletwitterbird
-
-                - if org|config:"youtube_channel_url"
-                  %a{href:'{{ org|config:"youtube_channel_url" }}'}
-                    %span.symbol.footer-icon
-                      circleyoutube
-
-            - if not request.user.is_authenticated
-              .login-link
-                %a.primary-color{href:"/users/login/"}
-                  - trans "Login"
-
-          .terms-privacy
-            %span.copyright
-              ©2014 UREPORT
-            %span
-              - block extra_footer_links
->>>>>>> cd5312d2
+          .row
+            .col-sm-6
+              .terms-privacy
+                %img.footer-logo{ src:"{{ STATIC_URL }}img/footer.png" }
+                ©2014 UNICEF
+
+            .col-sm-6
+              .follow-us
+                -if org|config:"facebook_page_url" or org|config:"twitter_handle" or org|config:"youtube_channel"
+                  - trans "FOLLOW US ON:"
+                  - if org|config:"facebook_page_url"
+                    %a{href:'{{ org|config:"facebook_page_url" }}'}
+                      %img.footer-social{ src:"{{ STATIC_URL }}img/facebook.png" }
+
+                  - if org|config:"instagram_username"
+                    %a{href:'http://instagram.com/{{ org|config:"instagram_username"}}'}
+                      %img.footer-social{ src:"{{ STATIC_URL }}img/instagram.png" }
+
+                  - if org|config:"twitter_handle"
+                    %a{href:'http://twitter.com/{{ org|config:"twitter_handle" }}'}
+                      %img.footer-social{ src:"{{ STATIC_URL }}img/twitter.png" }
+
+                  - if org|config:"youtube_channel_url"
+                    %a{href:'{{ org|config:"youtube_channel_url" }}'}
+                      %img.footer-social{ src:"{{ STATIC_URL }}img/youtube.png" }
+
+          - if not request.user.is_authenticated and not is_iorg
+            .row
+              .col-sm-12
+                .login-link
+                  %a.primary-color{href:"/users/login/"}
+                    - trans "Login"
+          - block extra_footer_links
 
   <!-- JavaScript at the bottom for fast page loading, conditional based on whether we are serving locally -->
   <script>
