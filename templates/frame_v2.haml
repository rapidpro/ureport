--- conflicted
+++ resolved
@@ -161,15 +161,9 @@
                   .
                     %a.flag{ href:"{{ site.host }}" }
                       - if site.is_static
-<<<<<<< HEAD
-                        %img{ src:"{{ STATIC_URL }}img/flags/{{ site.flag }}" }
-                      - else
-                        %img{ src:"{{ STATIC_URL }}img/flags/flag_ar.png" }
-=======
                          %img{ src:"{{ STATIC_URL }}img/flags/{{ site.flag }}" }
                        - else
                          %img{ src:"{{ site.flag }}" }
->>>>>>> a5335753
     - if request.user.is_authenticated and request.org in request.user.get_user_orgs or request.user.is_superuser
       %section#ureport-admin-navbar-top-section.uk-section.uk-padding-remove-vertical
         %nav.uk-navbar-container.ureport-admin-navbar(uk-navbar)
@@ -353,20 +347,7 @@
                 %li
                   %a(href="" uk-icon="icon: facebook")
                 %li
-<<<<<<< HEAD
                   %a(href="" uk-icon="icon: twitter")
-=======
-                  %a(href="{% url 'v2.public.custom_page' custom_page.link %}")
-                    {{custom_page.title}}
-              %li
-                %a(href='{{ org|config:"facebook_page_url" }}' uk-icon="icon: facebook")
-              %li
-                %a(href='https://twitter.com/{{ org|config:"twitter_handle" }}' uk-icon="icon: twitter")
-              %li
-                %a(href="{% url 'v2.public.join' %}") 
-                  .uk-button.uk-button-secondary
-                    - trans "Join Now"
->>>>>>> a5335753
 
                 %li
                   %a.join-button.button(href="{% url 'v2.public.join' %}")
@@ -381,15 +362,9 @@
                 %a.main-link(href="{% url 'v2.public.opinions' %}")
                   - trans "Opinions"
 
-<<<<<<< HEAD
-            %a.uk-navbar-item.uk-logo(href="{% url 'v2.public.index' %}")
-              {% thumbnail org.get_logo "350x65" format="PNG" as im %}
-              %img.logo{ src:"{{ im.url }}", alt:"{{ org.name }}"}
-=======
             %a.uk-navbar-item.uk-logo(href="{% url 'v2.public.index' %}" style="width: 350px;") 
               {% thumbnail org.get_logo "1400x260" format="PNG" as im %}
               %img.logo(src="{{ im.url }}" alt="{{ org.name }}" width="100%")
->>>>>>> a5335753
               {% endthumbnail %}
             .uk-navbar-center-right.uk-margin-xlarge-left
               .uk-navbar-item
@@ -401,34 +376,6 @@
         - block content
 
     %section#ureport-public-footer.uk-section.uk-padding-remove
-<<<<<<< HEAD
-      -block pre-footer
-        #pre-footer
-          .(uk-grid)
-            - for story in main_stories|slice:"4"
-              - if not forloop.first
-                .(class="uk-width-1-3@s")
-                  .(uk-grid)
-                    .uk-width-1-1
-                      <img width="100%" src="{{ STATIC_URL }}img/missing_image_placeholder.jpg" />
-                    .uk-width-1-1.main-story-title.is-clipped
-                      {{ story.title }}
-                    .uk-width-1-1.main-story-button
-                      %a.uk-button(href="{% url 'v2.public.story_read' story.pk %}")
-                        - trans "READ MORE"
-                        //&#8594;
-          .(uk-grid)
-            .(class="uk-visible@s uk-width-1-3@s")
-              <img width="50%" src="{{ STATIC_URL }}img/u-icon-large.png" />
-            .(class="uk-width-2-3@s")
-              .pre-footer-call-to-action
-                .call-to-action-text
-                  This Section is a call to action to wrap up the content and get involved
-
-                .call-to-action-button
-                  %a.uk-button.uk-button-primary.uk-float-right(href="{% url 'v2.public.ureporters' %}")
-                    -trans "EXPLORE ENGAGEMENT"
-=======
         -block pre-footer
           #pre-footer
             .(uk-grid)
@@ -457,7 +404,6 @@
                   .call-to-action-button
                     %a.uk-button.uk-button-primary.uk-float-right(href="{% url 'v2.public.ureporters' %}")
                       -trans "EXPLORE ENGAGEMENT"
->>>>>>> a5335753
 
       %footer.footer.uk-padding-remove
         -block footer
@@ -552,10 +498,6 @@
     ga('send', 'pageview');
   </script>
   {% endif %}
-<<<<<<< HEAD
-
-=======
->>>>>>> a5335753
   <script src="{{ STATIC_URL }}js/uikit.js"></script>
   <script src="{{ STATIC_URL }}js/uikit-icons.js"></script>
   <script src="{{ STATIC_URL }}/js/leaflet.js"></script>
