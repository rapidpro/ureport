--- conflicted
+++ resolved
@@ -88,18 +88,6 @@
       }(document, 'script', 'facebook-jssdk'));
     </script>
 
-    %section.section
-      .container.has-text-centered
-        - block brand
-          {% thumbnail org.logo "230x86" format="PNG" as im %}
-          %img.logo(src="{{ im.url }}" alt="{{ org.name }}")
-          {% endthumbnail %}
-
-<<<<<<< HEAD
-      .container.has-text-centered.is-size-1
-        %h1
-          Site page under construction
-=======
   - block navbar
       .container
         .level.is-marginless{style:"background:#000;height:15px"}
@@ -119,23 +107,23 @@
           #mobileNavbar.level.navbar-menu
             .level-left
               .level-item.is-hidden-mobile
-                All Countries
+                - trans "All Countries"
               .level-item.is-hidden-tablet.has-text-weight-semibold.is-size-5
-                Polls
+                - trans "Polls"
               .level-item.is-hidden-tablet.has-text-weight-semibold.is-size-5
-                Stories
+                - trans "Stories"
               .level-item.is-hidden-tablet
               .level-item.is-hidden-tablet
 
             .level-right
               .level-item
-                About
-              .level-item.is-hidden-tablet
-                Engage
+                - trans "About"
+              .level-item.is-hidden-tablet
+                - trans "Engage"
               .level-item
-                U-Reporters
+                - trans "U-Reporters"
               .level-item
-                FAQ
+                - trans "FAQ"
               .level-item.is-hidden-tablet
               .level-item.is-hidden-tablet
 
@@ -143,7 +131,7 @@
                 .is-small
                   %span.icon
                     %i.fas.fa-search
-                  Search
+                  - trans "Search"
               .level-item.is-hidden-tablet
                 .field.is-grouped
                   .is-small
@@ -165,15 +153,15 @@
                 .is-small
                   %span.icon
                     %i.fas.fa-search
-                  Search
-              .level-item.is-hidden-mobile
-                Join Now
-              .level-item.is-hidden-mobile
-                Languages
+                  - trans "Search"
+              .level-item.is-hidden-mobile
+                - trans "Join Now"
+              .level-item.is-hidden-mobile
+                - trans "Languages"
 
         %nav.level.is-hidden-mobile{role: "navigation", aria-label:"main navigation", style:"border-bottom: 1px solid black; margin: 0px 100px; padding: 30px 0px;"}
           .level-item.has-text-centered
-            Polls
+            - trans "Polls"
 
           .level-item.has-text-centered
             {% thumbnail org.logo "230x86" format="PNG" as im %}
@@ -181,18 +169,17 @@
             {% endthumbnail %}
 
           .level-item.has-text-centered
-            Stories
+            - trans "Stories"
 
   %section.section.is-large
 
     .container.has-text-centered.is-size-1
       %h1
-        Site page under construction
->>>>>>> ce0c8eed
+        - trans "Site page under construction"
 
       .container.has-text-centered.is-text-1
         %a(href="/")
-          Go back to main public site
+          - trans "Go back to main public site"
 
 
   <!-- JavaScript at the bottom for fast page loading, conditional based on whether we are serving locally -->
