--- conflicted
+++ resolved
@@ -178,15 +178,11 @@
                             <div class="inline-block mx-auto my-auto text-center">
                                 <div class="w-64">
                                     {% if org|config:"has_new_brand" %}
-<<<<<<< HEAD
-                                        <img src="{{ STATIC_URL }}img/logos/UREPORT/U-Report_Logo_invert.png" alt="{{ org.name }}" class="logo">
-=======
                                         {% if org.language != "ar" and org.language != "ru" %}
                                             <img src="{{ STATIC_URL }}img/logos/UREPORT/U-Report_Logo_invert_EN.png" alt="{{ org.name }}" class="logo">
                                         {% else %}
                                             <img src="{{ STATIC_URL }}img/logos/UREPORT/U-Report_Logo_invert_{{ org.language|upper }}.png" alt="{{ org.name }}" class="logo">
                                         {% endif %}
->>>>>>> ba2ffc42
                                     {% else %}
                                         <img src="{{ STATIC_URL }}img/u-report-global-logo-white.png" alt="">
                                     {% endif %}
