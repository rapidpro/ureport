- extends "public_base.html"

- load dashblocks thumbnail ureport i18n

-block content
  - load_qbs request.org 'join_engage'
  - load_qbs request.org 'join_steps'

  .bg-grid.border-t.border-b
    .max-w-page.mx-auto.p-home.hover-parent(class="md:flex")
      .flex-1.flex-center-y
        .text-5xl.font-bold
          -trans "Join Now"
      
      .flex-1.flex-center-y.hover-parent
        .text-xl.hover-parent(class="md:pl-12 rtl:text-left ltr:text-right")
          - for d_block in join_engage|slice:":1"
            {% edit_content 'dashblocks.dashblock_update' d_block.pk "#id_content" "-m-8" "dark" %}
            {{ d_block.short_content_teaser|safe }}

  .bg-light1.py-12
    .max-w-page.mx-auto.p-home(class="md:flex")
      .flex-1
        .text-3xl.font-bold.flex.border-b.border-black.pb-4.mb-4
          .flex-none.flex-center-y
            .bg-circle.bg-black.text-white
              1
          .pl-4.pr-12.flex-center-y
            -trans "How would you like to join?"

      .flex-1.flex-center-y
        .text-xl.font-bold.flex.justify-around(class="md:pl-24 md:pr-12")
          {% if org|config:"shortcode" %}
          .mb-4.text-center(class="md:mx-4")
            %a(href='#text')
              .bg-circle-lg.bg-white.text-black.border.border-black
                %i.fas.fa-comment
            .block
              -trans "Text"
          {% endif %}

          {% if org|config:"facebook_page_id" %}
          .mb-4.text-center(class="md:mx-4")
            %a(href='http://m.me/{{ org|config:"facebook_page_id" }}')
              .bg-circle-lg.bg-white.text-black.border.border-black
                %i.fab.fa-facebook-f
            .block
              Facebook
          {% endif %}

          {% if org|config:"whatsapp_number" %}
          .mb-4.text-center(class="md:mx-4")
            %a(href='https://wa.me/{{ org|config:"whatsapp_number" }}')
              .bg-circle-lg.bg-white.text-black.border.border-black
                %i.fab.fa-whatsapp
            .block
              WhatsApp
          {% endif %}

<<<<<<< HEAD
          {% if org|config:"viber_username" %}
          .mb-4.text-center(class="md:mx-4")
            %a(href='https://chats.viber.com/{{ org|config:"viber_username" }}')
              .bg-circle-lg.bg-white.text-black.border.border-black
                %i.fab.fa-viber
            .block
              Viber
          {% endif %}
    
=======
>>>>>>> 65d314b4
  - for join_step in join_steps
    .py-12(class="{% cycle 'bg-dark1 text-white' 'bg-dark2 text-white' 'bg-dark3 text-white' 'bg-light1 text-black' %}")
      .max-w-page.mx-auto.p-home(class="md:flex " id="{% if forloop.first %}text{% endif %}")
        .flex-1
          .text-3xl.font-bold.flex.border-b.pb-4.mb-4(class="{% cycle 'border-white' 'border-white' 'border-white' 'border-black' %}")
            .flex-none.flex-center-y
              .bg-circle.bg-black.text-white
                {{forloop.counter|add:1}}
            .pl-4.pr-12.flex-center-y.hover-parent
              -if forloop.counter|divisibleby:'4'
                {% edit_content 'dashblocks.dashblock_update' join_step.pk "#id_title" "-m-8" "dark" %}
              -else
                {% edit_content 'dashblocks.dashblock_update' join_step.pk "#id_title" "-m-8" "white" %}
              {{ join_step.title|upper }}
  
        .flex-1.flex-center-y
          .text-xl.hover-parent(class="md:pl-24 md:pr-12")
            -if forloop.counter|divisibleby:'4'
              {% edit_content 'dashblocks.dashblock_update' join_step.pk "#id_title" "-m-8" "dark" %}
            -else
              {% edit_content 'dashblocks.dashblock_update' join_step.pk "#id_title" "-m-8" "white" %}
            {{ join_step.content }}<|MERGE_RESOLUTION|>--- conflicted
+++ resolved
@@ -57,7 +57,6 @@
               WhatsApp
           {% endif %}
 
-<<<<<<< HEAD
           {% if org|config:"viber_username" %}
           .mb-4.text-center(class="md:mx-4")
             %a(href='https://chats.viber.com/{{ org|config:"viber_username" }}')
@@ -66,9 +65,7 @@
             .block
               Viber
           {% endif %}
-    
-=======
->>>>>>> 65d314b4
+
   - for join_step in join_steps
     .py-12(class="{% cycle 'bg-dark1 text-white' 'bg-dark2 text-white' 'bg-dark3 text-white' 'bg-light1 text-black' %}")
       .max-w-page.mx-auto.p-home(class="md:flex " id="{% if forloop.first %}text{% endif %}")
