--- conflicted
+++ resolved
@@ -424,15 +424,11 @@
                 <div class="p-4 ">
                     <a href="https://ureport.in/" class="hover:bg-gray-900 inline-block border-white p-2">
                         {% if org|config:"has_new_brand" %}
-<<<<<<< HEAD
-                            <img src="{{ STATIC_URL }}img/logos/UREPORT/U-Report_Logo_invert.png" alt="{{ org.name }}" class="logo">
-=======
                             {% if org.language != "ar" and org.language != "ru" %}
                                 <img src="{{ STATIC_URL }}img/logos/UREPORT/U-Report_Logo_invert_EN.png" alt="{{ org.name }}" class="logo">
                             {% else %}
                                 <img src="{{ STATIC_URL }}img/logos/UREPORT/U-Report_Logo_invert_{{ org.language|upper }}.png" alt="{{ org.name }}" class="logo">
                             {% endif %}
->>>>>>> ba2ffc42
                         {% else %}
                             <img src="{{ STATIC_URL }}img/u-report-global-logo-white.png" alt="">
                         {% endif %}
@@ -651,9 +647,6 @@
             <div class="md:flex max-w-page mx-auto justify-around mt-5 mb-12 hidden border-b pb-6">
                 <a href="{% url 'public.index' %}" class="flex-initial text-center">
                     <div style="width:500px">
-<<<<<<< HEAD
-                        <img src="{{ STATIC_URL }}img/logos/UREPORT/U-Report_Logo.png" alt="{{ org.name }}" class="logo">
-=======
                         {% if org.subdomain == "drc" %}
                             <img src="{{ STATIC_URL }}img/logos/UREPORT/U-Report_LOGO_DRC.png" alt="{{ org.name }}" class="logo">
                         {% elif org.language != "ar" and org.language != "ru" %}
@@ -661,7 +654,6 @@
                         {% else %}
                             <img src="{{ STATIC_URL }}img/logos/UREPORT/U-Report_Logo_{{ org.language|upper }}.png" alt="{{ org.name }}" class="logo">
                         {% endif %}
->>>>>>> ba2ffc42
                     </div>
                 </a>
                 <div class="flex-1 font-bold text-2xl mt-16" style="font-family:'Noto Sans', sans-serif;">
@@ -723,9 +715,6 @@
                 <a href="{% url 'public.index' %}" class="flex-initial text-center">
                     <div style="width:180px">
                         {% if org|config:"has_new_brand" %}
-<<<<<<< HEAD
-                            <img src="{{ STATIC_URL }}img/logos/UREPORT/U-Report_Logo.png" alt="{{ org.name }}" class="logo">
-=======
                             {% if org.subdomain == "drc" %}
                                 <img src="{{ STATIC_URL }}img/logos/UREPORT/U-Report_LOGO_DRC.png" alt="{{ org.name }}" class="logo">
                             {% elif org.language != "ar" and org.language != "ru" %}
@@ -733,7 +722,6 @@
                             {% else %}
                                 <img src="{{ STATIC_URL }}img/logos/UREPORT/U-Report_Logo_{{ org.language|upper }}.png" alt="{{ org.name }}" class="logo">
                             {% endif %}
->>>>>>> ba2ffc42
                         {% else %}
                             {% thumbnail org.get_logo "x180" format="PNG" as im %}
                                 <img src="{{ im.url }}" alt="{{ org.name }}" class="logo" alt="">
@@ -845,11 +833,7 @@
         </a>
         <div class="md:flex justify-center hidden">
             <div style="max-width:150px" class="md:block block">
-<<<<<<< HEAD
-                {% if org.language != "ar" and org.language != "ru" and org.language != "ch" and org.language != "fr" %}
-=======
                 {% if org.language != "ar" and org.language != "ru" and org.language != "ch" and org.language != "fr" and org.language != "sl" %}
->>>>>>> ba2ffc42
                     <img src="{{ STATIC_URL }}img/logos/UNICEF/UNICEF_logo_footer_EN.png" class="md:-ml-0 -ml-2" alt="">
                 {% else %}
                     <img src="{{ STATIC_URL }}img/logos/UNICEF/UNICEF_logo_footer_{{ org.language|upper }}.png"
@@ -870,11 +854,7 @@
             </div>
             <div class="md:hidden flex flex-1 justify-end float-right">
                 <div style="width:120px" class="md:block block">
-<<<<<<< HEAD
-                    {% if org.language != "ar" and org.language != "ru" and org.language != "ch" and org.language != "fr" %}
-=======
                     {% if org.language != "ar" and org.language != "ru" and org.language != "ch" and org.language != "fr" and org.language != "sl" %}
->>>>>>> ba2ffc42
                         <img src="{{ STATIC_URL }}img/logos/UNICEF/UNICEF_logo_footer_EN.png"
                              class="md:-ml-0 -ml-2"
                              alt="UNICEF logo">
