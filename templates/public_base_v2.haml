<!DOCTYPE html>
- load static compress dashblocks dashorgs thumbnail ureport smartmin i18n
- load_qbs request.org 'additional_menu'
%html(lang="en")

  %head
    %meta(charset="UTF-8")
    %meta(name="viewport" content="width=device-width, initial-scale=1.0")
    %meta(http-equiv="X-UA-Compatible" content="ie=edge")
    %title
      -trans "U-Report"
      {{ org.name }}
    %meta(name="description" content="")
    %meta(name="keywords" content="")
    %meta(name="author" content="")

    // Google fonts we use
    %link(href="https://fonts.googleapis.com/css?family=Montserrat+Alternates:300,400,700|Montserrat:300,400,700&display=swap" rel="stylesheet")

    // Font awesome icons
    %link(href="https://stackpath.bootstrapcdn.com/font-awesome/4.7.0/css/font-awesome.min.css" rel="stylesheet" integrity="sha384-wvfXpqpZZVQGK6TAh5PVlGOfQNHSoD2xbE+QkPxCAFlNEevoEH3Sl0sibVcOQVnN" crossorigin="anonymous")

    // Leaflet for maps
    %link(rel="stylesheet" href="https://cdnjs.cloudflare.com/ajax/libs/leaflet/1.5.1/leaflet.css")

    // AOS, animation library
    %link(rel="stylesheet" href="https://cdnjs.cloudflare.com/ajax/libs/aos/2.3.4/aos.css")

    // U-Report styles, compress so they cache bust
    {% compress css %}
    %link(rel="stylesheet" href="{{STATIC_URL}}css/tailwind.css")
    {% endcompress %}

    :css
      .bg-dark1 {
        background: #439932;
      }

      .border-dark1 {
        border-color: #439932;
      }

      .bg-dark2 {
        background: #1751af;
      }

      .border-dark2 {
        border-color: #1751af;
      }

      .bg-dark3 {
        background: #5eb3e0;
      }

      .border-dark3 {
        border-color: #5eb3e0;
      }

      .border-light1 {
        border-color: #FFD100;
      }

      .bg-light1 {
        background: #FFD100;
      }

      .text-light1 {
        color: #FFD100;
      }

      .border-light1 {
        border-color: #1751af;
      }

      #countries {
        background-image: url("{{STATIC_URL}}img/dropdown-bkg.png");
        background-position: left;
      }

    :javascript
      orgColors = ["#439932", "#1751af", "#5eb3e0"];

  %body.font-sans.relative
    #fb-root
    -if org|config:"facebook_page_id" and org|config:"facebook_app_id"
      <script>
        window.fbAsyncInit = function() {
          FB.init({
            appId      : '{{ org|config:"facebook_app_id" }}',
            autoLogAppEvents: true,
            xfbml      : true,
            version    : 'v3.2'
          });
        };
      </script>

      <div class="fb-customerchat"
        page_id="{{ org|config:"facebook_page_id" }}"
        logged_in_greeting="{{ org|config:"facebook_welcome_text"|default:"Hi! Welcome to U-Report, chat to register and start speaking out today!" }}"
        logged_out_greeting="{{ org|config:"facebook_welcome_text"|default:"Hi! Welcome to U-Report, chat to register and start speaking out today!" }}">
      </div>

    <script>(function(d, s, id) {
      var js, fjs = d.getElementsByTagName(s)[0];
      if (d.getElementById(id)) return;
      js = d.createElement(s); js.id = id;
      js.src = "//connect.facebook.net/{{ org_lang }}/sdk/xfbml.customerchat.js{% if not org|config:'facebook_page_id' or not org|config:'facebook_app_id' %}#xfbml=1&autoLogAppEvents=1&version=v3.2{% endif %}";
      fjs.parentNode.insertBefore(js, fjs);
      }(document, 'script', 'facebook-jssdk'));
    </script>


    // countries (off screen to start)
    #countries.bg-black.text-white
      %a#countries-closer.float-right.p-4(href="javascript:void(0)")
        %i.fa.fa-close.text-3xl

      .flex.p-home
        .flex-center-y(class="md:w-1/3")
          .p-8
            %img(src="{{STATIC_URL}}img/u-report-global-logo-white.png")

        .flex-center-y(class="md:w-2/3")
          %div
            - show_org_flags

    // top black bar
    .block.bg-black.h-2

    // desktop header
    .block.hidden(class="md:block")
      // desktop header nav
      %ul.my-5.px-home.text-sm.font-bold(class="md:flex")
        .li.flex-none.mr-4.py-menu
          %a#countries-toggler(href="javascript:void(0)")
            %i.fa.fa-chevron-circle-down
            -trans "SELECT YOUR COUNTRY"

        .li.flex-grow.flex(class="md:justify-end")
          %a.flex-initial.py-menu(href="{% url 'v2.public.ureporters' %}" class="md:ml-4")
            -trans "Engagement"
          %a.flex-initial.ml-4.py-menu(href="{% url 'v2.public.about' %}")
            -trans "About"

          - if org|config:"has_jobs"
            %a.flex-initial.ml-4.py-menu(href="{% url 'v2.public.jobs' %}")
              - trans "Jobs"
        
          - for custom_page in additional_menu|slice:":3"
            %a.flex-initial.ml-4.py-menu(href="{% url 'v2.public.custom_page' custom_page.link %}")
              {{custom_page.title}}

          - if org|config:"facebook_page_url"
            %a.flex-initial.ml-4.py-menu(href='{{ org|config:"facebook_page_url" }}')
              %i.fa.fa-facebook

          - if org|config:"twitter_handle"
            %a.flex-initial.ml-4.py-menu(href='https://twitter.com/{{ org|config:"twitter_handle" }}')
              %i.fa.fa-twitter

          %a.flex-initial.btn.bg-black.text-white.ml-4.py-menu(href="{% url 'v2.public.join' %}")
            -trans "Join Now"

      // header menu
      .justify-around.mt-5.mb-6.px-home.hidden(class="md:flex")
        .flex-1.text-center.font-bold.text-2xl.flex-center-y
          %div
            %a.pb-2.border-b-2.border-black(href="{% url 'v2.public.opinions' %}")
              -trans "Opinions"

        %a.flex-initial.text-center(href="{% url 'v2.public.index' %}")
<<<<<<< HEAD
          .(style="width:350px; height:65px;")
            {% thumbnail org.get_logo "1400x260" format="PNG" as im %}
            %img.logo(src="{{ im.url }}" alt="{{ org.name }}" width="100%")
            {% endthumbnail %}
=======
          {% thumbnail org.get_logo "x80" format="PNG" as im %}
          %img.logo(src="{{ im.url }}" alt="{{ org.name }}")
          {% endthumbnail %}
>>>>>>> 7c0ac679

        .flex-1.text-center.font-bold.text-2xl.flex-center-y
          %div
            %a.pb-2.border-b-2.border-black(href="{% url 'v2.public.stories' %}")
              -trans "Stories"

    // mobile header
    .block(class="md:hidden")
      .flex.justify-between
        .p-home
          %a.flex-initial.text-center(href="{% url 'v2.public.index' %}")
            {% thumbnail org.get_logo "x80" format="PNG" as im %}
            %img.logo(src="{{ im.url }}" alt="{{ org.name }}")
            {% endthumbnail %}

        .flex-center-y.p-home
          .block.text-3xl.mr-4
            %a#mobile-menu-toggler(href="javascript:void(0)")
              %i.fa.fa-bars

    // mobile menu
    #mobile-menu.absolute.right-0(class="md:hidden")
      .bg-black.text-white.py-home.pl-home.pr-16
        .border-b.pb-4
          %a.block.font-bold(href="{% url 'v2.public.opinions' %}")
            -trans "Opinions"

          %a.block.font-bold(href="{% url 'v2.public.stories' %}")
            -trans "Stories"

          %a.block.mt-4(href="{% url 'v2.public.about' %}")
            -trans "About"

        %a.block(href="{% url 'v2.public.ureporters' %}")
          -trans "Engagement"
        
        - if org|config:"has_jobs"
          %a.block(href="{% url 'v2.public.jobs' %}")
            - trans "Jobs"
        
        - for custom_page in additional_menu|slice:":3"
          %a.block(href="{% url 'v2.public.custom_page' custom_page.link %}")
            {{custom_page.title}}

        .block
          - if org|config:"facebook_page_url"
            %a.flex-initial.ml-4.py-menu(href='{{ org|config:"facebook_page_url" }}')
              %i.fa.fa-facebook
    
          - if org|config:"twitter_handle"
            %a.flex-initial.ml-4.py-menu(href='https://twitter.com/{{ org|config:"twitter_handle" }}')
              %i.fa.fa-twitter

          %a.block.font-bold.mt-4(href="{% url 'v2.public.join' %}")
            -trans "Join Now"

    -block content

    {% if main_stories|slice:"1:" %}
    // footer stories
    .bg-dark-blue.text-white.px-home.pt-home(class="md:flex")
      - for story in main_stories|slice:"1:4"
        %a.block(class="md:mr-4 w-1/3" href="{% url 'v2.public.story_read' story.pk %}")
          .block
            {% thumbnail story.get_image "400x250" crop="top" as im %}
            %img(width="100%" src="{{im.url}}")
            {% endthumbnail %}
          .font-bold.text-l.mt-4
            {{ story.title }}

          .text-center.mt-4
            %button.btn.text-xl.bg-black.text-white
              -trans "READ MORE"
    {% endif %}

    // footer engage callout
    .bg-dark-blue.text-white.p-home(class="md:flex")
      .div.bg-blue-u(class="md:w-1/3")
        .div

      .div.text-right(class="md:w-2/3 md:pr-10 md:border-r md:border-gray-500")
        .font-bold.text-3xl.leading-tight.mb-8
          -trans "See by the numbers how we are engaging youth voices for positive social change."

        %a.btn.bg-dark3.text-white.text-xl.inline-block.mb-8(href="{% url 'v2.public.ureporters' %}")
          -trans "EXPLORE ENGAGEMENT"

    // footer navbar
    .justify-around.mt-5.mb-3.px-home(class="md:flex")
      %a.flex-1.text-center.mb-2(href="{% url 'v2.public.index' %}")
        {% thumbnail org.get_logo "x80" format="PNG" as im %}
        %img.logo(src="{{ im.url }}" alt="{{ org.name }}")
        {% endthumbnail %}

      .flex-1.flex(class="md:justify-end")
        .font-bold.text-2xl.ml-2.flex-center-y
          %div
            %a.pb-2.border-b-2.border-black(href="{% url 'v2.public.opinions' %}")
              -trans "Opinions"

        .font-bold.text-2xl.ml-2.flex-center-y
          %div
            %a.pb-2.border-b-2.border-black(href="{% url 'v2.public.stories' %}")
              -trans "Stories"

    // footer menu
    %ul.my-5.px-home.text-sm.font-bold(class="md:flex")
      .li.flex-initial.mr-4.py-menu
        %a.flex-initial.py-menu(href="{% url 'v2.public.about' %}")
          -trans "About"

        %a.flex-initial.py-menu(href="{% url 'v2.public.ureporters' %}" class="md:ml-4")
          -trans "Engagement"

      .li.flex-grow.flex(class="md:justify-end")
        {% if org|config:"facebook_page_url" %}
        %a.flex-initial.ml-4.py-menu(href='{{ org|config:"facebook_page_url" }}')
          %i.fa.fa-facebook
        {% endif %}

        {% if org|config:"twitter_handle" %}
        %a.flex-initial.ml-4.py-menu(href='https://twitter.com/{{ org|config:"twitter_handle" }}')
          %i.fa.fa-twitter
        {% endif %}

    // bottom yellow bar
    .bg-color3.h-2

  // JQuery
  %script(src="https://cdnjs.cloudflare.com/ajax/libs/jquery/3.4.1/jquery.min.js")

  // Highcharts for charts
  %script(src="https://cdnjs.cloudflare.com/ajax/libs/highcharts/7.2.0/highcharts.js")

  // WordCloud for HighCharts
  %script(src="https://cdnjs.cloudflare.com/ajax/libs/highcharts/7.2.0/modules/wordcloud.js")

  // Leaflet for maps
  %script(src="https://cdnjs.cloudflare.com/ajax/libs/leaflet/1.5.1/leaflet.js")

  // AOS for fade in animations on scroll
  %script(src="https://cdnjs.cloudflare.com/ajax/libs/aos/2.3.4/aos.js")

  {% compress js %}
  // Gradients making util
  %script(src="{{STATIC_URL}}js/gradientfactory.js")

  // Age charts
  %script(type="text/coffeescript" src="{{ STATIC_URL }}coffee/v2_age.coffee")

  // FB Shares
  %script(type="text/coffeescript" src="{{ STATIC_URL }}coffee/v2_fb_share.coffee")

  // Locations
  %script(type="text/coffeescript" src="{{ STATIC_URL }}coffee/v2_locations.coffee")

  // Polls
  %script(type="text/coffeescript" src="{{ STATIC_URL }}coffee/v2_polls.coffee")

  // Search
  %script(type="text/coffeescript" src="{{ STATIC_URL }}coffee/v2_search.coffee")
  {% endcompress %}

  <script>!function(d,s,id){var js,fjs=d.getElementsByTagName(s)[0],p=/^http:/.test(d.location)?'http':'https';if(!d.getElementById(id)){js=d.createElement(s);js.id=id;js.src=p+"://platform.twitter.com/widgets.js";fjs.parentNode.insertBefore(js,fjs);}}(document,"script","twitter-wjs");</script>

  -block script
    :javascript
      // global primary color
      var primaryColor = '{{ org|config:"primary_color"}}';

      // country menu toggling
      $("#countries-toggler").click(function(){
        $("#countries").toggleClass("open");
      });
      $("#countries-closer").click(function(){
        $("#countries").removeClass("open");
      });

      // mobile menu toggling
      $("#mobile-menu-toggler").click(function(){
        $("#mobile-menu").toggleClass("open");
      });

      // initialize our animations
      AOS.init({
        "duration": 1200,
        "disable": 'mobile',
        "offset": 0
      })<|MERGE_RESOLUTION|>--- conflicted
+++ resolved
@@ -169,16 +169,10 @@
               -trans "Opinions"
 
         %a.flex-initial.text-center(href="{% url 'v2.public.index' %}")
-<<<<<<< HEAD
-          .(style="width:350px; height:65px;")
+          .(style="width:430px; height:80px;")
             {% thumbnail org.get_logo "1400x260" format="PNG" as im %}
             %img.logo(src="{{ im.url }}" alt="{{ org.name }}" width="100%")
             {% endthumbnail %}
-=======
-          {% thumbnail org.get_logo "x80" format="PNG" as im %}
-          %img.logo(src="{{ im.url }}" alt="{{ org.name }}")
-          {% endthumbnail %}
->>>>>>> 7c0ac679
 
         .flex-1.text-center.font-bold.text-2xl.flex-center-y
           %div
