--- conflicted
+++ resolved
@@ -60,19 +60,19 @@
       }
 
       .border-light1 {
-        border-color: {{ org|config:'color_light1'|default:#FFD100 }};
+        border-color: {{ org|config:'color_light1'|default:'#FFD100' }};
       }
 
       .bg-light1 {
-        background: {{ org|config:'color_light1'|default:#FFD100 }};
+        background: {{ org|config:'color_light1'|default:'#FFD100' }};
       }
 
       .text-light1 {
-        color: {{ org|config:'color_light1'|default:#FFD100 }};
+        color: {{ org|config:'color_light1'|default:'#FFD100' }};
       }
 
       .bg-light2 {
-        background: {{ org|config:'color_light2'|default:#5eb3e0 }};
+        background: {{ org|config:'color_light2'|default:'#5eb3e0' }};
       }
 
 
@@ -379,18 +379,6 @@
     {% endif %}
 
     // footer engage callout
-<<<<<<< HEAD
-    .bg-dark-blue.text-white.p-home(class="md:flex")
-      .div.bg-blue-u(class="md:w-1/3")
-        .div
-
-      .div.text-right(class="md:w-2/3 md:pr-10 md:border-r md:border-gray-500")
-        .font-bold.text-3xl.leading-tight.mb-8
-          -trans "See by the numbers how we are engaging youth voices for positive social change."
-
-        %a.btn.bg-light2.text-white.inline-block(href="{% url 'v2.public.ureporters' %}")
-          -trans "EXPLORE ENGAGEMENT"
-=======
     .bg-dark-blue
       .max-w-page.mx-auto.text-white.p-home(class="md:flex")
         .div(class="md:w-1/3")
@@ -401,9 +389,8 @@
             .font-bold.text-3xl.leading-tight.mb-8
               -trans "See by the numbers how we are engaging youth voices for positive social change."
 
-            %a.btn.bg-dark3.text-white.inline-block(href="{% url 'v2.public.ureporters' %}")
+            %a.btn.bg-light2.text-white.inline-block(href="{% url 'v2.public.ureporters' %}")
               -trans "EXPLORE ENGAGEMENT"
->>>>>>> cbd240d9
 
     // footer navbar
     .justify-around.mt-5.mb-3.px-home(class="md:flex")
