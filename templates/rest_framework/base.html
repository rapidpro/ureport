{% load static %}
{% load rest_framework %}
<!DOCTYPE html>
<html>
    <head>
        {% block head %}
            {% block meta %}
                <meta http-equiv="Content-Type" content="text/html; charset=utf-8" />
                <meta name="robots" content="NONE,NOARCHIVE" />
            {% endblock %}
            <title>
                {% block title %}Ureport API{% endblock %}
            </title>
            {% block style %}
                {% block bootstrap_theme %}
                    <link rel="stylesheet" type="text/css" href="{% static "rest_framework/css/bootstrap.min.css" %}" />
                    <link rel="stylesheet" type="text/css" href="{% static "rest_framework/css/bootstrap-tweaks.css" %}" />
                {% endblock %}
                <link rel="stylesheet" type="text/css" href="{% static "rest_framework/css/prettify.css" %}" />
                <link rel="stylesheet" type="text/css" href="{% static "rest_framework/css/default.css" %}" />
            {% endblock %}
        {% endblock %}
    </head>
    {% block body %}
        <body class="{% block bodyclass %}{% endblock %}">
            <div class="wrapper">
                {% block navbar %}
                    <div class="navbar navbar-static-top {% block bootstrap_navbar_variant %}navbar-inverse{% endblock %}">
                        <div class="container">
                            <span>
                                {% block branding %}
                                    <a class='navbar-brand' rel="nofollow" href='/'>
                                        Ureport API <span class="version">0.1.0</span>
                                    </a>
                                {% endblock %}
                            </span>
                            <ul class="nav navbar-nav pull-right">
                                {% block userlinks %}
                                    {% if user.is_authenticated %}
                                        {% optional_logout request user %}
                                    {% else %}
                                        {% optional_login request %}
                                    {% endif %}
                                {% endblock %}
                            </ul>
                        </div>
                    </div>
                {% endblock %}
                <div class="container">
                    {% block breadcrumbs %}
                        <ul class="breadcrumb">
                            {% for breadcrumb_name, breadcrumb_url in breadcrumblist %}
                                {% if forloop.last %}
                                    <li class="active">
                                        <a href="{{ breadcrumb_url }}">{{ breadcrumb_name }}</a>
                                    </li>
                                {% else %}
                                    <li>
                                        <a href="{{ breadcrumb_url }}">{{ breadcrumb_name }}</a>
                                    </li>
                                {% endif %}
                            {% endfor %}
                        </ul>
                    {% endblock %}
                    <!-- Content -->
                    <div id="content">
                        {% if 'GET' in allowed_methods %}
                            <form id="get-form" class="pull-right">
                                <fieldset>
                                    {% if api_settings.URL_FORMAT_OVERRIDE %}
                                        <div class="btn-group format-selection">
                                            <a class="btn btn-primary js-tooltip"
                                               href="{{ request.get_full_path }}"
                                               rel="nofollow"
                                               title="Make a GET request on the {{ name }} resource">GET</a>
                                            <button class="btn btn-primary dropdown-toggle js-tooltip"
                                                    data-toggle="dropdown"
                                                    title="Specify a format for the GET request">
                                                <span class="caret"></span>
                                            </button>
                                            <ul class="dropdown-menu">
                                                {% for format in available_formats %}
                                                    <li>
                                                        <a class="js-tooltip format-option"
                                                           href="{% add_query_param request api_settings.URL_FORMAT_OVERRIDE format %}"
                                                           rel="nofollow"
                                                           title="Make a GET request on the {{ name }} resource with the format set to `{{ format }}`">{{ format }}</a>
                                                    </li>
                                                {% endfor %}
                                            </ul>
                                        </div>
                                    {% else %}
                                        <a class="btn btn-primary js-tooltip"
                                           href="{{ request.get_full_path }}"
                                           rel="nofollow"
                                           title="Make a GET request on the {{ name }} resource">GET</a>
                                    {% endif %}
                                </fieldset>
                            </form>
                        {% endif %}
                        {% if options_form %}
                            <form class="button-form"
                                  action="{{ request.get_full_path }}"
                                  method="POST">
                                {% csrf_token %}
                                <input type="hidden"
                                       name="{{ api_settings.FORM_METHOD_OVERRIDE }}"
                                       value="OPTIONS" />
                                <button class="btn btn-primary js-tooltip"
                                        title="Make an OPTIONS request on the {{ name }} resource">OPTIONS</button>
                            </form>
                        {% endif %}
                        {% if delete_form %}
                            <form class="button-form"
                                  action="{{ request.get_full_path }}"
                                  method="POST">
                                {% csrf_token %}
                                <input type="hidden"
                                       name="{{ api_settings.FORM_METHOD_OVERRIDE }}"
                                       value="DELETE" />
                                <button class="btn btn-danger js-tooltip"
                                        title="Make a DELETE request on the {{ name }} resource">DELETE</button>
                            </form>
                        {% endif %}
                        <div class="content-main">
                            <div class="page-header">
                                <h1>{{ name }}</h1>
                            </div>
                            <div style="float:left">
                                {% block description %}{{ description }}{% endblock %}
                            </div>
                            {% if paginator %}
                                <nav style="float: right">
                                    {% get_pagination_html paginator %}
                                </nav>
                            {% endif %}
                            <div class="request-info" style="clear: both">
                                <pre class="prettyprint"><b>{{ request.method }}</b> {{ request.get_full_path }}</pre>
                            </div>
                            <div class="response-info">
                                <pre class="prettyprint"><span class="meta nocode"><b>HTTP {{ response.status_code }} {{ response.status_text }}</b>{% autoescape off %}
{% for key, val in response_headers.items %}<b>{{ key }}:</b> <span class="lit">{{ val|break_long_headers|urlize }}</span>
{% endfor %}
</span>{{ content|urlize }}</pre>
                            {% endautoescape %}
                        </div>
                    </div>
                    {% if display_edit_forms %}
                        {% if post_form or raw_data_post_form %}
                            <div {% if post_form %}class="tabbable"{% endif %}>
                                {% if post_form %}
                                    <ul class="nav nav-tabs form-switcher">
                                        <li>
                                            <a name='html-tab' href="#post-object-form" data-toggle="tab">HTML form</a>
                                        </li>
                                        <li>
                                            <a name='raw-tab' href="#post-generic-content-form" data-toggle="tab">Raw data</a>
                                        </li>
                                    </ul>
                                {% endif %}
                                <div class="well tab-content">
                                    {% if post_form %}
                                        <div class="tab-pane" id="post-object-form">
                                            {% with form=post_form %}
                                                <form action="{{ request.get_full_path }}"
                                                      method="POST"
                                                      enctype="multipart/form-data"
                                                      class="form-horizontal"
                                                      novalidate>
                                                    <fieldset>
                                                        {{ post_form }}
                                                        <div class="form-actions">
                                                            <button class="btn btn-primary"
                                                                    title="Make a POST request on the {{ name }} resource">
                                                                POST
                                                            </button>
                                                        </div>
                                                    </fieldset>
                                                </form>
                                            {% endwith %}
                                        </div>
                                    {% endif %}
                                    <div {% if post_form %}class="tab-pane"{% endif %}
                                         id="post-generic-content-form">
                                        {% with form=raw_data_post_form %}
                                            <form action="{{ request.get_full_path }}"
                                                  method="POST"
                                                  class="form-horizontal">
                                                <fieldset>
                                                    {% include "rest_framework/raw_data_form.html" %}
                                                    <div class="form-actions">
                                                        <button class="btn btn-primary"
                                                                title="Make a POST request on the {{ name }} resource">
                                                            POST
                                                        </button>
                                                    </div>
                                                </fieldset>
                                            </form>
                                        {% endwith %}
                                    </div>
                                </div>
                            </div>
                        {% endif %}
                        {% if put_form or raw_data_put_form or raw_data_patch_form %}
                            <div {% if put_form %}class="tabbable"{% endif %}>
                                {% if put_form %}
                                    <ul class="nav nav-tabs form-switcher">
                                        <li>
                                            <a name='html-tab' href="#put-object-form" data-toggle="tab">HTML form</a>
                                        </li>
                                        <li>
                                            <a name='raw-tab' href="#put-generic-content-form" data-toggle="tab">Raw data</a>
                                        </li>
                                    </ul>
                                {% endif %}
                                <div class="well tab-content">
                                    {% if put_form %}
                                        <div class="tab-pane" id="put-object-form">
                                            <form action="{{ request.get_full_path }}"
                                                  method="POST"
                                                  enctype="multipart/form-data"
                                                  class="form-horizontal"
                                                  novalidate>
                                                <fieldset>
                                                    {{ put_form }}
                                                    <div class="form-actions">
                                                        <button class="btn btn-primary js-tooltip"
                                                                name="{{ api_settings.FORM_METHOD_OVERRIDE }}"
                                                                value="PUT"
                                                                title="Make a PUT request on the {{ name }} resource">
                                                            PUT
                                                        </button>
                                                    </div>
                                                </fieldset>
                                            </form>
                                        </div>
                                    {% endif %}
                                    <div {% if put_form %}class="tab-pane"{% endif %}
                                         id="put-generic-content-form">
                                        {% with form=raw_data_put_or_patch_form %}
                                            <form action="{{ request.get_full_path }}"
                                                  method="POST"
                                                  class="form-horizontal">
                                                <fieldset>
                                                    {% include "rest_framework/raw_data_form.html" %}
                                                    <div class="form-actions">
                                                        {% if raw_data_put_form %}
                                                            <button class="btn btn-primary js-tooltip"
                                                                    name="{{ api_settings.FORM_METHOD_OVERRIDE }}"
                                                                    value="PUT"
                                                                    title="Make a PUT request on the {{ name }} resource">
                                                                PUT
                                                            </button>
                                                        {% endif %}
                                                        {% if raw_data_patch_form %}
                                                            <button class="btn btn-primary js-tooltip"
                                                                    name="{{ api_settings.FORM_METHOD_OVERRIDE }}"
                                                                    value="PATCH"
                                                                    title="Make a PATCH request on the {{ name }} resource">
                                                                PATCH
                                                            </button>
                                                        {% endif %}
                                                    </div>
                                                </fieldset>
                                            </form>
                                        {% endwith %}
                                    </div>
                                </div>
                            </div>
                        {% endif %}
                    {% endif %}
                </div>
<<<<<<< HEAD
              </div>
            {% endif %}
          {% endif %}
      </div><!-- /.content -->
    </div><!-- /.container -->
  </div><!-- ./wrapper -->

  {% block script %}
    <script src="{% static "rest_framework/js/jquery-3.3.1.min.js" %}"></script>
    <script src="{% static "rest_framework/js/bootstrap.min.js" %}"></script>
    <script src="{% static "rest_framework/js/prettify-min.js" %}"></script>
    <script src="{% static "rest_framework/js/default.js" %}"></script>
  {% endblock %}
</body>
{% endblock %}
=======
                <!-- /.content -->
            </div>
            <!-- /.container -->
        </div>
        <!-- ./wrapper -->
        {% block script %}
            <script src="{% static "rest_framework/js/jquery-3.3.1.min.js" %}"></script>
            <script src="{% static "rest_framework/js/bootstrap.min.js" %}"></script>
            <script src="{% static "rest_framework/js/prettify-min.js" %}"></script>
            <script src="{% static "rest_framework/js/default.js" %}"></script>
        {% endblock %}
    </body>
{% endblock %}
</html>
>>>>>>> 23489a0a
<|MERGE_RESOLUTION|>--- conflicted
+++ resolved
@@ -270,23 +270,6 @@
                         {% endif %}
                     {% endif %}
                 </div>
-<<<<<<< HEAD
-              </div>
-            {% endif %}
-          {% endif %}
-      </div><!-- /.content -->
-    </div><!-- /.container -->
-  </div><!-- ./wrapper -->
-
-  {% block script %}
-    <script src="{% static "rest_framework/js/jquery-3.3.1.min.js" %}"></script>
-    <script src="{% static "rest_framework/js/bootstrap.min.js" %}"></script>
-    <script src="{% static "rest_framework/js/prettify-min.js" %}"></script>
-    <script src="{% static "rest_framework/js/default.js" %}"></script>
-  {% endblock %}
-</body>
-{% endblock %}
-=======
                 <!-- /.content -->
             </div>
             <!-- /.container -->
@@ -300,5 +283,4 @@
         {% endblock %}
     </body>
 {% endblock %}
-</html>
->>>>>>> 23489a0a
+</html>