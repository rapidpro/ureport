--- conflicted
+++ resolved
@@ -33,44 +33,6 @@
           %button.btn.btn-primary.login-btn{ type:"submit"}
             - trans "Login"
           - if allow_email_recovery
-<<<<<<< HEAD
-            %span.forgot-password-link
-              %a.has-text-info(href="{% url 'users.user_forget' %}")
-                - trans "Forgot Password?"
-
-
-        .column.is-6.is-offset-1
-          %form#login-form(method="post")
-            - for field, errors in form.errors.items
-              - if field == '__all__'
-                .alert.alert-danger.form-errors
-                  %h3
-                    - trans "Error"
-                  {{ errors }}
-
-            %fieldset
-              - for field in form
-                .field.login-input(class="{% if field.error %}is-danger{% endif %}")
-                  {{ field|add_placeholder|add_css:"input" }}
-                  - if field.error
-                    %span.help-block
-                      {{ field.error }}
-
-              - csrf_token
-
-              %button.button.is-info.login-button.is-pulled-right(type="submit")
-                - trans "Enter Dashboard"
-
-- block extra-style
-  :css
-    .login-form {
-      background-image: url("{{ STATIC_URL }}img/homemap_bg.png");
-      background-repeat: no-repeat;
-      background-size: contain;
-      background-blend-mode: soft-light;
-    }
-=======
             %span.pull-right{ style:"padding-top:7px;padding-right:150px;"}
               %a{ href:"{% url 'users.user_forget' %}"}
-                - trans "Forgot Password?"
->>>>>>> d290f6f2
+                - trans "Forgot Password?"