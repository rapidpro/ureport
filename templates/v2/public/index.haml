- extends "public_base_v2.html"

- load thumbnail humanize ureport compress i18n

- block content
<<<<<<< HEAD
  // latest poll
  - if latest_poll and latest_poll.get_first_question
    .bg-grid(class="md:flex")
      .flex-1.bg-dark1.text-white.p-home.vertical-angle
        .font-bold.text-l
          -trans "LATEST OPINION"

        .font-bold.text-4xl
          {{ latest_poll.title }}

        .font-alt.font-bold.italic.left-border
          {{ latest_poll.get_first_question.title }}

      .flex-1.p-home(class="md:border-t")
        .relative.w-full(style="min-height:20rem;")
          .w-full.h-full.absolute.poll-chart.block(id="chart-{{ latest_poll.get_first_question.id }}" data-question="{{ latest_poll.get_first_question.id }}" data-segment="all")

        .mt-12.text-center
          %a.btn.bg-light1.text-xl(href="{% url 'v2.public.opinion_read' latest_poll.pk %}")
            -trans "VIEW FULL RESULTS"

  // ureporters graph
  .bg-black.text-light1.p-home.bg-white-u(class="md:flex")
    .flex-center-y(class="md:w-2/5")
      .font-bold.text-l
        -trans "U-REPORTERS IN"
        {{ org.name|upper }}

      .font-light.text-white.text-6xl
        {{ reporters|intcomma }}

      .font-bold.text-l.min-w-sm
        %div
          .whitespace-no-wrap
            -trans "PARTNERING WITH"
            %span.text-white {{global_contact_count|intcomma}}
            -trans "U-REPORTERS"

          .whitespace-no-wrap
            -trans "IN"
            %span.text-white {{global_org_count|intcomma}}
            -trans "COUNTRIES WORLDWIDE"

    .ml-4(class="md:w-3/5")
      .flex
        .block.w-12.font-bold
          -trans "AGES"

        .flex-1.inline-block(style="min-width:220px;max-width:750px")
          .relative.w-full.h-64
            {{ age_stats|json_script:"age_stats" }}
            #age-bars.w-full.h-full.absolute.age-chart(data-bar-color='{{ org|config:"light1_color"|default:"#FFD100"}}' data-label-color="#AAA" data-label-position="top" data-stats="age_stats" data-label-size="18")

  // join video and social
  %div(class="md:flex")
    .flex-1
      .bg-light1.p-home
        .text-3xl.font-bold.leading-tight.text-center
          Join U-Report by texting "JOIN" to 24453. You can make a difference today.

        .mt-4.text-center
          %a.btn.bg-black.text-white.text-xl(href="arst")
            JOIN NOW

      .bg-black.p-home.text-white
        .video
          <iframe width="560" height="349" src="https://www.youtube.com/embed/KdydDDitMHA" frameborder="0" allow="accelerometer; autoplay; encrypted-media; gyroscope; picture-in-picture" allowfullscreen></iframe>

    .flex-1
      .bg-white.p-home
        social stuff

  {% if stories %}
  // featured-story-full
  %div.hidden.bg-squares(class="md:block")
    .flex
      .flex-1.h-20
      .flex-1.bg-dark1.h-20

    .flex
      .flex-1.h-10

      .flex-1.bg-dark1
        .bg-dark2.ml-20.mr-10.h-10
          &nbsp;

    %div
      - for story in stories|slice:"1"
        .border-r-25rem.border-solid.border-dark1
          .border-r-25rem.border-solid.border-light1.flex
            .pl-10.flex.flex-col.justify-center(class="w-1/3")
              .block
                .font-bold.mb-4
                  -trans "FEATURED STORY"
                .font-bold.text-3xl.leading-tight.mb-4
                  {{ story.title }}
                .block.mb-6
                  {{ story.summary|linebreaksbr }}

                %a.btn.bg-black.text-white.text-xl(href="{% url 'v2.public.story_read' story.pk %}")
                  -trans "READ MORE"

            .block.p-10.bg-white.flex.flex-col.justify-center(class="w-2/3")
              - if story.get_image
                {% thumbnail story.get_image "800x500" crop="center" as im %}
                %img(width="100%" src="{{im.url}}")
                {% endthumbnail %}
              - else
                %img{height:"100%", src:"{{ STATIC_URL }}img/missing_image_placeholder.jpg"}

    .flex
      .flex-1.h-10

      .flex-1.bg-dark1
        .bg-dark2.ml-20.mr-10.h-10

    .flex
      .flex-1.h-20
      .flex-1.bg-dark1.h-20

  // featured-story-mobile
  %div(class="md:hidden")
    - for story in stories|slice:"1"
      - if story.get_image
        {% thumbnail story.get_image "800x500" crop="top" as im %}
        <img width="100%" src="{{im.url}}" />
        {% endthumbnail %}
      - else
        %img{height:"100%", src:"{{ STATIC_URL }}img/missing_image_placeholder.jpg"}
      .p-home
        .font-bold.mb-4
          -trans "FEATURED STORY"
        .font-bold.text-3xl.leading-tight.mb-4
          {{ story.title }}
        .block.mb-6
          {{ story.summary|linebreaksbr }}

        %a.btn.bg-black.text-white(href="{% url 'v2.public.story_read' story.pk %}")
          -trans "READ MORE"

  {% else %}
  %div.bg-dark1.h-20
  {% endif %}

  // world-map
  %div.text-white.pr-10.bg-black.p-home(class="md:flex")
    .flex.flex-center-y.my-4(class="md:w-3/5")
      %img(src="{{ STATIC_URL }}img/homemap_bg.png")

    .flex.flex-center-y(class="md:w-2/5")
      %div.pl-10
        .font-bold.mb-4.text-3xl.leading-tight
          -trans "We are all a part of a global platform changing the lives of young people worldwide."

        .mb-6
          - blocktrans
            We are all a part of a global platform changing the lives of young people worldwide.
            We are all a part of a global platform changing the lives of young people worldwide.

        %a.btn.bg-light1.text-black.text-xl(href="{% url 'v2.public.about' %}")
          -trans "LEARN MORE"

  {% if photos %}
  // photos
  %div.text-white(class="md:flex")
    .flex-1.bg-dark2.p-home.flex.flex-col.justify-center
      %div
        .font-bold.text-3xl
          -trans "Photos Title"

        -trans "This area can be edited when the poll is over to focus additionally on review and learnings."

    .flex-1.p-home.text-black.flex.flex-col.justify-center
      %div
        {% for photo in photos|slice:":8" %}
        {% thumbnail photo.get_image "200x200" crop="center" as im %}
        .inline-block.w-40.h-40.bg-gray-500.m-2
          %img(src="{{im.url}}")
        {% endthumbnail %}
        {% endfor %}
  {% endif %}
=======
  - if latest_poll
    .homepage-latest-poll
      .uk-margin-remove(uk-grid)
        .homepage-color-bg-main
        .uk-width-1-2.block-content.is-half.homepage-color-bg-content
          .recent-results-label
            Recent Poll Results
          .poll-title
            {{ latest_poll.title }}
          .poll-question-title
            -if latest_poll.get_first_question
              {{ latest_poll.get_first_question.title }}
            
        .uk-width-1-2.block-content.is-half.booklet-bg-no-margin
          -if latest_poll.get_first_question
            .top-question-graph
              .poll-question-graph-all.has-highcharts(id="graph-all-question-{{latest_poll.get_first_question.id}}" data-question="{{latest_poll.get_first_question.id}}")
          .view-results.uk-child-width-1-1(uk-grid)
            .
              %a.button.view-full-results.primary-color{ href: "{% url 'public.poll_read' latest_poll.id %}"}
                - trans "VIEW FULL RESULTS"
              

  .homepage-reporters-stats
    .uk-margin-remove(uk-grid)
      .uk-width-1-2
        .local-count-label
          - trans "U-REPORTERS IN"
          {{ org.name|upper }}
        .local-count
          {{ reporters|intcomma }}
        .worldwide-count-label
          - trans "U-REPORTERS WORLDWIDE:"
        .worldwide-count
          {{ global_counter|intcomma }}
      .uk-width-1-2
        .has-graph.uk-child-width-1-1(uk-grid)
          .graph-title
            - trans "AGES"
          .graph-chart
            .age-stats{ id: "age-chart"}
  
  .block-row
    .uk-margin-remove(uk-grid)
      .uk-width-1-2.block-content.homepage-color-bg-1
        .homepage-block-content
          .join-video
            - for vid in videos|slice:"1"
              %iframe{ width:"100%", height:"400px", src:"//www.youtube.com/embed/#{ vid.video_id }?rel=0&autohide=1&showinfo=0", frameborder:"0"}
          .join-description
            // This Section is a video describing ways to join  and sign up as a U-reporter.
          %a.join-button.button(href="{% url 'v2.public.join' %}")
            JOIN NOW

      .uk-width-1-2.block-content
        .social-media-block
          .fb-like-box{data-href:'{{ org|config:"facebook_page_url" }}', data-width:"400", data-height:"850", data-colorscheme:"light", data-show-faces:"false", data-header:"false", data-stream:"true", data-show-border:"false"}
  
  - for story in stories|slice:"1"
    .block-row.homepage-story
      .uk-margin-remove(uk-grid)
        .uk-width-1-2.block-content.homegage-dotted-bg
          .pre-story-block
          .featured-story-label
            -trans "FEATURED STORY"
          .story-title
            {{ story.title }}
          .story-teaser
            {{ story.summary|linebreaksbr }}
          %a.read-more-button.button(href="{% url 'v2.public.story_read' story.pk %}")
            -trans "READ MORE"

        .uk-width-1-2.block-content.homepage-color-bg-2
          .pre-u-border
          .u-bg
            %img{height:"100%", src:"{{ STATIC_URL }}img/u-green.png"}
          .story-image-bg
            .story-image
              - if story.get_image
                {% thumbnail story.get_image "350x350" crop="top" as im %}
                <img width="100%" height="100%" src="{{im.url}}" />
                {% endthumbnail %}
              - else
                %img{height:"100%", src:"{{ STATIC_URL }}img/missing_image_placeholder.jpg"}  
  
  .block-row.homepage-platform
    .uk-margin-remove(uk-grid)
      .uk-width-2-3.block-content
        .platform-block-image
          %img{height:"100%", src:"{{ STATIC_URL }}img/homemap_bg.png"}
      .uk-width-1-3
        .platform-block-title
          We are all apart of a global platform changing the lives of young people worldwide.
        .platform-block-description
          We are all aparrt of a global platform changing the lives of young people worldwide. We are all aparrt of a global platform changing the lives of young people worldwide.
        .platform-block-button
          %a.read-more-button.uk-button(href="{% url 'v2.public.about' %}")
            -trans "LEARN MORE"


  - if feat_images
    .homepage-tiles
      .uk-margin-remove(uk-grid)
        .uk-width-1-2.block-content.homepage-color-bg-3
          .photo-tiles-title
            Photos Tiles
          .photo-tiles-description
            The area can be edited when the poll is over to focus additionally on review and learnings, this second area can also be edited in the same way. It is important to give context  to all our polls. This will be character limited to hold the space correctly and encourage simplicity.  
          %a.read-more-button.button(href="#")
            -trans "READ MORE"
        .uk-width-1-2.block-content
          .uk-child-width-1-2(uk-grid)
            -for image in feat_images
              - if forloop.counter0 < 6
                .
                  {% thumbnail image.image "260x140" crop="top" as im %}
                  <img width="100%" src="{{im.url}}" />
                  {% endthumbnail %}


- block extra-style
  {{ block.super }}
  :css
    .highcharts-background {
      fill: transparent;
    }

    .fb-messengermessageus {
      line-height: 16px;
      margin-bottom: 5px;
    }

    .poll-map {
      height: 300px;
      width: 100%;
    }

    .admin-name {
      font-size: 18px;
      margin-top: 10px;
      margin-bottom: 5px;
      font-family: UreportHeadlineFont;
    }

    .leaflet-container {
      background: #fff;
    }

    .leaflet-container .legend {
      line-height: 13px;
      color: #555;
      font-size:10px;
    }

    .leaflet-container .legend i {
      width: 13px;
      height: 13px;
      float: left;
      margin-right: 8px;
      opacity: 0.7;
    }

    .leaflet-container .info {
      color: #000;
    }

    .top-border {
      border-top: 1px solid #000;
      margin-top: 5px;
    }

    .info-count {
      font-size: 18px;
      padding-right: 10px;
      line-height: 100%;
    }

    .info-tiny {
      font-size: 9px;
      padding-right: 10px;
      line-height: 80%;
    }

    .info-percentage {
      font-size: 22px;
      line-height: 100%;
    }

    .top-color {
      color: rgb(0,104,55);
    }

    .other-color {
      color: rgb(165,0,38);
    }

    .leaflet-container .info {
      margin-top: 5px;
      margin-left: 5px;
    }

   .hero-container {
      {% if latest_poll %}
      {% thumbnail latest_poll.get_category_image "1280x678" crop="top" as im %}
        background-image:url('{{im.url}}');
      {% empty %}
        background-image:url('{{ STATIC_URL }}img/missing_image_placeholder.jpg');
      {% endthumbnail %}
      {% endif%}
    }

   .hero-small-background {
      {% if latest_poll %}
      {% thumbnail latest_poll.get_category_image "768x508" crop="top" as im %}
        background-image:url('{{im.url}}');
      {% empty %}
        background-image:url('{{ STATIC_URL }}img/missing_image_placeholder.jpg');
      {% endthumbnail %}
      {% endif%}
    }


- block extra-script
  {{ block.super }}
  -if not is_iorg
    <script src="{{ STATIC_URL }}js/isotope.pkgd.min.js"></script>
    {% compress js %}
    <script type="text/coffeescript" src="{{ STATIC_URL }}coffee/featured_region.coffee" />
    {% endcompress %}
    :javascript

      var newsPage = 1;
      function loadNews(page) {
        $.ajax({url:'/news/?page=' + page, dataType:'json'}).done(function(data){
           for (i=0; i<data.news.length; i++) {
             newsItem = data.news[i];

             html = '<div class="news-item">';
             html += '<div class="news-item-title primary-color">';
             html += newsItem.title;
             html += '<div class="news-item-date pull-right">';
             html += newsItem.created_on;
             html += '</div></div><div class="news-item-description">';
             html += newsItem.description;
             html += '</div><div class="news-item-link">';
             html += '<a href="';
             html += newsItem.link;
             html += '">' + "{% trans 'Read this story' %}" + ' &#8594;';
             html += '</a></div></div><hr class="aaa">';

             $(".brick-news-list").append(html);

        }
        newsPage += 1;
      });
      }

      $(document).ready(function() {
        loadNews(newsPage);
      });

      jQuery(
        function($) {
          $('.brick-news-list').bind('scroll', function() {
            if($(this).scrollTop() + $(this).innerHeight()>=$(this)[0].scrollHeight){
              loadNews(newsPage);
            }
         })
       }
     );


      $(function(){
        $(".brick-poll-chart").each(function(){
          var question = $(this).attr("data-question");

          $.ajax({url:'/pollquestion/' + question + '/results/', dataType: "json"}).done(function(result){

            if(!result){
              return;
            }
            var results = result[0];
            var categories = [];
            var data = [];

            var total = 0;
            for (i=0; i<results.categories.length; i++){
              category = results.categories[i];
              total += category.count;
            }

            var percentage_lookup = {};

            for (i=0; i<results.categories.length; i++){
              category = results.categories[i];
              label = category.label.trim().toUpperCase();
              categories.push(label);

              percentage = (category.count == 0) ? 0 : category.count * 100 / total;
              percentage_lookup[label] = Math.round(percentage);

              if (parseInt(percentage_lookup[label])) {
                data.push({ name:label,  y: percentage });
              }
            }

            $('#graph-' + question).highcharts({
              chart: {
                plotBackgroundColor: null,
                plotBorderWidth: null,
                plotShadow: false
              },
              colors: ['{{ org|org_color:"0" }}', '{{ org|org_color:"1" }}', '{{ org|org_color:"2" }}', '{{ org|org_color:"3" }}', '{{ org|org_color:"4" }}', '{{ org|org_color:"5" }}'],
              credits: {
                enabled: false
              },
              title: {
                text: null
              },
              tooltip: {
                pointFormat: '<b>{point.percentage:.1f}%</b>',
                style: {
                  fontFamily: "UreportHeadlineFont",
                  direction: "ltr",
                }
              },
              plotOptions: {
                pie: {
                  allowPointSelect: true,
                  cursor: 'pointer',
                  size: 200,
                  dataLabels: {
                    enabled: false,
                    format: '<b>{point.name}</b>: {point.percentage:.1f} %',
                    style: {
                        color: (Highcharts.theme && Highcharts.theme.contrastTextColor) || 'black',
                        fontFamily: "UreportHeadlineFont"
                    }
                  }
                }
              },
              series: [{
                type: 'pie',
                data: data
              }]
            });
          });
        });
      });

      {% if org|config:"featured_state" %}
      $(function(){
        $.ajax({url:'/boundaries/{{ org|config:"featured_state"}}/', dataType: "json"}).done(function(boundaries){
          $(".poll-map").each(function(){
            var question = $(this).attr("data-question");
            var region = $(this).attr("data-region");

            window.initMap('map-' + question, boundaries, question, region);
          });
        });
      });
      {% endif %}

      function layoutBricks(){
        var containerWidth = $('#brick-container').width();
        var gutter = 15;
        var columnWidth = (containerWidth >= 1000) ? 320 : 285;

        $('#brick-container').isotope({
          itemSelector: '.brick',
          getSortData: {
            priority: '[data-priority] parseInt'
          },
          sortBy: 'priority',
          sortAscending: false,
          masonry: {
           columnWidth: columnWidth,
           gutter: gutter
          }
        });
      }

      $(function() {
        layoutBricks();

        $(window).on('debouncedresize', function(){
          layoutBricks();
        });
      });


      $(function(){

      $(".poll-question-graph-all").each(function(){
        var question = $(this).attr("data-question");
        $.ajax({url:'/pollquestion/' + question + '/results/', dataType: "json"}).done(function(result){

          if(!result){
            return;
          }

          var results = result[0];

          var categories = [];
          var data = [];
          var colors = ["#7cb5ec", "#434348", "#90ed7d", "#f7a35c", "#8085e9", "#f15c80", "#e4d354", "#2b908f", "#f45b5b", "#91e8e1"];


          if (results.categories.length > 0) {
          var total = 0;
          for (i=0; i<results.categories.length; i++){
            category = results.categories[i];
            total += category.count;
          }
          var percentage_lookup = {};
          for (i=0; i<results.categories.length; i++){
            category = results.categories[i];
            label = category.label.trim().toUpperCase();
            categories.push(label);
            percentage = (category.count == 0) ? 0 : category.count * 100 / total;
            percentage_lookup[label] = Math.round(percentage);
            if (parseInt(percentage_lookup[label])) {
              data.push({y: percentage, color: colors[i%colors.length], dataLabels: [{
                  enabled: true,
                  inside: true,
                  align: "left",
                  formatter: function() {
                    return this.x
                  }

                }, 
                {
                  enabled: true,
                  inside: false,
                  align: "left",
                  className: "big-label",
                  style: {
                    fontWeight: 'bold',
                    fontSize: '2rem',
                    color: "#000",
                    textAlign: "right",
                  },
                  formatter: function() {
                    return Math.round(this.y * 100) / 100 + "%"
                  }
                }, 
                ]});
            }
          }
          }

          Highcharts.chart('graph-all-question-' + question, {
            chart: {
              type: 'bar',
              backgroundColor: 'transparent',
              styledMode: false,
            },
            title: {
              text: null,
            },
            xAxis: {
              categories: categories,
              title: {
                text: null
              },
              visible: false,
              labels: {
                enabled: false,
              }
            },
            yAxis: {
              min: 0,
              visible: false,
              title: {
                text: null,
              },
              labels: {
                enabled: false,
              }
            },
            tooltip: {
            },
            plotOptions: {
              bar: {
                
              }
            },
            legend: {
              enabled: false,
            },
            credits: {
              enabled: false
            },
            series: [{
              data: data,
            }]
          });
          
        });
      });

        $("#age-chart").each(function(){

           var data = {{ age_stats|safe }};

           {% if is_rtl_org %}
           data.reverse();
           {% endif %}

           var categories = [];

           for (i=0; i<data.length; i++) {
             categories.push(data[i].name)
           }

           $('#age-chart').highcharts({
             chart: {
               type: 'column',
               backgroundColor: "#000",
               spacing: [ 3, 5, 3, 5],
               height: "30%",
             },
             credits: {
               enabled: false
             },
             legend: {
               enabled: false
             },
             title: {
                 text: null
             },
             subtitle: {
                 text: null
             },
             xAxis: {
               categories: categories,
               labels : {
                   rotation: 0,
                   style: {
                     fontSize: 20,
                     fontFamily: "SharpSansDisplayBold",
                     color: "#FED200",
                 }
               },
               minorTickLength: 0,
               tickLength: 0
             },
             yAxis: {
               min: 0,
               labels: {
                 enabled: false
               },
               visible: false,
               gridLineWidth: 0,
               title: {
                 text: null
               }
             },
             tooltip: {
               enabled: false
             },
             plotOptions: {
                 column: {
                     color: '#FFF',
                     pointPadding: 0.2,
                     pointWidth: 30,
                     borderWidth: 0,
                     dataLabels:  {
                       enabled: true,
                       style: {
                         fontFamily: "SharpSansDisplayBold",
                       },
                       color: "#FFF",
                       verticalAlign:"bottom",
                       format: '<b>{point.y:.0f}%</b>'
                     }
                 }
             },
             series: [ {name: 'Age' , data: data } ]
           });
         });
       });

    -if org|config:"instagram_lightwidget_id"
      <script src="//lightwidget.com/widgets/lightwidget.js"></script>

    -if org|config:"twitter_handle"
      <script async src="//platform.twitter.com/widgets.js" charset="utf-8"></script>
>>>>>>> a5335753
<|MERGE_RESOLUTION|>--- conflicted
+++ resolved
@@ -3,7 +3,6 @@
 - load thumbnail humanize ureport compress i18n
 
 - block content
-<<<<<<< HEAD
   // latest poll
   - if latest_poll and latest_poll.get_first_question
     .bg-grid(class="md:flex")
@@ -184,594 +183,4 @@
           %img(src="{{im.url}}")
         {% endthumbnail %}
         {% endfor %}
-  {% endif %}
-=======
-  - if latest_poll
-    .homepage-latest-poll
-      .uk-margin-remove(uk-grid)
-        .homepage-color-bg-main
-        .uk-width-1-2.block-content.is-half.homepage-color-bg-content
-          .recent-results-label
-            Recent Poll Results
-          .poll-title
-            {{ latest_poll.title }}
-          .poll-question-title
-            -if latest_poll.get_first_question
-              {{ latest_poll.get_first_question.title }}
-            
-        .uk-width-1-2.block-content.is-half.booklet-bg-no-margin
-          -if latest_poll.get_first_question
-            .top-question-graph
-              .poll-question-graph-all.has-highcharts(id="graph-all-question-{{latest_poll.get_first_question.id}}" data-question="{{latest_poll.get_first_question.id}}")
-          .view-results.uk-child-width-1-1(uk-grid)
-            .
-              %a.button.view-full-results.primary-color{ href: "{% url 'public.poll_read' latest_poll.id %}"}
-                - trans "VIEW FULL RESULTS"
-              
-
-  .homepage-reporters-stats
-    .uk-margin-remove(uk-grid)
-      .uk-width-1-2
-        .local-count-label
-          - trans "U-REPORTERS IN"
-          {{ org.name|upper }}
-        .local-count
-          {{ reporters|intcomma }}
-        .worldwide-count-label
-          - trans "U-REPORTERS WORLDWIDE:"
-        .worldwide-count
-          {{ global_counter|intcomma }}
-      .uk-width-1-2
-        .has-graph.uk-child-width-1-1(uk-grid)
-          .graph-title
-            - trans "AGES"
-          .graph-chart
-            .age-stats{ id: "age-chart"}
-  
-  .block-row
-    .uk-margin-remove(uk-grid)
-      .uk-width-1-2.block-content.homepage-color-bg-1
-        .homepage-block-content
-          .join-video
-            - for vid in videos|slice:"1"
-              %iframe{ width:"100%", height:"400px", src:"//www.youtube.com/embed/#{ vid.video_id }?rel=0&autohide=1&showinfo=0", frameborder:"0"}
-          .join-description
-            // This Section is a video describing ways to join  and sign up as a U-reporter.
-          %a.join-button.button(href="{% url 'v2.public.join' %}")
-            JOIN NOW
-
-      .uk-width-1-2.block-content
-        .social-media-block
-          .fb-like-box{data-href:'{{ org|config:"facebook_page_url" }}', data-width:"400", data-height:"850", data-colorscheme:"light", data-show-faces:"false", data-header:"false", data-stream:"true", data-show-border:"false"}
-  
-  - for story in stories|slice:"1"
-    .block-row.homepage-story
-      .uk-margin-remove(uk-grid)
-        .uk-width-1-2.block-content.homegage-dotted-bg
-          .pre-story-block
-          .featured-story-label
-            -trans "FEATURED STORY"
-          .story-title
-            {{ story.title }}
-          .story-teaser
-            {{ story.summary|linebreaksbr }}
-          %a.read-more-button.button(href="{% url 'v2.public.story_read' story.pk %}")
-            -trans "READ MORE"
-
-        .uk-width-1-2.block-content.homepage-color-bg-2
-          .pre-u-border
-          .u-bg
-            %img{height:"100%", src:"{{ STATIC_URL }}img/u-green.png"}
-          .story-image-bg
-            .story-image
-              - if story.get_image
-                {% thumbnail story.get_image "350x350" crop="top" as im %}
-                <img width="100%" height="100%" src="{{im.url}}" />
-                {% endthumbnail %}
-              - else
-                %img{height:"100%", src:"{{ STATIC_URL }}img/missing_image_placeholder.jpg"}  
-  
-  .block-row.homepage-platform
-    .uk-margin-remove(uk-grid)
-      .uk-width-2-3.block-content
-        .platform-block-image
-          %img{height:"100%", src:"{{ STATIC_URL }}img/homemap_bg.png"}
-      .uk-width-1-3
-        .platform-block-title
-          We are all apart of a global platform changing the lives of young people worldwide.
-        .platform-block-description
-          We are all aparrt of a global platform changing the lives of young people worldwide. We are all aparrt of a global platform changing the lives of young people worldwide.
-        .platform-block-button
-          %a.read-more-button.uk-button(href="{% url 'v2.public.about' %}")
-            -trans "LEARN MORE"
-
-
-  - if feat_images
-    .homepage-tiles
-      .uk-margin-remove(uk-grid)
-        .uk-width-1-2.block-content.homepage-color-bg-3
-          .photo-tiles-title
-            Photos Tiles
-          .photo-tiles-description
-            The area can be edited when the poll is over to focus additionally on review and learnings, this second area can also be edited in the same way. It is important to give context  to all our polls. This will be character limited to hold the space correctly and encourage simplicity.  
-          %a.read-more-button.button(href="#")
-            -trans "READ MORE"
-        .uk-width-1-2.block-content
-          .uk-child-width-1-2(uk-grid)
-            -for image in feat_images
-              - if forloop.counter0 < 6
-                .
-                  {% thumbnail image.image "260x140" crop="top" as im %}
-                  <img width="100%" src="{{im.url}}" />
-                  {% endthumbnail %}
-
-
-- block extra-style
-  {{ block.super }}
-  :css
-    .highcharts-background {
-      fill: transparent;
-    }
-
-    .fb-messengermessageus {
-      line-height: 16px;
-      margin-bottom: 5px;
-    }
-
-    .poll-map {
-      height: 300px;
-      width: 100%;
-    }
-
-    .admin-name {
-      font-size: 18px;
-      margin-top: 10px;
-      margin-bottom: 5px;
-      font-family: UreportHeadlineFont;
-    }
-
-    .leaflet-container {
-      background: #fff;
-    }
-
-    .leaflet-container .legend {
-      line-height: 13px;
-      color: #555;
-      font-size:10px;
-    }
-
-    .leaflet-container .legend i {
-      width: 13px;
-      height: 13px;
-      float: left;
-      margin-right: 8px;
-      opacity: 0.7;
-    }
-
-    .leaflet-container .info {
-      color: #000;
-    }
-
-    .top-border {
-      border-top: 1px solid #000;
-      margin-top: 5px;
-    }
-
-    .info-count {
-      font-size: 18px;
-      padding-right: 10px;
-      line-height: 100%;
-    }
-
-    .info-tiny {
-      font-size: 9px;
-      padding-right: 10px;
-      line-height: 80%;
-    }
-
-    .info-percentage {
-      font-size: 22px;
-      line-height: 100%;
-    }
-
-    .top-color {
-      color: rgb(0,104,55);
-    }
-
-    .other-color {
-      color: rgb(165,0,38);
-    }
-
-    .leaflet-container .info {
-      margin-top: 5px;
-      margin-left: 5px;
-    }
-
-   .hero-container {
-      {% if latest_poll %}
-      {% thumbnail latest_poll.get_category_image "1280x678" crop="top" as im %}
-        background-image:url('{{im.url}}');
-      {% empty %}
-        background-image:url('{{ STATIC_URL }}img/missing_image_placeholder.jpg');
-      {% endthumbnail %}
-      {% endif%}
-    }
-
-   .hero-small-background {
-      {% if latest_poll %}
-      {% thumbnail latest_poll.get_category_image "768x508" crop="top" as im %}
-        background-image:url('{{im.url}}');
-      {% empty %}
-        background-image:url('{{ STATIC_URL }}img/missing_image_placeholder.jpg');
-      {% endthumbnail %}
-      {% endif%}
-    }
-
-
-- block extra-script
-  {{ block.super }}
-  -if not is_iorg
-    <script src="{{ STATIC_URL }}js/isotope.pkgd.min.js"></script>
-    {% compress js %}
-    <script type="text/coffeescript" src="{{ STATIC_URL }}coffee/featured_region.coffee" />
-    {% endcompress %}
-    :javascript
-
-      var newsPage = 1;
-      function loadNews(page) {
-        $.ajax({url:'/news/?page=' + page, dataType:'json'}).done(function(data){
-           for (i=0; i<data.news.length; i++) {
-             newsItem = data.news[i];
-
-             html = '<div class="news-item">';
-             html += '<div class="news-item-title primary-color">';
-             html += newsItem.title;
-             html += '<div class="news-item-date pull-right">';
-             html += newsItem.created_on;
-             html += '</div></div><div class="news-item-description">';
-             html += newsItem.description;
-             html += '</div><div class="news-item-link">';
-             html += '<a href="';
-             html += newsItem.link;
-             html += '">' + "{% trans 'Read this story' %}" + ' &#8594;';
-             html += '</a></div></div><hr class="aaa">';
-
-             $(".brick-news-list").append(html);
-
-        }
-        newsPage += 1;
-      });
-      }
-
-      $(document).ready(function() {
-        loadNews(newsPage);
-      });
-
-      jQuery(
-        function($) {
-          $('.brick-news-list').bind('scroll', function() {
-            if($(this).scrollTop() + $(this).innerHeight()>=$(this)[0].scrollHeight){
-              loadNews(newsPage);
-            }
-         })
-       }
-     );
-
-
-      $(function(){
-        $(".brick-poll-chart").each(function(){
-          var question = $(this).attr("data-question");
-
-          $.ajax({url:'/pollquestion/' + question + '/results/', dataType: "json"}).done(function(result){
-
-            if(!result){
-              return;
-            }
-            var results = result[0];
-            var categories = [];
-            var data = [];
-
-            var total = 0;
-            for (i=0; i<results.categories.length; i++){
-              category = results.categories[i];
-              total += category.count;
-            }
-
-            var percentage_lookup = {};
-
-            for (i=0; i<results.categories.length; i++){
-              category = results.categories[i];
-              label = category.label.trim().toUpperCase();
-              categories.push(label);
-
-              percentage = (category.count == 0) ? 0 : category.count * 100 / total;
-              percentage_lookup[label] = Math.round(percentage);
-
-              if (parseInt(percentage_lookup[label])) {
-                data.push({ name:label,  y: percentage });
-              }
-            }
-
-            $('#graph-' + question).highcharts({
-              chart: {
-                plotBackgroundColor: null,
-                plotBorderWidth: null,
-                plotShadow: false
-              },
-              colors: ['{{ org|org_color:"0" }}', '{{ org|org_color:"1" }}', '{{ org|org_color:"2" }}', '{{ org|org_color:"3" }}', '{{ org|org_color:"4" }}', '{{ org|org_color:"5" }}'],
-              credits: {
-                enabled: false
-              },
-              title: {
-                text: null
-              },
-              tooltip: {
-                pointFormat: '<b>{point.percentage:.1f}%</b>',
-                style: {
-                  fontFamily: "UreportHeadlineFont",
-                  direction: "ltr",
-                }
-              },
-              plotOptions: {
-                pie: {
-                  allowPointSelect: true,
-                  cursor: 'pointer',
-                  size: 200,
-                  dataLabels: {
-                    enabled: false,
-                    format: '<b>{point.name}</b>: {point.percentage:.1f} %',
-                    style: {
-                        color: (Highcharts.theme && Highcharts.theme.contrastTextColor) || 'black',
-                        fontFamily: "UreportHeadlineFont"
-                    }
-                  }
-                }
-              },
-              series: [{
-                type: 'pie',
-                data: data
-              }]
-            });
-          });
-        });
-      });
-
-      {% if org|config:"featured_state" %}
-      $(function(){
-        $.ajax({url:'/boundaries/{{ org|config:"featured_state"}}/', dataType: "json"}).done(function(boundaries){
-          $(".poll-map").each(function(){
-            var question = $(this).attr("data-question");
-            var region = $(this).attr("data-region");
-
-            window.initMap('map-' + question, boundaries, question, region);
-          });
-        });
-      });
-      {% endif %}
-
-      function layoutBricks(){
-        var containerWidth = $('#brick-container').width();
-        var gutter = 15;
-        var columnWidth = (containerWidth >= 1000) ? 320 : 285;
-
-        $('#brick-container').isotope({
-          itemSelector: '.brick',
-          getSortData: {
-            priority: '[data-priority] parseInt'
-          },
-          sortBy: 'priority',
-          sortAscending: false,
-          masonry: {
-           columnWidth: columnWidth,
-           gutter: gutter
-          }
-        });
-      }
-
-      $(function() {
-        layoutBricks();
-
-        $(window).on('debouncedresize', function(){
-          layoutBricks();
-        });
-      });
-
-
-      $(function(){
-
-      $(".poll-question-graph-all").each(function(){
-        var question = $(this).attr("data-question");
-        $.ajax({url:'/pollquestion/' + question + '/results/', dataType: "json"}).done(function(result){
-
-          if(!result){
-            return;
-          }
-
-          var results = result[0];
-
-          var categories = [];
-          var data = [];
-          var colors = ["#7cb5ec", "#434348", "#90ed7d", "#f7a35c", "#8085e9", "#f15c80", "#e4d354", "#2b908f", "#f45b5b", "#91e8e1"];
-
-
-          if (results.categories.length > 0) {
-          var total = 0;
-          for (i=0; i<results.categories.length; i++){
-            category = results.categories[i];
-            total += category.count;
-          }
-          var percentage_lookup = {};
-          for (i=0; i<results.categories.length; i++){
-            category = results.categories[i];
-            label = category.label.trim().toUpperCase();
-            categories.push(label);
-            percentage = (category.count == 0) ? 0 : category.count * 100 / total;
-            percentage_lookup[label] = Math.round(percentage);
-            if (parseInt(percentage_lookup[label])) {
-              data.push({y: percentage, color: colors[i%colors.length], dataLabels: [{
-                  enabled: true,
-                  inside: true,
-                  align: "left",
-                  formatter: function() {
-                    return this.x
-                  }
-
-                }, 
-                {
-                  enabled: true,
-                  inside: false,
-                  align: "left",
-                  className: "big-label",
-                  style: {
-                    fontWeight: 'bold',
-                    fontSize: '2rem',
-                    color: "#000",
-                    textAlign: "right",
-                  },
-                  formatter: function() {
-                    return Math.round(this.y * 100) / 100 + "%"
-                  }
-                }, 
-                ]});
-            }
-          }
-          }
-
-          Highcharts.chart('graph-all-question-' + question, {
-            chart: {
-              type: 'bar',
-              backgroundColor: 'transparent',
-              styledMode: false,
-            },
-            title: {
-              text: null,
-            },
-            xAxis: {
-              categories: categories,
-              title: {
-                text: null
-              },
-              visible: false,
-              labels: {
-                enabled: false,
-              }
-            },
-            yAxis: {
-              min: 0,
-              visible: false,
-              title: {
-                text: null,
-              },
-              labels: {
-                enabled: false,
-              }
-            },
-            tooltip: {
-            },
-            plotOptions: {
-              bar: {
-                
-              }
-            },
-            legend: {
-              enabled: false,
-            },
-            credits: {
-              enabled: false
-            },
-            series: [{
-              data: data,
-            }]
-          });
-          
-        });
-      });
-
-        $("#age-chart").each(function(){
-
-           var data = {{ age_stats|safe }};
-
-           {% if is_rtl_org %}
-           data.reverse();
-           {% endif %}
-
-           var categories = [];
-
-           for (i=0; i<data.length; i++) {
-             categories.push(data[i].name)
-           }
-
-           $('#age-chart').highcharts({
-             chart: {
-               type: 'column',
-               backgroundColor: "#000",
-               spacing: [ 3, 5, 3, 5],
-               height: "30%",
-             },
-             credits: {
-               enabled: false
-             },
-             legend: {
-               enabled: false
-             },
-             title: {
-                 text: null
-             },
-             subtitle: {
-                 text: null
-             },
-             xAxis: {
-               categories: categories,
-               labels : {
-                   rotation: 0,
-                   style: {
-                     fontSize: 20,
-                     fontFamily: "SharpSansDisplayBold",
-                     color: "#FED200",
-                 }
-               },
-               minorTickLength: 0,
-               tickLength: 0
-             },
-             yAxis: {
-               min: 0,
-               labels: {
-                 enabled: false
-               },
-               visible: false,
-               gridLineWidth: 0,
-               title: {
-                 text: null
-               }
-             },
-             tooltip: {
-               enabled: false
-             },
-             plotOptions: {
-                 column: {
-                     color: '#FFF',
-                     pointPadding: 0.2,
-                     pointWidth: 30,
-                     borderWidth: 0,
-                     dataLabels:  {
-                       enabled: true,
-                       style: {
-                         fontFamily: "SharpSansDisplayBold",
-                       },
-                       color: "#FFF",
-                       verticalAlign:"bottom",
-                       format: '<b>{point.y:.0f}%</b>'
-                     }
-                 }
-             },
-             series: [ {name: 'Age' , data: data } ]
-           });
-         });
-       });
-
-    -if org|config:"instagram_lightwidget_id"
-      <script src="//lightwidget.com/widgets/lightwidget.js"></script>
-
-    -if org|config:"twitter_handle"
-      <script async src="//platform.twitter.com/widgets.js" charset="utf-8"></script>
->>>>>>> a5335753
+  {% endif %}