- extends "public_base_v2.html"

- load dashblocks thumbnail ureport i18n compress


- block content
  - load_qbs request.org 'jobs'
  .bg-grid
    .max-w-page.mx-auto.p-home.pb-0
      .border.p-home.bg-white
        .block.mt-4.font-bold.text-5xl
          -trans "Jobs"

        .flex.flex-wrap.mt-6
          -if not job_sources
            No job sources
          -if job_sources
            - for source in job_sources
              -if is_iorg
                .(class="md:w-1/3")
                  %a.block{href:"{{ source.source_url }}"}
                    {{ source.title }}
              -else
                -if source.source_type == 'F'
                  .overflow-scroll.mt-12(class="md:w-1/3" style="max-height:45rem;")

                    .text-3xl.pr-8.hover-parent
                      {% edit_content 'jobs.jobsource_update' source.pk "#id_title" "" %}
                      {{ source.title|upper }}
                    .text-xl.pr-8.hover-parent
                      {% edit_content 'jobs.jobsource_update' source.pk "#id_source_url" "-m-8 -mt-12" %}
                      .fb-like-box{data-href:'{{ source.source_url }}', data-width:"400", data-height:"600", data-colorscheme:"light", data-show-faces:"false", data-header:"false", data-stream:"true", data-show-border:"false"}

                -elif source.source_type == 'R'
<<<<<<< HEAD
                  .overflow-scroll.mt-12(class="w-1/3" style="max-height:45rem;")
                    .text-3xl.hover-parent
                      {% edit_content 'jobs.jobsource_update' source.pk "#id_title" "mx-4" %}
=======
                  .overflow-scroll.mt-12(class="md:w-1/3" style="max-height:45rem;")
                    .text-3xl
>>>>>>> 641bb92a
                      {{ source.title|upper }}
                    .pr-8
                      %a.text-dark-blue.social-link{href:"{{ source.get_return_page }}"}
                        - trans "Visit"
                        {{ source.title|title }}
                    .py-8.pr-8
                      - for entry in source.get_entries
                        .text-2xl
                          {{ entry.title }}
                        .text
                          {{ entry.summary|safe }}
                        .text-xl.mt-2.mb-12
                          %a.bg-light1.px-4.py-2(href="{{ entry.link }}")
                            -trans "Read more"

                  -# -elif source.source_type == 'T'
                  -#  .overflow-scroll.mt-12(class="w-1/3" style="max-height:45rem;")
                  -#   .text-3xl
                  -#     {{ source.title|upper }}
                  -#     %a.twitter-follow-button{ href:'{{ source.source_url }}', data-show-count:"true", data-lang:"en"}

                  -#     %a.twitter-timeline{ href:'{{ source.source_url }}', data-widget-id:'{{ source.widget_id }}', width:"340px", height:"525px", data-chrome:"noheader nofooter", data-link-color:"#4aaad4" }
                  -#   %a.social-link.tweet-button{href:'https://twitter.com/intent/tweet?screen_name=#{ source.get_username }'}
                  -#     - trans "Tweet to"
                  -#       @{{ source.get_username }}
                  -#       {{ org|org_arrow_link }}<|MERGE_RESOLUTION|>--- conflicted
+++ resolved
@@ -32,14 +32,9 @@
                       .fb-like-box{data-href:'{{ source.source_url }}', data-width:"400", data-height:"600", data-colorscheme:"light", data-show-faces:"false", data-header:"false", data-stream:"true", data-show-border:"false"}
 
                 -elif source.source_type == 'R'
-<<<<<<< HEAD
                   .overflow-scroll.mt-12(class="w-1/3" style="max-height:45rem;")
                     .text-3xl.hover-parent
                       {% edit_content 'jobs.jobsource_update' source.pk "#id_title" "mx-4" %}
-=======
-                  .overflow-scroll.mt-12(class="md:w-1/3" style="max-height:45rem;")
-                    .text-3xl
->>>>>>> 641bb92a
                       {{ source.title|upper }}
                     .pr-8
                       %a.text-dark-blue.social-link{href:"{{ source.get_return_page }}"}
