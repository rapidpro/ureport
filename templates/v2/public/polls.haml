--- conflicted
+++ resolved
@@ -96,7 +96,6 @@
               .relative.w-full(style="height:105px")
                 {{ age_stats|json_script:"age_stats" }}
                 #age-bars.w-full.h-full.absolute.age-chart(data-bar-color='{{ org|config:"primary_color"}}' data-label-color="black" data-stats="age_stats")
-<<<<<<< HEAD
 
       .flex-1.text-black
         .py-home.text-center(class="rtl:pr-6 ltr:pl-6 {% if is_rtl_org %}pl-home{% else %}pr-home{% endif %}")
@@ -104,15 +103,6 @@
             -trans "TOTAL RESPONSES"
           #poll-map.h-full.w-full.map.block(data-map-url="/pollquestion/{{ top_question.id }}/results/" data-district-zoom="{% if district_zoom %}true{% else %}false{% endif %}" data-ward-zoom="{% if ward_zoom %}true{% else %}false{% endif %}" style="min-height:300px;min-width:300px;")
           #map-info.relative.h-full.w-full.my-4.flex.justify-center
-=======
-      -if show_maps
-        .flex-1.text-black
-          .pl-6.pr-home.py-home.text-center
-            .text-sm.font-bold.mb-2
-              -trans "TOTAL RESPONSES"
-            #poll-map.h-full.w-full.map.block(data-map-url="/pollquestion/{{ top_question.id }}/results/" data-district-zoom="'{{ district_zoom|lower }}' === 'true'" data-ward-zoom="'{{ ward_zoom|lower }}' === 'true'" style="min-height:300px;min-width:300px;")
-            #map-info.relative.h-full.w-full.my-4.flex.justify-center
->>>>>>> 3aaf8e94
 
 
     - for question in latest_poll.get_questions
@@ -143,34 +133,19 @@
                     -trans "AGE"
                   %a.pill-white.segment-pill(class="{% if not show_maps %}pill-last{% else %}pill{% endif %}" href='#' data-question="{{question.id}}" data-segment="gender" data-page="opinions")>
                     -trans "GENDER"
-<<<<<<< HEAD
-                  %a.pill-white.segment-pill.relative.state-pill(href='#' data-question="{{question.id}}" data-segment="state" data-page="opinions" class="{% if is_rtl_org %}pill-first{% else %}pill-last{% endif %}")>
-                    -trans "STATE"
-                    %i.fa.fa-caret-down
-                    .state-dropdown.absolute.z-50(id="states-{{question.id}}" style="margin-left:-1px" data-html2canvas-ignore=true)
-                      .border.border-gray-400.bg-white.h-64(style="overflow-y:scroll;margin-top:.5rem;margin-left:-1rem;" class="rtl:text-right ltr:text-left" )
-                        .pt-1.text-black
-                          - for state in states
-                            .py-1.state-segment(data-state='{{state.id}}' data-click-handler="" data-question="{{question.id}}" class="hover:bg-gray-200 {% if forloop.counter0 < 3 %}selected{% endif %} rtl:pr-2 rtl:pl-4 ltr:pl-2 ltr:pr-4" data-page="opinions")
-                              .checkbox(class="rtl:float-right ltr:float-left")
-                                %i.fa.fa-check
-                              .ml-4.whitespace-no-wrap
-                                {{ state.name }}
-=======
                   -if show_maps
-                    %a.pill-last.pill-white.segment-pill.relative.state-pill(href='#' data-question="{{question.id}}" data-segment="state" data-page="opinions")>
-                      -trans "STATE"
+                    %a.pill-white.segment-pill.relative.state-pill(href='#' data-question="{{question.id}}" data-segment="state" data-page="opinions" class="{% if is_rtl_org %}pill-first{% else %}pill-last{% endif %}")>
+                       -trans "STATE"
                       %i.fa.fa-caret-down
                       .state-dropdown.absolute.z-50(id="states-{{question.id}}" style="margin-left:-1px" data-html2canvas-ignore=true)
-                        .border.border-gray-400.text-left.bg-white.h-64(style="overflow-y:scroll;margin-top:.5rem;margin-left:-1rem;")
+                        .border.border-gray-400.bg-white.h-64(style="overflow-y:scroll;margin-top:.5rem;margin-left:-1rem;" class="rtl:text-right ltr:text-left" )
                           .pt-1.text-black
                             - for state in states
-                              .pl-2.pr-4.py-1.state-segment(data-state='{{state.id}}' data-click-handler="" data-question="{{question.id}}" class="hover:bg-gray-200 {% if forloop.counter0 < 3 %}selected{% endif %}" data-page="opinions")
-                                .checkbox.float-left
+                              .py-1.state-segment(data-state='{{state.id}}' data-click-handler="" data-question="{{question.id}}" class="hover:bg-gray-200 {% if forloop.counter0 < 3 %}selected{% endif %} rtl:pr-2 rtl:pl-4 ltr:pl-2 ltr:pr-4" data-page="opinions")
+                                .checkbox(class="rtl:float-right ltr:float-left")
                                   %i.fa.fa-check
                                 .ml-4.whitespace-no-wrap
                                   {{ state.name }}
->>>>>>> 3aaf8e94
 
               - else
                 .block
