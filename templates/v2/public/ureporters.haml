--- conflicted
+++ resolved
@@ -63,22 +63,12 @@
               {{ age_stats|json_script:"age_stats" }}
               #age-bars.w-full.h-full.absolute.age-chart(data-bar-color='{{ org|config:"light1_color"|default:"#FFD100"}}' data-label-color="white" data-stats="age_stats")
 
-<<<<<<< HEAD
       .flex-1.text-white.bg-dark-blue(class="{% if is_rtl_org %}{% else %}vertical-angle{% endif %}")
         .py-home.text-center(class="ltr:pl-6 rtl:pr-6 {% if is_rtl_org %}pl-home{% else %}pr-home{% endif %}")
           .text-sm.font-bold.mb-2
             -trans "U-REPORTERS BY REGION"
           #ureporter-map.h-full.w-full.map.block(data-map-url="/v2/contact_field_results/" data-district-zoom="{% if district_zoom %}true{% else %}false{% endif %}" data-ward-zoom="{% if ward_zoom %}true{% else %}false{% endif %}" style="min-height:300px;min-width:300px;")
           #map-info.relative.h-full.w-full.mt-2.flex.justify-center
-=======
-      -if show_maps
-        .flex-1.text-white.bg-dark-blue.vertical-angle
-          .pl-6.pr-home.py-home.text-center
-            .text-sm.font-bold.mb-2
-              -trans "U-REPORTERS BY REGION"
-            #ureporter-map.h-full.w-full.map.block(data-map-url="/v2/contact_field_results/" data-district-zoom="'{{ district_zoom|lower }}' === 'true'" data-ward-zoom="'{{ ward_zoom|lower }}' === 'true'" style="min-height:300px;min-width:300px;")
-            #map-info.relative.h-full.w-full.mt-2.flex.justify-center
->>>>>>> 3aaf8e94
   
   .border-t.border-b.bg-dark-gray.sticky.top-0.z-50
     .max-w-page.mx-auto.px-home.py-4.border-gray-800(class="md:flex md:justify-between")
@@ -107,38 +97,23 @@
                     %a.pill-dark-blue-inverted.segment-pill(href='#' data-page="engagement" data-metric-slug="{{metric.slug}}" data-segment-type="{{segment.segment_type}}" data-time-filter="{{time_filter.time_filter_number}}" class="{% if is_rtl_org %}pill-last{% else %}pill-first{% endif %}")>
                       {{segment.label|upper}}
                   - elif forloop.last
-<<<<<<< HEAD
-                    %a.pill-dark-blue-inverted.segment-pill.state-pill.relative.whitespace-no-wrap(href="#" class="{% if is_rtl_org %}pill-first{% else %}pill-last{% endif %}" data-page="engagement" data-metric-slug="{{metric.slug}}" data-segment-type="{{segment.segment_type}}" data-time-filter="{{time_filter.time_filter_number}}" data-graph-id="engagement-graph-{{metric.slug}}-{{segment.segment_type}}-{{time_filter.time_filter_number}}" id="location-pill-{{metric.slug}}-{{segment.segment_type}}-{{time_filter.time_filter_number}}")>
-                      {{segment.label|upper}}
-                      %i.fa.fa-caret-down
-                      .state-dropdown.absolute.z-50(id="location-pill-{{metric.slug}}-{{segment.segment_type}}-{{time_filter.time_filter_number}}" style="margin-left:-1px" data-html2canvas-ignore=true)
-                        .border.border-gray-400.bg-white.h-64(style="overflow-y:scroll;margin-top:.5rem;margin-left:-1rem;" class="ltr:text-left rtl:text-right")
-                          .pt-1.text-black
-                            - for state in states
-                              .py-1.state-segment(data-state='{{state.id}}' class="ltr:pl-2 ltr:pr-4 rtl:pr-2 rtl:pl-4  hover:bg-gray-200 {% if forloop.counter0 < 3 %}selected{% endif %}" data-page="engagement"  data-metric-slug="{{metric.slug}}" data-segment-type="{{segment.segment_type}}" data-time-filter="{{time_filter.time_filter_number}}")>
-                                .checkbox(class="ltr:float-left rtl:float-right")
-                                  %i.fa.fa-check
-                                .whitespace-no-wrap(class="ltr:ml-4 rtl:mr-4")
-                                  {{ state.name }}
-
-=======
-                    -if show_maps
-                      %a.pill-last.pill-dark-blue-inverted.segment-pill.state-pill.relative.whitespace-no-wrap(href="#" data-page="engagement" data-metric-slug="{{metric.slug}}" data-segment-type="{{segment.segment_type}}" data-time-filter="{{time_filter.time_filter_number}}" data-graph-id="engagement-graph-{{metric.slug}}-{{segment.segment_type}}-{{time_filter.time_filter_number}}" id="location-pill-{{metric.slug}}-{{segment.segment_type}}-{{time_filter.time_filter_number}}")>
+                    - if show_maps
+                      %a.pill-dark-blue-inverted.segment-pill.state-pill.relative.whitespace-no-wrap(href="#" class="{% if is_rtl_org %}pill-first{% else %}pill-last{% endif %}" data-page="engagement" data-metric-slug="{{metric.slug}}" data-segment-type="{{segment.segment_type}}" data-time-filter="{{time_filter.time_filter_number}}" data-graph-id="engagement-graph-{{metric.slug}}-{{segment.segment_type}}-{{time_filter.time_filter_number}}" id="location-pill-{{metric.slug}}-{{segment.segment_type}}-{{time_filter.time_filter_number}}")>
                         {{segment.label|upper}}
                         %i.fa.fa-caret-down
                         .state-dropdown.absolute.z-50(id="location-pill-{{metric.slug}}-{{segment.segment_type}}-{{time_filter.time_filter_number}}" style="margin-left:-1px" data-html2canvas-ignore=true)
-                          .border.border-gray-400.text-left.bg-white.h-64(style="overflow-y:scroll;margin-top:.5rem;margin-left:-1rem;")
+                          .border.border-gray-400.bg-white.h-64(style="overflow-y:scroll;margin-top:.5rem;margin-left:-1rem;" class="ltr:text-left rtl:text-right")
                             .pt-1.text-black
                               - for state in states
-                                .pl-2.pr-4.py-1.state-segment(data-state='{{state.id}}' class="hover:bg-gray-200 {% if forloop.counter0 < 3 %}selected{% endif %}" data-page="engagement"  data-metric-slug="{{metric.slug}}" data-segment-type="{{segment.segment_type}}" data-time-filter="{{time_filter.time_filter_number}}")>
-                                  .checkbox.float-left
+                                .py-1.state-segment(data-state='{{state.id}}' class="ltr:pl-2 ltr:pr-4 rtl:pr-2 rtl:pl-4  hover:bg-gray-200 {% if forloop.counter0 < 3 %}selected{% endif %}" data-page="engagement"  data-metric-slug="{{metric.slug}}" data-segment-type="{{segment.segment_type}}" data-time-filter="{{time_filter.time_filter_number}}")>
+                                  .checkbox(class="ltr:float-left rtl:float-right")
                                     %i.fa.fa-check
-                                  .ml-4.whitespace-no-wrap
+                                  .whitespace-no-wrap(class="ltr:ml-4 rtl:mr-4")
                                     {{ state.name }}
-                    -else
-                      %a.pill-last.pill-dark-blue-inverted.segment-pill(href="#"  data-page="engagement" data-metric-slug="{{metric.slug}}" data-segment-type="{{segment.segment_type}}" data-time-filter="{{time_filter.time_filter_number}}")>
+                    - else
+                      %a.pill-dark-blue-inverted.segment-pill.state-pill.relative.whitespace-no-wrap(href="#" class="{% if is_rtl_org %}pill-first{% else %}pill-last{% endif %}" data-page="engagement" data-metric-slug="{{metric.slug}}" data-segment-type="{{segment.segment_type}}" data-time-filter="{{time_filter.time_filter_number}}" data-graph-id="engagement-graph-{{metric.slug}}-{{segment.segment_type}}-{{time_filter.time_filter_number}}" id="location-pill-{{metric.slug}}-{{segment.segment_type}}-{{time_filter.time_filter_number}}")>
                         {{segment.label|upper}}
->>>>>>> 3aaf8e94
+
                   - else
                     %a.pill.pill-dark-blue-inverted.segment-pill(href="#"  data-page="engagement" data-metric-slug="{{metric.slug}}" data-segment-type="{{segment.segment_type}}" data-time-filter="{{time_filter.time_filter_number}}")>
                       {{segment.label|upper}}
