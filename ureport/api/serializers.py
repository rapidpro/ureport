--- conflicted
+++ resolved
@@ -21,7 +21,7 @@
 
     class Meta:
         model = Category
-        fields = ('image_url', 'name', )
+        fields = ('image_url', 'name')
 
     def get_image_url(self, obj):
         image = None
@@ -82,43 +82,28 @@
                 for image in obj.get_featured_images()]
 
 
-class PollQuestionReadSerializer(serializers.ModelSerializer):
-    total_summary_data = SerializerMethodField()
-
-    class Meta:
-        model = PollQuestion
-        fields = ('title', 'ruleset_uuid', 'is_open_ended', 'total_summary_data', )
-
-    def get_total_summary_data(self, obj):
-        return obj.get_total_summary_data()
-
-
 class PollReadSerializer(serializers.ModelSerializer):
     category = CategoryReadSerializer()
-<<<<<<< HEAD
     questions = SerializerMethodField()
 
     class Meta:
         model = Poll
-        fields = ('id', 'flow_uuid', 'title', 'org', 'category' , 'questions')
+        fields = ('id', 'flow_uuid', 'title', 'org', 'category', 'created_on', 'questions')
 
     def get_questions(self, obj):
         questions = []
         for question in obj.get_questions():
+            results_dict = dict(open_ended=question.is_open_ended())
             results = question.get_results()
+            if results:
+                results_dict = results[0]
+                results_dict.pop('label')
             questions.append({'id': question.pk,
                               'ruleset_uuid': question.ruleset_uuid,
                               'title': question.title,
-                              'results': results})
+                              'results': results_dict})
 
         return questions
-=======
-    questions = PollQuestionReadSerializer(many=True)
-
-    class Meta:
-        model = Poll
-        fields = ('id', 'flow_uuid', 'title', 'org', 'questions', 'category', 'created_on')
->>>>>>> 43cf4899
 
 
 class NewsItemReadSerializer(serializers.ModelSerializer):
