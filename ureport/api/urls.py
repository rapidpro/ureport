<<<<<<< HEAD
# -*- coding: utf-8 -*-
from __future__ import absolute_import, division, print_function, unicode_literals
from builtins import *

from django.conf.urls import url, include
=======
from django.conf.urls import url
>>>>>>> c99b7029
from django.views.generic import RedirectView
from ureport.api.views import PollList, PollDetails, FeaturedPollList, NewsItemList, NewsItemDetails, VideoList
from ureport.api.views import VideoDetails, ImageList, ImageDetails, OrgList, OrgDetails, StoryList, StoryDetails
from rest_framework_swagger.views import get_swagger_view

schema_view = get_swagger_view(title='API')


urlpatterns = [
    url(r'^$', RedirectView.as_view(pattern_name='api.v1.docs', permanent=False), name='api.v1'),
    url(r'^docs/', schema_view, name="api.v1.docs"),

    url(r'^orgs/$', OrgList.as_view(), name="api.v1.org_list"),
    url(r'^orgs/(?P<pk>[\w]+)/$', OrgDetails.as_view(), name="api.v1.org_details"),

    url(r'^polls/org/(?P<org>[\w]+)/$', PollList.as_view(), name="api.v1.org_poll_list"),
    url(r'^polls/org/(?P<org>[\w]+)/featured/$', FeaturedPollList.as_view(), name="api.v1.org_poll_fetured"),
    url(r'^polls/(?P<pk>[\w]+)/$', PollDetails.as_view(), name="api.v1.poll_details"),

    url(r'^news/org/(?P<org>[\w]+)/$', NewsItemList.as_view(), name="api.v1.org_newsitem_list"),
    url(r'^news/(?P<pk>[\w]+)/$', NewsItemDetails.as_view(), name="api.v1.newsitem_details"),

    url(r'^videos/org/(?P<org>[\w]+)/$', VideoList.as_view(), name="api.v1.org_video_list"),
    url(r'^videos/(?P<pk>[\w]+)/$', VideoDetails.as_view(), name="api.v1.video_details"),

    url(r'^assets/org/(?P<org>[\w]+)/$', ImageList.as_view(), name="api.v1.org_asset_list"),
    url(r'^assets/(?P<pk>[\w]+)/$', ImageDetails.as_view(), name="api.v1.asset_details"),

    url(r'^stories/org/(?P<org>[\w]+)/$', StoryList.as_view(), name="api.v1.org_story_list"),
    url(r'^stories/(?P<pk>[\w]+)/$', StoryDetails.as_view(), name="api.v1.story_details"),
]<|MERGE_RESOLUTION|>--- conflicted
+++ resolved
@@ -1,12 +1,8 @@
-<<<<<<< HEAD
 # -*- coding: utf-8 -*-
 from __future__ import absolute_import, division, print_function, unicode_literals
 from builtins import *
 
 from django.conf.urls import url, include
-=======
-from django.conf.urls import url
->>>>>>> c99b7029
 from django.views.generic import RedirectView
 from ureport.api.views import PollList, PollDetails, FeaturedPollList, NewsItemList, NewsItemDetails, VideoList
 from ureport.api.views import VideoDetails, ImageList, ImageDetails, OrgList, OrgDetails, StoryList, StoryDetails
