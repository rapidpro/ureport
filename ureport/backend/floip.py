# -*- coding: utf-8 -*-
from __future__ import absolute_import, division, print_function, unicode_literals

import time
<<<<<<< HEAD
=======
import logging

>>>>>>> 8e9fcb03
from collections import defaultdict

import requests
from dash.utils.sync import BaseSyncer, sync_local_to_changes
from django_redis import get_redis_connection
from temba_client.v2 import TembaClient

from django.conf import settings
from django.core.cache import cache
from django.utils import timezone

from ureport.contacts.models import Contact
from ureport.locations.models import Boundary
<<<<<<< HEAD
from ureport.polls.models import Poll, PollQuestion, PollResponseCategory, PollResult
from ureport.utils import datetime_to_json_date, json_date_to_datetime, prod_print
=======
from ureport.polls.models import PollResult, Poll, PollQuestion, PollResponseCategory
from ureport.utils import datetime_to_json_date, json_date_to_datetime
from . import BaseBackend
>>>>>>> 8e9fcb03

from . import BaseBackend


logger = logging.getLogger(__name__)


class ContactSyncer(BaseSyncer):
    model = Contact
    prefetch_related = ("backend",)

    def get_boundaries_data(self, org):

        cache_attr = "__boundaries__%d:%s" % (org.pk, self.backend.slug)
        if hasattr(self, cache_attr):
            return getattr(self, cache_attr)

        org_state_boundaries_data = dict()
        org_district_boundaries_data = dict()
        org_ward_boundaries_data = dict()
        state_boundaries = Boundary.objects.filter(org=org, level=Boundary.STATE_LEVEL)
        for state in state_boundaries:
            org_state_boundaries_data[state.name.lower()] = state.osm_id
            state_district_data = dict()
            district_boundaries = Boundary.objects.filter(org=org, level=Boundary.DISTRICT_LEVEL, parent=state)
            for district in district_boundaries:
                state_district_data[district.name.lower()] = district.osm_id
                district_ward_data = dict()
                ward_boundaries = Boundary.objects.filter(org=org, level=Boundary.WARD_LEVEL, parent=district)
                for ward in ward_boundaries:
                    district_ward_data[ward.name.lower()] = ward.osm_id
                org_ward_boundaries_data[district.osm_id] = district_ward_data

            org_district_boundaries_data[state.osm_id] = state_district_data

        setattr(self, cache_attr, (org_state_boundaries_data, org_district_boundaries_data, org_ward_boundaries_data))
        return org_state_boundaries_data, org_district_boundaries_data, org_ward_boundaries_data

    def local_kwargs(self, org, remote):
        from ureport.utils import json_date_to_datetime

        org_state_boundaries_data, org_district_boundaries_data, org_ward_boundaries_data = self.get_boundaries_data(
            org
        )

        state = ""
        district = ""
        ward = ""

        state_field = org.get_config("%s.state_label" % self.backend.slug, default="")
        if state_field:
            state_field = state_field.lower()
            if org.get_config("common.is_global"):
                state_name = remote.fields.get(state_field, None)
                if state_name:
                    state = state_name

            else:
                state_path = remote.fields.get(state_field, None)
                if state_path:
                    state_name = state_path.split(" > ")[-1]
                    state_name = state_name.lower()
                    state = org_state_boundaries_data.get(state_name, "")

                district_field = org.get_config("%s.district_label" % self.backend.slug, default="")
                if district_field:
                    district_field = district_field.lower()
                    district_path = remote.fields.get(district_field, None)
                    if district_path:
                        district_name = district_path.split(" > ")[-1]
                        district_name = district_name.lower()
                        district = org_district_boundaries_data.get(state, dict()).get(district_name, "")

                ward_field = org.get_config("%s.ward_label" % self.backend.slug, default="")
                if ward_field:
                    ward_field = ward_field.lower()
                    ward_path = remote.fields.get(ward_field, None)
                    if ward_path:
                        ward_name = ward_path.split(" > ")[-1]
                        ward_name = ward_name.lower()
                        ward = org_ward_boundaries_data.get(district, dict()).get(ward_name, "")

        registered_on = None
        registration_field = org.get_config("%s.registration_label" % self.backend.slug, default="")
        if registration_field:
            registration_field = registration_field.lower()
            registered_on = remote.fields.get(registration_field, None)
            if registered_on:
                registered_on = json_date_to_datetime(registered_on)

        occupation = ""
        occupation_field = org.get_config("%s.occupation_label" % self.backend.slug, default="")
        if occupation_field:
            occupation_field = occupation_field.lower()
            occupation = remote.fields.get(occupation_field, "")
            if not occupation:
                occupation = ""

        born = 0
        born_field = org.get_config("%s.born_label" % self.backend.slug, default="")
        if born_field:
            born_field = born_field.lower()
            try:
                born = int(remote.fields.get(born_field, 0))

                # support only positive django integer field valid values
                if born < 0 or born > 2147483647:
                    born = 0

            except ValueError:
                pass
            except TypeError:
                pass

        gender = ""
        gender_field = org.get_config("%s.gender_label" % self.backend.slug, default="")
        female_label = org.get_config("%s.female_label" % self.backend.slug, default="")
        male_label = org.get_config("%s.male_label" % self.backend.slug, default="")

        if gender_field:
            gender_field = gender_field.lower()
            gender = remote.fields.get(gender_field, "")

            if gender and gender.lower() == female_label.lower():
                gender = self.model.FEMALE
            elif gender and gender.lower() == male_label.lower():
                gender = self.model.MALE
            else:
                gender = ""

        return {
            "backend": self.backend,
            "org": org,
            "uuid": remote.uuid,
            "gender": gender,
            "born": born,
            "occupation": occupation,
            "registered_on": registered_on,
            "state": state,
            "district": district,
            "ward": ward,
        }

    def update_required(self, local, remote, local_kwargs):
        if local_kwargs and local_kwargs["backend"] != local.backend:
            return False

        if not local_kwargs:
            return True

        return any(
            [
                local.gender != local_kwargs["gender"],
                local.born != local_kwargs["born"],
                local.occupation != local_kwargs["occupation"],
                local.registered_on != local_kwargs["registered_on"],
                local.state != local_kwargs["state"],
                local.district != local_kwargs["district"],
                local.ward != local_kwargs["ward"],
            ]
        )


class FLOIPBackend(BaseBackend):
    """
    FLOIP instance as a backend
    """

    def _get_client(self, org):
        agent = getattr(settings, "SITE_API_USER_AGENT", None)
        return TembaClient(self.backend.host, self.backend.api_token, user_agent=agent)

    def pull_fields(self, org):
        # Not needed
        return 0, 0, 0, 0

    def pull_boundaries(self, org):
        # Not needed
        return 0, 0, 0, 0

    def pull_contacts(self, org, modified_after, modified_before, progress_callback=None):
        client = self._get_client(org)

        # all contacts created or modified in the time window
        active_query = client.get_contacts(after=modified_after, before=modified_before)
        fetches = active_query.iterfetches(retry_on_rate_exceed=True)

        # all contacts deleted in the same time window
        deleted_query = client.get_contacts(deleted=True, after=modified_after, before=modified_before)
        deleted_fetches = deleted_query.iterfetches(retry_on_rate_exceed=True)

        return sync_local_to_changes(
            org, ContactSyncer(backend=self.backend), fetches, deleted_fetches, progress_callback
        )

    def fetch_flows(self, org):

        flow_url = "https://go.votomobile.org/flow-results/packages/"

        headers = {
            "Content-type": "application/json",
            "Accept": "application/json",
            "Authorization": "Token %s" % self.backend.api_token,
        }

        flows = []

        while flow_url:
            response = requests.request("GET", flow_url, headers=headers)
            response_json = response.json()

            flows += response_json["data"]
            flow_url = response_json["links"]["next"]

        all_flows = dict()
        for flow in flows:
            flow_attributes = flow["attributes"]

            flow_json = dict()
            flow_json["uuid"] = flow["id"]
            flow_json["date_hint"] = flow_attributes["created"]
            flow_json["created_on"] = flow_attributes["created"]
            flow_json["name"] = flow_attributes["title"]
            flow_json["archived"] = False
            flow_json["runs"] = 0
            flow_json["completed_runs"] = 0

            all_flows[flow["id"]] = flow_json
        return all_flows

    def get_definition(self, org, flow_uuid):

        flow_url = "https://go.votomobile.org/flow-results/packages/" + flow_uuid

        headers = {
            "Content-type": "application/json",
            "Accept": "application/json",
            "Authorization": "Token %s" % self.backend.api_token,
        }

        response = requests.request("GET", flow_url, headers=headers)
        response_json = response.json()

        flow_definition = None
        try:
            flow_definition = response_json["data"]["attributes"]
        except KeyError:
            pass
        return flow_definition

    def update_poll_questions(self, org, poll, user):
        flow_definition = self.get_definition(org, poll.flow_uuid)

        if flow_definition is None:
            return

        package_schema = flow_definition["resources"][0]["schema"]

        base_language = package_schema["language"]

        poll.base_language = base_language
        poll.save()

        package_questions = package_schema["questions"]

        for key, val in package_questions.items():
            label = val["label"]
            ruleset_uuid = key
            ruleset_type = val["type"]

            question = PollQuestion.update_or_create(user, poll, label, ruleset_uuid, ruleset_type)

            choices = val.get("type_options", dict()).get("choices", [])
            if choices == []:
                # create an ignored category for open ended questions
                PollResponseCategory.update_or_create(question, None, "other")

            for category in choices:
                PollResponseCategory.update_or_create(question, None, category)

    def pull_results(self, poll, modified_after, modified_before, progress_callback=None):
        org = poll.org
        r = get_redis_connection()
        key = Poll.POLL_PULL_RESULTS_TASK_LOCK % (org.pk, poll.flow_uuid)

        stats_dict = dict(
            num_val_created=0,
            num_val_updated=0,
            num_val_ignored=0,
            num_path_created=0,
            num_path_updated=0,
            num_path_ignored=0,
            num_synced=0,
        )

        if r.get(key):
            logger.info("Skipping pulling results for poll #%d on org #%d as it is still running" % (poll.pk, org.pk))
        else:
            with r.lock(key, timeout=Poll.POLL_SYNC_LOCK_TIMEOUT):
                lock_expiration = time.time() + 0.8 * Poll.POLL_SYNC_LOCK_TIMEOUT

                poll_results_url = "https://go.votomobile.org/flow-results/packages/%s/responses" % poll.flow_uuid

                headers = {
                    "Content-type": "application/json",
                    "Accept": "application/json",
                    "Authorization": "Token %s" % self.backend.api_token,
                }

                results = []

                questions_uuids = poll.get_question_uuids()

                # ignore the TaskState time and use the time we stored in redis
                (
                    after,
                    before,
                    latest_synced_obj_time,
                    batches_latest,
                    resume_cursor,
                    pull_after_delete,
                ) = poll.get_pull_cached_params()

                if pull_after_delete is not None:
                    after = None
                    latest_synced_obj_time = None
                    batches_latest = None
                    resume_cursor = None
                    poll.delete_poll_results()

                if resume_cursor is None:
                    before = datetime_to_json_date(timezone.now())
                    after = latest_synced_obj_time

                start = time.time()
                logger.info("Start fetching runs for poll #%d on org #%d" % (poll.pk, org.pk))

                params = dict(
                    filter={"end-timestamp": before, "start-timestamp": after}, page={"beforeCursor": resume_cursor}
                )

                while poll_results_url:
                    response = requests.request("GET", poll_results_url, headers=headers, params=params)
                    response_json = response.json()

                    results = response_json["data"]["attributes"]["responses"]
                    poll_results_url = response_json["data"]["relationships"]["links"]["next"]

                    contacts_map, poll_results_map, poll_results_to_save_map = self._initiate_lookup_maps(
                        results, org, poll
                    )

                    for result in results:
                        if batches_latest is None or json_date_to_datetime(result[0]) > json_date_to_datetime(
                            batches_latest
                        ):
                            batches_latest = result[0]

                        contact_obj = contacts_map.get(result[2], None)
                        self._process_run_poll_results(
                            org,
                            poll.flow_uuid,
                            questions_uuids,
                            result,
                            contact_obj,
                            poll_results_map,
                            poll_results_to_save_map,
                            stats_dict,
                        )

                        stats_dict["num_synced"] += len(results)
                        if progress_callback:
                            progress_callback(stats_dict["num_synced"])

                    self._save_new_poll_results_to_database(poll_results_to_save_map)

<<<<<<< HEAD
                    prod_print(
                        "Processed fetch of %d - %d "
                        "runs for poll #%d on org #%d"
                        % (stats_dict["num_synced"] - len(results), stats_dict["num_synced"], poll.pk, org.pk)
                    )
=======
                    logger.info("Processed fetch of %d - %d "
                                "runs for poll #%d on org #%d" % (stats_dict['num_synced'] - len(results),
                                                                  stats_dict['num_synced'],
                                                                  poll.pk,
                                                                  org.pk))
>>>>>>> 8e9fcb03
                    # fetch_start = time.time()
                    logger.info("=" * 40)

                    if stats_dict["num_synced"] >= Poll.POLL_RESULTS_MAX_SYNC_RUNS or time.time() > lock_expiration:
                        poll.rebuild_poll_results_counts()

                        cursor = result[1]
                        self._mark_poll_results_sync_paused(org, poll, cursor, after, before, batches_latest)

<<<<<<< HEAD
                        prod_print(
                            "Break pull results for poll #%d on org #%d in %ds, "
                            " Times: after= %s, before= %s, batch_latest= %s, sync_latest= %s"
                            " Objects: created %d, updated %d, ignored %d. "
                            "Before cursor %s"
                            % (
                                poll.pk,
                                org.pk,
                                time.time() - start,
                                after,
                                before,
                                batches_latest,
                                latest_synced_obj_time,
                                stats_dict["num_val_created"],
                                stats_dict["num_val_updated"],
                                stats_dict["num_val_ignored"],
                                cursor,
                            )
                        )

                        return (
                            stats_dict["num_val_created"],
                            stats_dict["num_val_updated"],
                            stats_dict["num_val_ignored"],
                            stats_dict["num_path_created"],
                            stats_dict["num_path_updated"],
                            stats_dict["num_path_ignored"],
                        )

                if batches_latest is not None and (
                    latest_synced_obj_time is None
                    or json_date_to_datetime(latest_synced_obj_time) <= json_date_to_datetime(batches_latest)
                ):
=======
                        logger.info("Break pull results for poll #%d on org #%d in %ds, "
                                    " Times: after= %s, before= %s, batch_latest= %s, sync_latest= %s"
                                    " Objects: created %d, updated %d, ignored %d. "
                                    "Before cursor %s" % (poll.pk, org.pk,
                                                          time.time() - start,
                                                          after,
                                                          before,
                                                          batches_latest,
                                                          latest_synced_obj_time,
                                                          stats_dict['num_val_created'],
                                                          stats_dict['num_val_updated'],
                                                          stats_dict['num_val_ignored'],
                                                          cursor))

                        return (stats_dict['num_val_created'], stats_dict['num_val_updated'],
                                stats_dict['num_val_ignored'], stats_dict['num_path_created'],
                                stats_dict['num_path_updated'], stats_dict['num_path_ignored'])

                if batches_latest is not None and (latest_synced_obj_time is None or json_date_to_datetime(latest_synced_obj_time) <= json_date_to_datetime(batches_latest)):
>>>>>>> 8e9fcb03
                    latest_synced_obj_time = batches_latest

                self._mark_poll_results_sync_completed(poll, org, latest_synced_obj_time)

                # from django.db import connection as db_connection, reset_queries
                # slowest_queries = sorted(db_connection.queries, key=lambda q: q['time'], reverse=True)[:10]
                # for q in slowest_queries:
                #     print "=" * 60
                #     print "\n\n\n"
                #     print "%s -- %s" % (q['time'], q['sql'])
                # reset_queries()

<<<<<<< HEAD
                prod_print(
                    "Finished pulling results for poll #%d on org #%d runs in %ds, "
                    "Times: sync_latest= %s,"
                    "Objects: created %d, updated %d, ignored %d"
                    % (
                        poll.pk,
                        org.pk,
                        time.time() - start,
                        latest_synced_obj_time,
                        stats_dict["num_val_created"],
                        stats_dict["num_val_updated"],
                        stats_dict["num_val_ignored"],
                    )
                )
        return (
            stats_dict["num_val_created"],
            stats_dict["num_val_updated"],
            stats_dict["num_val_ignored"],
            stats_dict["num_path_created"],
            stats_dict["num_path_updated"],
            stats_dict["num_path_ignored"],
        )
=======
                logger.info("Finished pulling results for poll #%d on org #%d runs in %ds, "
                            "Times: sync_latest= %s,"
                            "Objects: created %d, updated %d, ignored %d" % (poll.pk, org.pk, time.time() - start,
                                                                             latest_synced_obj_time,
                                                                             stats_dict['num_val_created'],
                                                                             stats_dict['num_val_updated'],
                                                                             stats_dict['num_val_ignored']))
        return (stats_dict['num_val_created'], stats_dict['num_val_updated'], stats_dict['num_val_ignored'],
                stats_dict['num_path_created'], stats_dict['num_path_updated'], stats_dict['num_path_ignored'])
>>>>>>> 8e9fcb03

    def _initiate_lookup_maps(self, fetch, org, poll):
        contact_uuids = [run[2] for run in fetch]
        contacts = Contact.objects.filter(org=org, uuid__in=contact_uuids)
        contacts_map = {c.uuid: c for c in contacts}
        existing_poll_results = PollResult.objects.filter(
            flow=poll.flow_uuid, org=poll.org_id, contact__in=contact_uuids
        )
        poll_results_map = defaultdict(dict)
        for res in existing_poll_results:
            poll_results_map[res.contact][res.ruleset] = res

        poll_results_to_save_map = defaultdict(dict)
        return contacts_map, poll_results_map, poll_results_to_save_map

    def _process_run_poll_results(
        self,
        org,
        flow_uuid,
        questions_uuids,
        result,
        contact_obj,
        existing_db_poll_results_map,
        poll_results_to_save_map,
        stats_dict,
    ):
        contact_uuid = result[2]
        completed = True

        state = ""
        district = ""
        ward = ""
        born = None
        gender = None
        if contact_obj is not None:
            state = contact_obj.state
            district = contact_obj.district
            ward = contact_obj.ward
            born = contact_obj.born
            gender = contact_obj.gender

        value_date = json_date_to_datetime(result[0])
        ruleset_uuid = result[4]
        category = result[5]
        text = result[5]

        existing_poll_result = existing_db_poll_results_map.get(contact_uuid, dict()).get(ruleset_uuid, None)

        poll_result_to_save = poll_results_to_save_map.get(contact_uuid, dict()).get(ruleset_uuid, None)

        if existing_poll_result is not None:

            update_required = self._check_update_required(
                existing_poll_result, category, text, state, district, ward, born, gender, completed, value_date
            )

            if update_required:
                # update the db object
                PollResult.objects.filter(pk=existing_poll_result.pk).update(
                    category=category,
                    text=text,
                    state=state,
                    district=district,
                    ward=ward,
                    date=value_date,
                    born=born,
                    gender=gender,
                    completed=completed,
                )

                # update the map object as well
                existing_poll_result.category = category
                existing_poll_result.text = text
                existing_poll_result.state = state
                existing_poll_result.district = district
                existing_poll_result.ward = ward
                existing_poll_result.date = value_date
                existing_poll_result.born = born
                existing_poll_result.gender = gender
                existing_poll_result.completed = completed

                existing_db_poll_results_map[contact_uuid][ruleset_uuid] = existing_poll_result

                stats_dict["num_val_updated"] += 1
            else:
                stats_dict["num_val_ignored"] += 1

        elif poll_result_to_save is not None:

            replace_save_map = self._check_update_required(
                poll_result_to_save, category, text, state, district, ward, born, gender, completed, value_date
            )

            if replace_save_map:
                result_obj = PollResult(
                    org=org,
                    flow=flow_uuid,
                    ruleset=ruleset_uuid,
                    contact=contact_uuid,
                    category=category,
                    text=text,
                    state=state,
                    district=district,
                    ward=ward,
                    born=born,
                    gender=gender,
                    date=value_date,
                    completed=completed,
                )

                poll_results_to_save_map[contact_uuid][ruleset_uuid] = result_obj

            stats_dict["num_val_ignored"] += 1
        else:

            result_obj = PollResult(
                org=org,
                flow=flow_uuid,
                ruleset=ruleset_uuid,
                contact=contact_uuid,
                category=category,
                text=text,
                state=state,
                district=district,
                ward=ward,
                born=born,
                gender=gender,
                date=value_date,
                completed=completed,
            )

            poll_results_to_save_map[contact_uuid][ruleset_uuid] = result_obj

            stats_dict["num_val_created"] += 1

    @staticmethod
    def _check_update_required(poll_obj, category, text, state, district, ward, born, gender, completed, value_date):
        update_required = any(
            [
                poll_obj.category != category,
                poll_obj.text != text,
                poll_obj.state != state,
                poll_obj.district != district,
                poll_obj.ward != ward,
                poll_obj.born != born,
                poll_obj.gender != gender,
                poll_obj.completed != completed,
            ]
        )

        # if the reporter answered the step, check if this is a newer run
        if poll_obj.date is not None:
            update_required = update_required and (value_date > poll_obj.date)
        else:
            update_required = True
        return update_required

    @staticmethod
    def _save_new_poll_results_to_database(poll_results_to_save_map):
        new_poll_results = []
        for c_key in poll_results_to_save_map.keys():
            for r_key in poll_results_to_save_map.get(c_key, dict()):
                obj_to_create = poll_results_to_save_map.get(c_key, dict()).get(r_key, None)
                if obj_to_create is not None:
                    new_poll_results.append(obj_to_create)
        PollResult.objects.bulk_create(new_poll_results)

    @staticmethod
    def _mark_poll_results_sync_paused(org, poll, cursor, after, before, batches_latest):
        cache.set(Poll.POLL_RESULTS_LAST_PULL_CURSOR % (org.pk, poll.flow_uuid), cursor, None)
        cache.set(Poll.POLL_RESULTS_CURSOR_AFTER_CACHE_KEY % (org.pk, poll.flow_uuid), after, None)
        cache.set(Poll.POLL_RESULTS_CURSOR_BEFORE_CACHE_KEY % (org.pk, poll.flow_uuid), before, None)
        cache.set(Poll.POLL_RESULTS_BATCHES_LATEST_CACHE_KEY % (org.pk, poll.flow_uuid), batches_latest, None)

        from ureport.polls.tasks import pull_refresh

        pull_refresh.apply_async((poll.pk,), countdown=300, queue="sync")

    @staticmethod
    def _mark_poll_results_sync_completed(poll, org, latest_synced_obj_time):
        # update the time for this poll from which we fetch next time
        cache.set(Poll.POLL_RESULTS_LAST_PULL_CACHE_KEY % (org.pk, poll.flow_uuid), latest_synced_obj_time, None)
        # update the last time the sync happened
        cache.set(
            Poll.POLL_RESULTS_LAST_SYNC_TIME_CACHE_KEY % (org.pk, poll.flow_uuid),
            datetime_to_json_date(timezone.now()),
            None,
        )
        # clear the saved cursor
        cache.delete(Poll.POLL_RESULTS_LAST_PULL_CURSOR % (org.pk, poll.flow_uuid))

        # Use redis cache with expiring(in 48 hrs) key to allow other polls task
        # to sync all polls without hitting the API rate limit
        cache.set(
            Poll.POLL_RESULTS_LAST_OTHER_POLLS_SYNCED_CACHE_KEY % (org.id, poll.flow_uuid),
            datetime_to_json_date(timezone.now()),
            Poll.POLL_RESULTS_LAST_OTHER_POLLS_SYNCED_CACHE_TIMEOUT,
        )<|MERGE_RESOLUTION|>--- conflicted
+++ resolved
@@ -1,12 +1,8 @@
 # -*- coding: utf-8 -*-
 from __future__ import absolute_import, division, print_function, unicode_literals
 
+import logging
 import time
-<<<<<<< HEAD
-=======
-import logging
-
->>>>>>> 8e9fcb03
 from collections import defaultdict
 
 import requests
@@ -20,17 +16,10 @@
 
 from ureport.contacts.models import Contact
 from ureport.locations.models import Boundary
-<<<<<<< HEAD
 from ureport.polls.models import Poll, PollQuestion, PollResponseCategory, PollResult
-from ureport.utils import datetime_to_json_date, json_date_to_datetime, prod_print
-=======
-from ureport.polls.models import PollResult, Poll, PollQuestion, PollResponseCategory
 from ureport.utils import datetime_to_json_date, json_date_to_datetime
+
 from . import BaseBackend
->>>>>>> 8e9fcb03
-
-from . import BaseBackend
-
 
 logger = logging.getLogger(__name__)
 
@@ -404,19 +393,11 @@
 
                     self._save_new_poll_results_to_database(poll_results_to_save_map)
 
-<<<<<<< HEAD
-                    prod_print(
+                    logger.info(
                         "Processed fetch of %d - %d "
                         "runs for poll #%d on org #%d"
                         % (stats_dict["num_synced"] - len(results), stats_dict["num_synced"], poll.pk, org.pk)
                     )
-=======
-                    logger.info("Processed fetch of %d - %d "
-                                "runs for poll #%d on org #%d" % (stats_dict['num_synced'] - len(results),
-                                                                  stats_dict['num_synced'],
-                                                                  poll.pk,
-                                                                  org.pk))
->>>>>>> 8e9fcb03
                     # fetch_start = time.time()
                     logger.info("=" * 40)
 
@@ -426,8 +407,7 @@
                         cursor = result[1]
                         self._mark_poll_results_sync_paused(org, poll, cursor, after, before, batches_latest)
 
-<<<<<<< HEAD
-                        prod_print(
+                        logger.info(
                             "Break pull results for poll #%d on org #%d in %ds, "
                             " Times: after= %s, before= %s, batch_latest= %s, sync_latest= %s"
                             " Objects: created %d, updated %d, ignored %d. "
@@ -460,27 +440,6 @@
                     latest_synced_obj_time is None
                     or json_date_to_datetime(latest_synced_obj_time) <= json_date_to_datetime(batches_latest)
                 ):
-=======
-                        logger.info("Break pull results for poll #%d on org #%d in %ds, "
-                                    " Times: after= %s, before= %s, batch_latest= %s, sync_latest= %s"
-                                    " Objects: created %d, updated %d, ignored %d. "
-                                    "Before cursor %s" % (poll.pk, org.pk,
-                                                          time.time() - start,
-                                                          after,
-                                                          before,
-                                                          batches_latest,
-                                                          latest_synced_obj_time,
-                                                          stats_dict['num_val_created'],
-                                                          stats_dict['num_val_updated'],
-                                                          stats_dict['num_val_ignored'],
-                                                          cursor))
-
-                        return (stats_dict['num_val_created'], stats_dict['num_val_updated'],
-                                stats_dict['num_val_ignored'], stats_dict['num_path_created'],
-                                stats_dict['num_path_updated'], stats_dict['num_path_ignored'])
-
-                if batches_latest is not None and (latest_synced_obj_time is None or json_date_to_datetime(latest_synced_obj_time) <= json_date_to_datetime(batches_latest)):
->>>>>>> 8e9fcb03
                     latest_synced_obj_time = batches_latest
 
                 self._mark_poll_results_sync_completed(poll, org, latest_synced_obj_time)
@@ -493,8 +452,7 @@
                 #     print "%s -- %s" % (q['time'], q['sql'])
                 # reset_queries()
 
-<<<<<<< HEAD
-                prod_print(
+                logger.info(
                     "Finished pulling results for poll #%d on org #%d runs in %ds, "
                     "Times: sync_latest= %s,"
                     "Objects: created %d, updated %d, ignored %d"
@@ -516,17 +474,6 @@
             stats_dict["num_path_updated"],
             stats_dict["num_path_ignored"],
         )
-=======
-                logger.info("Finished pulling results for poll #%d on org #%d runs in %ds, "
-                            "Times: sync_latest= %s,"
-                            "Objects: created %d, updated %d, ignored %d" % (poll.pk, org.pk, time.time() - start,
-                                                                             latest_synced_obj_time,
-                                                                             stats_dict['num_val_created'],
-                                                                             stats_dict['num_val_updated'],
-                                                                             stats_dict['num_val_ignored']))
-        return (stats_dict['num_val_created'], stats_dict['num_val_updated'], stats_dict['num_val_ignored'],
-                stats_dict['num_path_created'], stats_dict['num_path_updated'], stats_dict['num_path_ignored'])
->>>>>>> 8e9fcb03
 
     def _initiate_lookup_maps(self, fetch, org, poll):
         contact_uuids = [run[2] for run in fetch]
