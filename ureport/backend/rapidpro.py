--- conflicted
+++ resolved
@@ -98,48 +98,6 @@
             geometry_dict = dict(type=remote.geometry.type, coordinates=remote.geometry.coordinates)
 
         return not is_dict_equal(json.loads(local.geometry), geometry_dict)
-
-    def delete_local(self, local):
-        local.release()
-
-
-class BoundarySyncerv1(BaseSyncer):
-    """
-    syncer for location boundaries from API v1
-    """
-    model = Boundary
-    local_id_attr = 'osm_id'
-    remote_id_attr = 'boundary'
-
-    def local_kwargs(self, org, remote):
-        geometry = json.dumps(dict(type=remote.geometry.type, coordinates=remote.geometry.coordinates))
-
-        parent = Boundary.objects.filter(osm_id__iexact=remote.parent, org=org).first()
-
-        return {
-            'org': org,
-            'geometry': geometry,
-            'parent': parent,
-            'level': remote.level,
-            'name': remote.name,
-            'osm_id': remote.boundary
-        }
-
-    def update_required(self, local, remote, local_kwargs):
-        if local.name != remote.name:
-            return True
-
-        if local.level != remote.level:
-            return True
-
-        if remote.parent:
-            if not local.parent:
-                return True
-            elif local.parent.osm_id != remote.parent:
-                return True
-
-        return not is_dict_equal(json.loads(local.geometry),
-                                 dict(type=remote.geometry.type, coordinates=remote.geometry.coordinates))
 
     def delete_local(self, local):
         local.release()
@@ -363,14 +321,10 @@
         if org.get_config('common.is_global'):
             incoming_objects = Boundary.build_global_boundaries()
         else:
-            client = self._get_client(org, 1)
-            incoming_objects = client.get_boundaries()
-
-<<<<<<< HEAD
-        return sync_local_to_set(org, BoundarySyncerv1(), incoming_objects)
-=======
+            client = self._get_client(org, 2)
+            incoming_objects = client.get_boundaries(geometry=True).all()
+
         return sync_local_to_set(org, BoundarySyncer(backend=self.backend), incoming_objects)
->>>>>>> 35f0b6e6
 
     def pull_contacts(self, org, modified_after, modified_before, progress_callback=None):
         client = self._get_client(org, 2)
