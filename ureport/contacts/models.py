--- conflicted
+++ resolved
@@ -224,81 +224,9 @@
             import traceback
             traceback.print_exc()
 
-<<<<<<< HEAD
-    @classmethod
-    def fetch_contacts(cls, org, after=None):
-
-        print "START== Fetching contacts for %s" % org.name
-
-        reporter_group = org.get_config('reporter_group')
-
-        temba_client = org.get_temba_client()
-        api_groups = temba_client.get_groups(name=reporter_group)
-
-        if not api_groups:
-            return
-
-        seen_uuids = []
-
-        group_uuid = None
-
-        for grp in api_groups:
-            if grp.name.lower() == reporter_group.lower():
-                group_uuid = grp.uuid
-                break
-
-        now = timezone.now().replace(tzinfo=pytz.utc)
-        before = now
-
-        if not after:
-            # consider the after year 2013
-            after = json_date_to_datetime("2013-01-01T00:00:00.000")
-
-        while before > after:
-            pager = temba_client.pager()
-            api_contacts = temba_client.get_contacts(before=before, after=after, pager=pager)
-
-            last_contact_index = len(api_contacts) - 1
-
-            for i, contact in enumerate(api_contacts):
-                if i == last_contact_index:
-                    before = contact.modified_on
-
-                if group_uuid in contact.groups:
-                    cls.update_or_create_from_temba(org, contact)
-                    seen_uuids.append(contact.uuid)
-
-            if not pager.has_more():
-                cache.set(cls.CONTACT_LAST_FETCHED_CACHE_KEY % org.pk,
-                          datetime_to_json_date(now.replace(tzinfo=pytz.utc)),
-                          cls.CONTACT_LAST_FETCHED_CACHE_TIMEOUT)
-                break
-
-        return seen_uuids
-
-    @classmethod
-    def sync_contacts_removed(cls, org, temba_contacts):
-
-        contacts_removed = []
-        try:
-            contacts_removed = Contact.objects.filter(org=org).exclude(uuid__in=temba_contacts)
-
-            for contact in contacts_removed:
-                contact.delete()
-                ReportersCounter(org=org, type='total-reporters', count=-1)
-
-        except:  # pragma: no cover
-            import traceback
-            traceback.print_exc()
-
-        return contacts_removed
-=======
     class Meta:
         unique_together = ('org', 'uuid')
->>>>>>> 9beb2467
-
-	class Meta:
-		unique_together = ('org', 'uuid')
+
 
 class ReportersCounter(models.Model):
 
