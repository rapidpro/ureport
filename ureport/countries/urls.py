<<<<<<< HEAD
# -*- coding: utf-8 -*-
from __future__ import absolute_import, division, print_function, unicode_literals
from builtins import *

from .views import *
=======
from .views import CountryAliasCRUDL
>>>>>>> c99b7029

urlpatterns = CountryAliasCRUDL().as_urlpatterns()<|MERGE_RESOLUTION|>--- conflicted
+++ resolved
@@ -1,11 +1,7 @@
-<<<<<<< HEAD
 # -*- coding: utf-8 -*-
 from __future__ import absolute_import, division, print_function, unicode_literals
 from builtins import *
 
-from .views import *
-=======
 from .views import CountryAliasCRUDL
->>>>>>> c99b7029
 
 urlpatterns = CountryAliasCRUDL().as_urlpatterns()