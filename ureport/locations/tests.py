import json
from ureport.tests import DashTest, MockTembaClient
<<<<<<< HEAD
from mock import patch
from temba_client.v1.types import Boundary as TembaBoundary, Geometry as TembaGeometry
=======
from mock import patch, Mock
from temba_client.types import Boundary as TembaBoundary, Geometry as TembaGeometry
>>>>>>> 9c313c49
from .models import Boundary


class LocationTest(DashTest):
    def setUp(self):
        super(LocationTest, self).setUp()
        self.nigeria = self.create_org('nigeria', self.admin)

    def test_kwargs_from_temba(self):
        geometry = TembaGeometry.create(type='MultiPolygon', coordinates=['COORDINATES'])
        country = TembaBoundary.create(boundary='R12345', name='Nigeria', parent=None, level=0, geometry=geometry)

        kwargs = Boundary.kwargs_from_temba(self.nigeria, country)
        self.assertEqual(kwargs, dict(org=self.nigeria, osm_id="R12345", name="Nigeria", level=0, parent=None,
                                      geometry=json.dumps(dict(type='MultiPolygon', coordinates=['COORDINATES']))))

        # try creating an object from the kwargs
        country_boundary = Boundary.objects.create(**kwargs)

        state = TembaBoundary.create(boundary='R23456', name='Lagos', parent="R12345", level=1, geometry=geometry)
        kwargs = Boundary.kwargs_from_temba(self.nigeria, state)
        self.assertEqual(kwargs, dict(org=self.nigeria, osm_id="R23456", name="Lagos", level=1, parent=country_boundary,
                                      geometry=json.dumps(dict(type='MultiPolygon', coordinates=['COORDINATES']))))

        # try creating an object from the kwargs
        Boundary.objects.create(**kwargs)

    @patch('dash.orgs.models.TembaClient1', MockTembaClient)
    def test_fetch_boundaries(self):

        # Old boundary should be deleted after we fetch boundaries
        old_boundary = Boundary.objects.create(org=self.nigeria, osm_id='OLD123', name='OLD', parent=None, level=0,
                                               geometry='{"type":"MultiPolygon", "coordinates":[[1, 2]]}')

        Boundary.fetch_boundaries(self.nigeria)
        self.assertIsNone(Boundary.objects.filter(org=self.nigeria, osm_id__iexact='OLD123').first())

        self.assertEqual(Boundary.objects.all().count(), 2)

        country_boundary = Boundary.objects.get(level=0)
        self.assertEqual(country_boundary.name, "Nigeria")
        self.assertEqual(country_boundary.osm_id, 'R12345')
        self.assertIsNone(country_boundary.parent)
        self.assertEqual(country_boundary.geometry, json.dumps(dict(type='MultiPolygon', coordinates=['COORDINATES'])))

        state_boundary = Boundary.objects.get(level=1)
        self.assertEqual(state_boundary.name, "Lagos")
        self.assertEqual(state_boundary.osm_id, 'R23456')
        self.assertEqual(state_boundary.parent, country_boundary)
        self.assertEqual(state_boundary.geometry, json.dumps(dict(type='MultiPolygon', coordinates=['COORDINATES'])))

        self.assertEqual(country_boundary.as_geojson(),
                         dict(type='Feature', geometry=dict(type='MultiPolygon', coordinates=['COORDINATES']),
                              properties=dict(id='R12345', level=0, name='Nigeria')))

        self.assertEqual(state_boundary.as_geojson(),
                         dict(type='Feature', geometry=dict(type='MultiPolygon', coordinates=['COORDINATES']),
                              properties=dict(id='R23456', level=1, name='Lagos')))

        with patch('ureport.locations.models.Boundary.build_global_boundaries') as mock_global_boundaries:
            mock_global_boundaries.return_value = []

            Boundary.fetch_boundaries(self.nigeria)
            self.assertFalse(mock_global_boundaries.called)

            self.nigeria.set_config('is_global', True)

            Boundary.fetch_boundaries(self.nigeria)
            self.assertTrue(mock_global_boundaries.called)
            mock_global_boundaries.assert_called_once()

    @patch('dash.orgs.models.TembaClient1', MockTembaClient)
    def test_get_boundaries(self):

        boundaries_ids = Boundary.get_boundaries(self.nigeria)
        self.assertEqual(boundaries_ids, ['R12345', 'R23456'])

        with patch('django.core.cache.cache.get') as cache_get_mock:
            cache_get_mock.return_value = None

            boundaries_ids = Boundary.get_boundaries(self.nigeria)
            self.assertEqual(boundaries_ids, ['R12345', 'R23456'])

            cache_get_mock.return_value = ['R12345', 'R23456']

            with patch('ureport.locations.models.Boundary.fetch_boundaries') as mock_fetch:

                Boundary.get_boundaries(self.nigeria)
                self.assertFalse(mock_fetch.called)

    def test_get_org_top_level_boundaries_name(self):

        self.assertEqual(Boundary.get_org_top_level_boundaries_name(self.nigeria), dict())

        Boundary.objects.create(org=self.nigeria, osm_id='R-NIGERIA', name='Nigeria', parent=None, level=0,
                                geometry='{"type":"MultiPolygon", "coordinates":[[1, 2]]}')

        Boundary.objects.create(org=self.nigeria, osm_id='R-LAGOS', name='Lagos', parent=None, level=1,
                                geometry='{"type":"MultiPolygon", "coordinates":[[1, 2]]}')

        Boundary.objects.create(org=self.nigeria, osm_id='R-OYO', name='OYO', parent=None, level=1,
                                geometry='{"type":"MultiPolygon", "coordinates":[[1, 2]]}')

        Boundary.objects.create(org=self.nigeria, osm_id='R-ABUJA', name='Abuja', parent=None, level=1,
                                geometry='{"type":"MultiPolygon", "coordinates":[[1, 2]]}')

        expected = dict()
        expected['R-LAGOS'] = "Lagos"
        expected['R-ABUJA'] = "Abuja"
        expected['R-OYO'] = "OYO"

        self.assertEqual(Boundary.get_org_top_level_boundaries_name(self.nigeria), expected)

        self.nigeria.set_config('is_global', True)

        expected = dict()
        expected['R-NIGERIA'] = "Nigeria"

        self.assertEqual(Boundary.get_org_top_level_boundaries_name(self.nigeria), expected)

    def test_build_global_boundaries(self):
        with patch('__builtin__.open') as my_mock:
            my_mock.return_value.__enter__ = lambda s: s
            my_mock.return_value.__exit__ = Mock()
            my_mock.return_value.read.return_value = json.dumps(dict(features=[{"type": "Feature",
                                              "id": "DK",
                                              "properties": {"hc-group": "admin0",
                                                             "hc-middle-x": 0.28,
                                                             "hc-middle-y": 0.52,
                                                             "hc-key": "dk",
                                                             "hc-a2": "DK",
                                                             "name": "Denmark",
                                                             "labelrank": "4",
                                                             "country-abbrev": "Den.",
                                                             "subregion": "Northern Europe",
                                                             "woe-id": "23424796",
                                                             "region-wb": "Europe & Central Asia",
                                                             "iso-a3": "DNK",
                                                             "iso-a2": "DK",
                                                             "region-un": "Europe",
                                                             "continent": "Europe"},
                                              "geometry": {"type": "MultiPolygon",
                                                           "coordinates": [[[[1, 2], [3, 4]]]]}},
                                             {"type":"Feature",
                                              "id": "FO",
                                              "properties": {"hc-group": "admin0",
                                                             "hc-middle-x": 0.5,
                                                             "hc-middle-y": 0.41,
                                                             "hc-key": "fo",
                                                             "hc-a2": "FO",
                                                             "name": "Faroe Islands",
                                                             "labelrank": "6",
                                                             "country-abbrev": "Faeroe Is.",
                                                             "subregion": "Northern Europe",
                                                             "woe-id": "23424816",
                                                             "region-wb": "Europe & Central Asia",
                                                             "iso-a3": "FRO",
                                                             "iso-a2": "FO",
                                                             "region-un": "Europe",
                                                             "continent": "Europe"},
                                              "geometry": {"type": "Polygon",
                                                           "coordinates": [[[5, 6], [7, 8]]]}}]))

            boundaries = Boundary.build_global_boundaries()
            danemark = boundaries[0]
            faroe = boundaries[1]

            self.assertEqual(danemark.boundary, "DK")
            self.assertEqual(danemark.name, "Denmark")
            self.assertEqual(danemark.level, 0)
            self.assertEqual(danemark.geometry.type, "MultiPolygon")
            self.assertEqual(danemark.geometry.coordinates, [[[[1, 2], [3, 4]]]])

            self.assertEqual(faroe.boundary, "FO")
            self.assertEqual(faroe.name, "Faroe Islands")
            self.assertEqual(faroe.level, 0)
            self.assertEqual(faroe.geometry.type, "Polygon")
            self.assertEqual(faroe.geometry.coordinates, [[[5, 6], [7, 8]]])
<|MERGE_RESOLUTION|>--- conflicted
+++ resolved
@@ -1,12 +1,7 @@
 import json
 from ureport.tests import DashTest, MockTembaClient
-<<<<<<< HEAD
-from mock import patch
+from mock import patch, Mock
 from temba_client.v1.types import Boundary as TembaBoundary, Geometry as TembaGeometry
-=======
-from mock import patch, Mock
-from temba_client.types import Boundary as TembaBoundary, Geometry as TembaGeometry
->>>>>>> 9c313c49
 from .models import Boundary
 
 
