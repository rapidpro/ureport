--- conflicted
+++ resolved
@@ -1,24 +1,16 @@
 # -*- coding: utf-8 -*-
 from __future__ import absolute_import, division, print_function, unicode_literals
 
+import logging
 import time
 
 import requests
 import six
-<<<<<<< HEAD
 
 from django.conf import settings
 from django.db import migrations
 
-from ureport.utils import prod_print
-=======
-import time
-import logging
-from django.conf import settings
-from django.db import migrations
-
 logger = logging.getLogger(__name__)
->>>>>>> 8e9fcb03
 
 
 def fetch_flows(org, filter=None):
