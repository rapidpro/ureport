--- conflicted
+++ resolved
@@ -1,27 +1,17 @@
 # -*- coding: utf-8 -*-
 from __future__ import absolute_import, division, print_function, unicode_literals
 
+import logging
 import time
-<<<<<<< HEAD
-=======
-import six
-import logging
-from django.conf import settings
->>>>>>> 8e9fcb03
 
 import six
 from temba_client.exceptions import TembaBadRequestError
 from temba_client.v1 import TembaClient
 
-<<<<<<< HEAD
 from django.conf import settings
 from django.db import migrations
 
-from ureport.utils import prod_print
-=======
-
 logger = logging.getLogger(__name__)
->>>>>>> 8e9fcb03
 
 
 class Migration(migrations.Migration):
@@ -65,7 +55,6 @@
                         poll_question = existing_questions.first()
                         logger.info("Updated ruleset - %s" % ruleset_uuid)
                     else:
-<<<<<<< HEAD
                         poll_question = PollQuestion.objects.create(
                             poll=poll,
                             ruleset_uuid=ruleset_uuid,
@@ -75,13 +64,7 @@
                             created_by=user,
                             modified_by=user,
                         )
-                        prod_print("Created ruleset - %s" % ruleset_uuid)
-=======
-                        poll_question = PollQuestion.objects.create(poll=poll, ruleset_uuid=ruleset_uuid, title=label,
-                                                                    ruleset_type=ruleset_type, is_active=False,
-                                                                    created_by=user, modified_by=user)
                         logger.info("Created ruleset - %s" % ruleset_uuid)
->>>>>>> 8e9fcb03
 
                     for rule in ruleset["rules"]:
                         category = rule["category"][base_language]
@@ -90,21 +73,13 @@
                         )
                         if existing_response_category:
                             existing_response_category.update(category=category)
-<<<<<<< HEAD
-                            prod_print("Updated rule - %s" % rule["uuid"])
-=======
-                            logger.info("Updated rule - %s" % rule['uuid'])
->>>>>>> 8e9fcb03
+                            logger.info("Updated rule - %s" % rule["uuid"])
                         else:
                             PollResponseCategory.objects.create(
                                 question=poll_question, rule_uuid=rule["uuid"], category=category
                             )
 
-<<<<<<< HEAD
-                            prod_print("Created rule - %s" % rule["uuid"])
-=======
-                            logger.info("Created rule - %s" % rule['uuid'])
->>>>>>> 8e9fcb03
+                            logger.info("Created rule - %s" % rule["uuid"])
 
                     logger.info("Done ruleset - %s" % ruleset_uuid)
 
