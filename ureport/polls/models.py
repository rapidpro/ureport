--- conflicted
+++ resolved
@@ -367,11 +367,7 @@
         """
         Returns the underlying flow for this poll
         """
-<<<<<<< HEAD
-        flows_dict = self.org.get_flows(self.backend)
-=======
         flows_dict = self.org.get_flows(backend=self.backend)
->>>>>>> a230818f
         return flows_dict.get(self.flow_uuid, None)
 
     def update_or_create_questions(self, user=None):
