--- conflicted
+++ resolved
@@ -956,12 +956,6 @@
 
         org = self.poll.org
         open_ended = self.is_open_ended()
-<<<<<<< HEAD
-=======
-        responded = self.get_responded()
-        polled = self.get_polled()
-        translation.activate(org.language)
->>>>>>> dceec584
 
         if open_ended:
             custom_sql = """
@@ -993,6 +987,7 @@
         open_ended = self.is_open_ended()
         responded = self.get_responded()
         polled = self.get_polled()
+        translation.activate(org.language)
 
         results = []
 
