--- conflicted
+++ resolved
@@ -616,86 +616,6 @@
 
     district = models.CharField(max_length=255, null=True)
 
-<<<<<<< HEAD
-    ward = models.CharField(max_length=255, null=True)
-
-    @classmethod
-    def rebuild_counts(cls):
-        polls = Poll.objects.all().order_by('org_id', 'flow_uuid').distinct('org_id', 'flow_uuid')
-
-        for poll in polls:
-            has_finished = cache.get(PollResult.POLL_REBUILD_COUNTS_FINISHED_FLAG % (poll.org_id, poll.pk), None)
-            if not has_finished:
-                PollResult.rebuild_counts_for_poll(poll.pk)
-
-    @classmethod
-    def rebuild_counts_for_poll(cls, poll_id):
-        from ureport.utils import chunk_list, datetime_to_json_date
-        import time
-
-        start = time.time()
-
-        poll = Poll.objects.filter(id=poll_id).first()
-
-        if not poll:
-            return
-
-        org_id = poll.org_id
-        flow = poll.flow_uuid
-
-        r = get_redis_connection()
-
-        key = PollResult.POLL_REBUILD_COUNTS_LOCK % (org_id, poll_id)
-
-        if r.get(key):
-            print "Already rebuilding counts for poll #%d on org #%d" % (poll_id, org_id)
-
-        else:
-            with r.lock(key):
-                rulesets = poll.questions.all().values_list('ruleset_uuid', flat=True)
-
-                # Delete existing counters
-                PollResultsCounter.objects.filter(org_id=org_id, ruleset__in=rulesets).delete()
-
-                poll_results_ids = PollResult.objects.filter(org_id=org_id, flow=flow).values_list('pk', flat=True)
-
-                poll_results_ids_count = len(poll_results_ids)
-
-                print "Results query time for pair %s, %s took %ds" % (org_id, flow, time.time() - start)
-
-                processed_results = 0
-                counters_dict = defaultdict(int)
-
-                for batch in chunk_list(poll_results_ids, 1000):
-                    poll_results = list(PollResult.objects.filter(pk__in=batch))
-
-                    for result in poll_results:
-                        gen_counters = result.generate_counters()
-                        for key in gen_counters.keys():
-                            counters_dict[(result.org_id, result.ruleset, key)] += gen_counters[key]
-
-                        processed_results += 1
-
-                print "Rebuild counts progress... build counters dict for pair %s, %s, processed %d of %d in %ds" % (org_id, flow, processed_results, poll_results_ids_count, time.time() - start)
-
-                counters_to_insert = []
-                for counter_tuple in counters_dict.keys():
-                    org_id, ruleset, counter_type = counter_tuple
-                    count = counters_dict[counter_tuple]
-                    counters_to_insert.append(PollResultsCounter(org_id=org_id, ruleset=ruleset, type=counter_type,
-                                                                 count=count))
-
-                PollResultsCounter.objects.bulk_create(counters_to_insert)
-                # now squash the counters
-                PollResultsCounter.squash_counts(from_zero=True)
-
-                now = timezone.now()
-                cache.set(PollResult.POLL_REBUILD_COUNTS_FINISHED_FLAG % (org_id, poll_id),
-                          datetime_to_json_date(now.replace(tzinfo=pytz.utc)), None)
-                print "Finished Rebuilding the counters for poll #%d on org #%d in %ds, inserted %d counters objects for %s results" % (poll.pk, org_id, time.time() - start, len(counters_to_insert), poll_results_ids_count)
-
-=======
->>>>>>> 3929e52f
     def generate_counters(self):
         generated_counters = dict()
 
@@ -752,71 +672,6 @@
 
         return generated_counters
 
-<<<<<<< HEAD
-    def create_counters(self):
-        update_counters = []
-
-        if not self.org_id or not self.flow or not self.ruleset:
-            return
-
-        org_id = self.org_id
-        ruleset = ''
-        category = ''
-        state = ''
-        district = ''
-        ward = ''
-
-        if self.ruleset:
-            ruleset = self.ruleset.lower()
-
-        if self.category:
-            category = self.category.lower()
-
-        if self.state:
-            state = self.state.upper()
-
-        if self.district:
-            district = self.district.upper()
-
-        if self.ward:
-            ward = self.ward.upper()
-
-        update_counters.append(PollResultsCounter.get_or_create(org_id=org_id, ruleset=ruleset,
-                                                                type='ruleset:%s:total-ruleset-polled' % ruleset).id)
-
-        if category:
-            update_counters.append(PollResultsCounter.get_or_create(org_id=org_id,
-                                                                    ruleset=ruleset,
-                                                                    type='ruleset:%s:total-ruleset-responded' % ruleset).id)
-
-            update_counters.append(PollResultsCounter.get_or_create(org_id=org_id, ruleset=ruleset,
-                                                                    type='ruleset:%s:category:%s' % (ruleset, category)).id)
-
-        if state and category:
-            update_counters.append(PollResultsCounter.get_or_create(org_id=org_id, ruleset=ruleset,
-                                                                    type='ruleset:%s:category:%s:state:%s' % (ruleset, category, state)).id)
-
-        elif state:
-            update_counters.append(PollResultsCounter.get_or_create(org_id=org_id, ruleset=ruleset,
-                                                                    type='ruleset:%s:nocategory:state:%s' % (ruleset, state)).id)
-
-        if district and category:
-            update_counters.append(PollResultsCounter.get_or_create(org_id=org_id, ruleset=ruleset,
-                                                                    type='ruleset:%s:category:%s:district:%s' % (ruleset, category, district)).id)
-        elif district:
-            update_counters.append(PollResultsCounter.get_or_create(org_id=org_id, ruleset=ruleset,
-                                                                    type='ruleset:%s:nocategory:district:%s' % (ruleset, district)).id)
-        if ward and category:
-            update_counters.append(PollResultsCounter.get_or_create(org_id=org_id, ruleset=ruleset,
-                                                                    type='ruleset:%s:category:%s:ward:%s' % (ruleset, category, ward)).id)
-        elif ward:
-            update_counters.append(PollResultsCounter.get_or_create(org_id=org_id, ruleset=ruleset,
-                                                                    type='ruleset:%s:nocategory:ward:%s' % (ruleset, ward)).id)
-
-        PollResultsCounter.objects.filter(id__in=update_counters).update(count=F('count') + 1)
-
-=======
->>>>>>> 3929e52f
     class Meta:
         index_together = ["org", "flow"]
 
