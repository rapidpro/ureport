--- conflicted
+++ resolved
@@ -614,7 +614,6 @@
 
         return {c['type']: c['count_sum'] for c in results}
 
-<<<<<<< HEAD
     @classmethod
     def get_question_results(cls, question, types=None):
         """
@@ -627,7 +626,6 @@
         results = counters.values('type').order_by('type').annotate(count_sum=Sum('count'))
 
         return {c['type']: c['count_sum'] for c in results}
-=======
+
     class Meta:
-        index_together = ["org", "ruleset", "type"]
->>>>>>> 0f6b3d5d
+        index_together = ["org", "ruleset", "type"]