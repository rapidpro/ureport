--- conflicted
+++ resolved
@@ -10,21 +10,14 @@
 from django_redis import get_redis_connection
 from temba_client.exceptions import TembaRateExceededError
 
-<<<<<<< HEAD
 from django.core.cache import cache
 from django.utils import timezone
-=======
-from dash.orgs.tasks import org_task
-from ureport.utils import fetch_flows, fetch_old_sites_count as do_fetch_old_sites_count, update_poll_flow_data
-from ureport.utils import populate_age_and_gender_poll_results
->>>>>>> 8e9fcb03
 
 from ureport.celery import app
 from ureport.utils import (
     fetch_flows,
     fetch_old_sites_count as do_fetch_old_sites_count,
     populate_age_and_gender_poll_results,
-    prod_print,
     update_poll_flow_data,
 )
 
