--- conflicted
+++ resolved
@@ -94,14 +94,6 @@
     if not org:
         return None
 
-<<<<<<< HEAD
-    org_colors = org.get_config("common.colors")
-
-    if org_colors:
-        org_colors = org_colors.split(",")
-    else:
-        org_colors = ["#e4002b", "#ff8200", "#ffd100", "#009a17", "#41b6e6", "#0050b5", "#d9d9d6"]
-=======
     default_colors = ["#e4002b", "#ff8200", "#ffd100", "#009a17", "#41b6e6", "#0050b5", "#d9d9d6"]
 
     org_colors = org.get_config("common.colors", "").upper().split(",")
@@ -112,7 +104,6 @@
             break
         if elt.upper() not in org_colors:
             org_colors.append(elt.upper())
->>>>>>> 4ad75868
 
     return org_colors[int(index) % len(org_colors)].strip()
 
