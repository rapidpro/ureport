--- conflicted
+++ resolved
@@ -1090,17 +1090,10 @@
             mock.assert_called_with("field_name")
 
         self.assertIsNone(org_color(None, 1))
-<<<<<<< HEAD
-        self.assertEqual(org_color(self.uganda, 0), "#e4002b")
-        self.assertEqual(org_color(self.uganda, 1), "#ff8200")
-        self.assertEqual(org_color(self.uganda, 2), "#ffd100")
-        self.assertEqual(org_color(self.uganda, 3), "#009a17")
-=======
         self.assertEqual(org_color(self.uganda, 0), "#E4002B")
         self.assertEqual(org_color(self.uganda, 1), "#FF8200")
         self.assertEqual(org_color(self.uganda, 2), "#FFD100")
         self.assertEqual(org_color(self.uganda, 3), "#009A17")
->>>>>>> 4ad75868
 
         self.uganda.set_config("common.colors", "#cccccc, #dddddd, #eeeeee, #111111, #222222, #333333, #444444")
 
