--- conflicted
+++ resolved
@@ -22,11 +22,7 @@
     PollResultsCounter, PollResult
 from ureport.polls.models import UREPORT_ASYNC_FETCHED_DATA_CACHE_TIME
 from ureport.polls.tasks import refresh_main_poll, refresh_brick_polls, refresh_other_polls, refresh_org_flows, \
-<<<<<<< HEAD
-    recheck_poll_flow_archived, pull_results_main_poll, pull_results_brick_polls, pull_results_other_polls
-=======
-    recheck_poll_flow_data
->>>>>>> f7f0bda0
+    recheck_poll_flow_data, pull_results_main_poll, pull_results_brick_polls, pull_results_other_polls
 from ureport.polls.tasks import fetch_poll, fetch_old_sites_count
 from ureport.tests import DashTest, MockTembaClient
 from ureport.utils import json_date_to_datetime, datetime_to_json_date
@@ -1086,9 +1082,8 @@
             with patch('ureport.polls.tasks.update_poll_flow_data') as mock_update_poll_flow_data:
                 mock_update_poll_flow_data.return_value = 'RECHECKED'
 
-<<<<<<< HEAD
-                recheck_poll_flow_archived(self.org.pk)
-                mock_update_poll_flow_archived.assert_called_once_with(self.org)
+                recheck_poll_flow_data(self.org.pk)
+                mock_update_poll_flow_data.assert_called_once_with(self.org)
 
 
 class PollResultsTest(DashTest):
@@ -1215,8 +1210,4 @@
 
             task_state = TaskState.objects.get(org=self.nigeria, task_key='results-pull-other-polls')
             self.assertEqual(task_state.get_last_results()['poll-%d' % self.poll.pk],
-                             {'created': 1, 'updated': 2, 'ignored': 3})
-=======
-                recheck_poll_flow_data(self.org.pk)
-                mock_update_poll_flow_data.assert_called_once_with(self.org)
->>>>>>> f7f0bda0
+                             {'created': 1, 'updated': 2, 'ignored': 3})