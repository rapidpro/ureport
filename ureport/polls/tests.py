--- conflicted
+++ resolved
@@ -451,9 +451,6 @@
 
             self.assertEquals(response.request['PATH_INFO'], reverse('polls.poll_questions', args=[poll.pk]))
 
-<<<<<<< HEAD
-    @patch('dash.orgs.models.TembaClient1', MockTembaClient)
-=======
             tz = pytz.timezone('Africa/Kigali')
             with patch.object(timezone, 'now', return_value=tz.localize(datetime(2015, 9, 4, 3, 4, 5, 0))):
                 flows_cached['uuid-30'] = dict(runs=300, completed_runs=120, name='Flow 2', uuid='uuid-30', participants=300,
@@ -472,8 +469,7 @@
                 self.assertEquals(poll.org, self.uganda)
                 self.assertEqual(poll.poll_date, json_date_to_datetime("2015-09-04T01:04:05.000Z"))
 
-    @patch('dash.orgs.models.TembaClient', MockTembaClient)
->>>>>>> 9c313c49
+    @patch('dash.orgs.models.TembaClient1', MockTembaClient)
     def test_update_poll(self):
         poll1 = self.create_poll(self.uganda, "Poll 1", "uuid-1", self.health_uganda, self.admin, featured=True)
 
