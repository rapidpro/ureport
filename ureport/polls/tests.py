--- conflicted
+++ resolved
@@ -507,13 +507,8 @@
 
             poll1 = self.create_poll(self.uganda, "Poll 1", "uuid-1", self.health_uganda, self.admin, featured=True)
 
-<<<<<<< HEAD
-            self.assertEqual(poll1.get_flow(), 'Flow')
-            mock.assert_called_once_with(backend_slug='rapidpro')
-=======
             self.assertEquals(poll1.get_flow(), 'Flow')
             mock.assert_called_once_with(backend=poll1.backend)
->>>>>>> 741fd9ad
 
     @patch('django.core.cache.cache.get')
     def test_most_responded_regions(self, mock_cache_get):
@@ -748,15 +743,9 @@
             self.assertTrue(Poll.objects.all())
 
             poll = Poll.objects.get()
-<<<<<<< HEAD
-            self.assertEqual(poll.title, 'Poll 1')
-            self.assertEqual(poll.backend, "rapidpro")
-            self.assertEqual(poll.org, self.uganda)
-=======
             self.assertEquals(poll.title, 'Poll 1')
             self.assertEquals(poll.backend.slug, "rapidpro")
             self.assertEquals(poll.org, self.uganda)
->>>>>>> 741fd9ad
 
             self.assertEqual(response.request['PATH_INFO'], reverse('polls.poll_poll_flow', args=[poll.pk]))
 
@@ -822,17 +811,11 @@
                 self.assertTrue('loc' in response.context['form'].fields)
 
                 self.assertTrue('backend' in response.context['form'].fields)
-<<<<<<< HEAD
-                self.assertEqual(len(response.context['form'].fields['backend'].choices), 2)
-                self.assertEqual(set(response.context['form'].fields['backend'].choices),
-                                 set([('rapidpro', 'rapidpro'), ('floip', 'floip')]))
-=======
                 self.assertEquals(len(response.context['form'].fields['backend'].choices), 3)
                 self.assertEquals(set(response.context['form'].fields['backend'].choices),
                                   set([('', '---------'),
                                        (poll.backend.pk, 'rapidpro'),
                                        (floip_backend.pk, 'floip')]))
->>>>>>> 741fd9ad
 
     @patch('dash.orgs.models.TembaClient', MockTembaClient)
     def test_poll_poll_flow_view(self):
@@ -1239,13 +1222,8 @@
             mock.return_value = 'Done'
 
             self.assertIsNone(config(None, 'field_name'))
-<<<<<<< HEAD
-            self.assertEqual(config(self.uganda, 'field_name'), 'Done')
-            mock.assert_called_with('field_name', top_key="common")
-=======
             self.assertEquals(config(self.uganda, 'field_name'), 'Done')
             mock.assert_called_with('field_name')
->>>>>>> 741fd9ad
 
         self.assertIsNone(org_color(None, 1))
         self.assertEqual(org_color(self.uganda, 0), '#FFD100')
