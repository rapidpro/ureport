--- conflicted
+++ resolved
@@ -447,13 +447,8 @@
         self.assertTrue(Poll.get_brick_polls_ids(self.uganda))
         self.assertTrue(poll2.pk in Poll.get_brick_polls_ids(self.uganda))
         self.assertTrue(poll1.pk in Poll.get_brick_polls_ids(self.uganda))
-<<<<<<< HEAD
         self.assertEqual(Poll.get_brick_polls_ids(self.uganda)[0], poll1.pk)
         self.assertEqual(Poll.get_brick_polls_ids(self.uganda)[1], poll2.pk)
-=======
-        self.assertEquals(Poll.get_brick_polls_ids(self.uganda)[0], poll1.pk)
-        self.assertEquals(Poll.get_brick_polls_ids(self.uganda)[1], poll2.pk)
->>>>>>> c0137632
         self.assertFalse(Poll.get_brick_polls_ids(self.nigeria))
 
         poll1.is_featured = False
@@ -462,13 +457,8 @@
         self.assertTrue(Poll.get_brick_polls_ids(self.uganda))
         self.assertTrue(poll2.pk in Poll.get_brick_polls_ids(self.uganda))
         self.assertTrue(poll1.pk in Poll.get_brick_polls_ids(self.uganda))
-<<<<<<< HEAD
         self.assertEqual(Poll.get_brick_polls_ids(self.uganda)[0], poll2.pk)
         self.assertEqual(Poll.get_brick_polls_ids(self.uganda)[1], poll1.pk)
-=======
-        self.assertEquals(Poll.get_brick_polls_ids(self.uganda)[0], poll2.pk)
-        self.assertEquals(Poll.get_brick_polls_ids(self.uganda)[1], poll1.pk)
->>>>>>> c0137632
         self.assertFalse(Poll.get_brick_polls_ids(self.nigeria))
 
     @patch('django.core.cache.cache.get')
@@ -1231,13 +1221,8 @@
             mock.return_value = 'Done'
 
             self.assertIsNone(config(None, 'field_name'))
-<<<<<<< HEAD
             self.assertEqual(config(self.uganda, 'field_name'), 'Done')
-            mock.assert_called_with('field_name')
-=======
-            self.assertEquals(config(self.uganda, 'field_name'), 'Done')
             mock.assert_called_with('field_name', top_key="common")
->>>>>>> c0137632
 
         self.assertIsNone(org_color(None, 1))
         self.assertEqual(org_color(self.uganda, 0), '#FFD100')
