--- conflicted
+++ resolved
@@ -2,14 +2,11 @@
 from django.template import TemplateSyntaxError
 from django.test import TestCase
 
-# Create your tests here.
+import pycountry
+
 from mock import patch
 from dash.categories.models import Category, CategoryImage
-<<<<<<< HEAD
 from temba import FlowResult, Flow
-=======
-import pycountry
->>>>>>> 21e2904f
 from ureport.polls.models import Poll, PollQuestion, FeaturedResponse, PollImage
 from ureport.tests import DashTest, MockAPI, MockTembaClient
 
