--- conflicted
+++ resolved
@@ -52,268 +52,6 @@
             org=self.nigeria, name="Education", created_by=self.admin, modified_by=self.admin
         )
 
-<<<<<<< HEAD
-    def test_prepare_fields(self):
-
-        with self.assertRaises(Exception):
-            Poll.prepare_fields(dict())
-
-        with self.assertRaises(Exception):
-            Poll.prepare_fields(dict(), dict())
-
-        self.assertEqual(
-            dict(org=self.uganda, created_by=self.superuser),
-            Poll.prepare_fields(dict(), dict(org_id=self.uganda.pk), user=self.superuser),
-        )
-
-    def test_poll_create_instance(self):
-
-        self.assertFalse(Poll.objects.filter(org=self.uganda))
-        self.assertFalse(PollQuestion.objects.filter(poll__org=self.uganda))
-
-        with self.assertRaises(ValueError):
-            Poll.create_instance(dict())
-
-        with self.assertRaises(ValueError):
-            Poll.create_instance(dict(org=self.uganda))
-
-        with self.assertRaises(ValueError):
-            Poll.create_instance(dict(org=self.uganda, created_by=self.superuser))
-
-        with self.assertRaises(ValueError):
-            Poll.create_instance(dict(org=self.uganda, created_by=self.superuser, category="Sports"))
-
-        with self.assertRaises(ValueError):
-            Poll.create_instance(
-                dict(org=self.uganda, created_by=self.superuser, category="Sports", uuid="uuid-flow-1")
-            )
-
-        with self.assertRaises(ValueError):
-            Poll.create_instance(
-                dict(org=self.uganda, created_by=self.superuser, category="Sports", uuid="uuid-flow-1", name="Flow 1")
-            )
-
-        with self.assertRaises(ValueError):
-            Poll.create_instance(
-                dict(
-                    org=self.uganda,
-                    created_by=self.superuser,
-                    category="Sports",
-                    uuid="uuid-flow-1",
-                    name="Flow 1",
-                    created_on="2010-07-07T14:24:12.753000Z",
-                )
-            )
-
-        with self.assertRaises(ValueError):
-            Poll.create_instance(
-                dict(
-                    org=self.uganda,
-                    created_by=self.superuser,
-                    category="Sports",
-                    uuid="uuid-flow-1",
-                    name="Sport Activities",
-                    created_on="2010-07-07T14:24:12.753000Z",
-                    ruleset_uuid="question-uuid-1",
-                )
-            )
-
-        poll = Poll.create_instance(
-            dict(
-                org=self.uganda,
-                created_by=self.superuser,
-                category="Sports",
-                uuid="uuid-flow-1",
-                name="Sport Activities",
-                created_on="2010-07-07T14:24:12.753000Z",
-                ruleset_uuid="question-uuid-1",
-                question="Did you participate in #CarFreeDay?",
-            )
-        )
-
-        self.assertTrue(Poll.objects.filter(org=self.uganda, flow_uuid="uuid-flow-1"))
-        self.assertTrue(poll in Poll.objects.filter(org=self.uganda, flow_uuid="uuid-flow-1"))
-        self.assertTrue(
-            PollQuestion.objects.filter(
-                poll__org=self.uganda, ruleset_uuid="question-uuid-1", title="Did you participate in #CarFreeDay?"
-            )
-        )
-
-        self.assertEqual(Poll.objects.filter(org=self.uganda).count(), 1)
-
-        self.assertEqual(PollQuestion.objects.filter(poll__org=self.uganda).count(), 1)
-
-        # same row does not add duplicates
-        Poll.create_instance(
-            dict(
-                org=self.uganda,
-                created_by=self.superuser,
-                category="Sports",
-                uuid="uuid-flow-1",
-                name="Sport Activities Here",
-                created_on="2010-07-07T14:24:12.753000Z",
-                ruleset_uuid="question-uuid-1",
-                question="Did you participate in #CarFreeDay?",
-            )
-        )
-
-        self.assertTrue(Poll.objects.filter(org=self.uganda, flow_uuid="uuid-flow-1"))
-        self.assertTrue(
-            PollQuestion.objects.filter(
-                poll__org=self.uganda, ruleset_uuid="question-uuid-1", title="Did you participate in #CarFreeDay?"
-            )
-        )
-
-        self.assertEqual(Poll.objects.filter(org=self.uganda).count(), 1)
-        poll = Poll.objects.filter(org=self.uganda).first()
-        # however update the poll title
-        self.assertEqual(poll.title, "Sport Activities Here")
-
-        self.assertEqual(PollQuestion.objects.filter(poll__org=self.uganda).count(), 1)
-
-        # new row add new poll and its questions
-        Poll.create_instance(
-            dict(
-                org=self.uganda,
-                created_by=self.superuser,
-                category="Music",
-                uuid="uuid-flow-2",
-                name="Showbiz",
-                created_on="2010-07-07T14:24:12.753000Z",
-                ruleset_uuid="question-uuid-2",
-                question="Which concert?",
-            )
-        )
-
-        self.assertEqual(Poll.objects.filter(org=self.uganda).count(), 2)
-
-        self.assertEqual(PollQuestion.objects.filter(poll__org=self.uganda).count(), 2)
-
-        # no hidden question
-        self.assertFalse(PollQuestion.objects.filter(poll__org=self.uganda, is_active=False))
-
-        # same flow without the question should add a new flow
-        Poll.create_instance(
-            dict(
-                org=self.uganda,
-                created_by=self.superuser,
-                category="Music",
-                uuid="uuid-flow-2",
-                name="Sounds",
-                created_on="2010-07-07T14:24:12.753000Z",
-                ruleset_uuid="question-uuid-3",
-                question="Which album?",
-            )
-        )
-
-        self.assertEqual(Poll.objects.filter(org=self.uganda).count(), 3)
-
-        self.assertEqual(PollQuestion.objects.filter(poll__org=self.uganda).count(), 3)
-        self.assertEqual(PollQuestion.objects.filter(poll__org=self.uganda, is_active=True).count(), 3)
-
-        # no hidden question
-        self.assertFalse(PollQuestion.objects.filter(poll__org=self.uganda, is_active=False))
-
-        poll = Poll.objects.filter(org=self.uganda, flow_uuid="uuid-flow-2").first()
-        question = PollQuestion.update_or_create(self.superuser, poll, "", "question-uuid-4", "wait_message")
-        PollQuestion.objects.filter(pk=question.pk).update(is_active=True)
-
-        # same flow with the ruleset question existing should hide old questions without new flow
-        Poll.create_instance(
-            dict(
-                org=self.uganda,
-                created_by=self.superuser,
-                category="Music",
-                uuid="uuid-flow-2",
-                name="Sounds",
-                created_on="2010-07-07T14:24:12.753000Z",
-                ruleset_uuid="question-uuid-2",
-                question="Which album?",
-            )
-        )
-
-        self.assertEqual(Poll.objects.filter(org=self.uganda).count(), 3)
-
-        self.assertEqual(PollQuestion.objects.filter(poll__org=self.uganda).count(), 4)
-        self.assertEqual(PollQuestion.objects.filter(poll__org=self.uganda, is_active=True).count(), 3)
-
-        # poll other questions are hidden
-        self.assertEqual(PollQuestion.objects.filter(poll__org=self.uganda, is_active=False).count(), 1)
-        self.assertEqual(
-            PollQuestion.objects.filter(
-                poll__org=self.uganda, is_active=False, ruleset_uuid="question-uuid-4"
-            ).count(),
-            1,
-        )
-
-    @patch("ureport.polls.models.Poll.update_or_create_questions_task")
-    def test_poll_import_csv(self, mock_poll_update_or_create_questions_task):
-        poll1 = self.create_poll(self.uganda, "Poll 1", "flow-uuid-1", self.health_uganda, self.admin)
-
-        self.create_poll_question(self.admin, poll1, "question poll 1", "ruleset-uuid-1")
-
-        poll2 = self.create_poll(self.uganda, "Poll 2", "flow-uuid-2", self.health_uganda, self.admin)
-
-        self.create_poll_question(self.admin, poll2, "question poll 2", "ruleset-uuid-2")
-
-        mock_poll_update_or_create_questions_task.side_effect = None
-
-        import_params = dict(
-            org_id=self.uganda.id, timezone=six.text_type(self.uganda.timezone), original_filename="polls.csv"
-        )
-
-        task = ImportTask.objects.create(
-            created_by=self.superuser,
-            modified_by=self.superuser,
-            csv_file="test_imports/polls.csv",
-            model_class="Poll",
-            import_params=json.dumps(import_params),
-            import_log="",
-            task_id="A",
-        )
-
-        Poll.import_csv(task, log=None)
-
-        place_poll = Poll.objects.filter(id=poll1.pk).first()
-        time_poll = Poll.objects.filter(id=poll2.pk).first()
-
-        self.assertEqual(place_poll.title, "Place poll")
-        self.assertEqual(time_poll.title, "Time poll")
-
-        mock_poll_update_or_create_questions_task.assert_called_once_with([place_poll, time_poll])
-
-    def test_poll_import(self):
-        import_url = reverse("polls.poll_import")
-
-        response = self.client.get(import_url, SERVER_NAME="uganda.ureport.io")
-        self.assertLoginRedirect(response)
-
-        self.login(self.admin)
-
-        response = self.client.get(import_url, SERVER_NAME="uganda.ureport.io")
-        self.assertLoginRedirect(response)
-
-        self.login(self.superuser)
-
-        response = self.client.get(import_url, SERVER_NAME="uganda.ureport.io")
-        self.assertEqual(response.status_code, 200)
-
-        self.assertTrue("csv_file" in response.context["form"].fields)
-
-        csv_file = open("%s/test_imports/polls.csv" % settings.MEDIA_ROOT, "rb")
-        post_data = dict(csv_file=csv_file)
-
-        response = self.client.post(import_url, post_data, follow=True, SERVER_NAME="uganda.ureport.io")
-        self.assertEqual(200, response.status_code)
-
-        task = ImportTask.objects.get()
-        self.assertEqual(
-            json.loads(task.import_params),
-            dict(timezone="Africa/Kampala", org_id=self.uganda.pk, original_filename="polls.csv"),
-        )
-
-=======
->>>>>>> 3fe26485
     @patch("ureport.polls.tasks.update_or_create_questions.delay")
     def test_poll_update_or_create_questions_task(self, mock_task_delay):
         poll1 = self.create_poll(self.uganda, "Poll 1", "flow-uuid-1", self.health_uganda, self.admin)
