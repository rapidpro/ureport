from django.conf import settings


def set_has_better_domain(request):
    """
    Context Processor that populates 'has_better_domain' and 'login_hidden'
    context variables

    * **has_better_domain** - True when request is not using the preferred domain. default: True
    * **login_hidden** - False when request is using the subdomain.hostname url. default: True

    """
    org = request.org

    # our defaults, prevent indexing and hide login link
    has_better_domain = True
    show_login = False

    hostname = getattr(settings, 'HOSTNAME', 'localhost')

    # lookup if we are using the subdomain
    using_subdomain = request.META.get('HTTP_HOST', '').find(hostname) >= 0

    if org:
        # when using subdomain we can allow login link
        if using_subdomain:
            show_login = True

        # no custom domain or not using sudomain, allow indexing
        if not org.domain or not using_subdomain:
            has_better_domain = False

    return dict(has_better_domain=has_better_domain, show_login=show_login)


def set_is_iorg(request):
    """
    Context Processor that populates the 'is_iorg' context variable with whether
    this request is coming in through a Facebook Internet.org proxy
    """
    is_iorg = False
    if request.META.get('HTTP_VIA', '').find('Internet.org') >= 0:
        is_iorg = True

    return dict(is_iorg=is_iorg)


def set_is_rtl_org(request):
    """
    Context Processor that populates the 'is_rtl_org' context variable with whether
    the org language is a right to left language
    """
    is_rtl_org = False
    org = request.org
    if org and org.language in getattr(settings, 'RTL_LANGUAGES', []):
        is_rtl_org = True

    return dict(is_rtl_org=is_rtl_org)


def set_story_widget_url(request):
    """
    Context Processor that populates the 'story_widget_url' context variable with whether
    the story widget URL
    """
    story_widget_url = getattr(settings, 'STORY_WIDGET_URL', None)
    story_widget_url = "%s/" % story_widget_url if story_widget_url and not story_widget_url.endswith('/') else story_widget_url
    return dict(story_widget_url=story_widget_url)


def set_fb_button_language(request):
    """
    Context Processor that populates the 'fb_button_language' context variable with whether
    the language for load facebook sdk file
    """
<<<<<<< HEAD
    fb_button_language = settings.DEFAULT_LANGUAGE
    try:
        language = request.org.language
    except:
        language = fb_button_language
=======
    org = request.org
    language = request.org.language if org else settings.DEFAULT_LANGUAGE
>>>>>>> a4f9f9f5
    fb_messenger_languages = getattr(settings, 'FACEBOOK_MESSENGER_LANGUAGES', {})
    language = fb_messenger_languages.get(language) if language in fb_messenger_languages else language
    return dict(fb_button_language=language)<|MERGE_RESOLUTION|>--- conflicted
+++ resolved
@@ -73,16 +73,8 @@
     Context Processor that populates the 'fb_button_language' context variable with whether
     the language for load facebook sdk file
     """
-<<<<<<< HEAD
-    fb_button_language = settings.DEFAULT_LANGUAGE
-    try:
-        language = request.org.language
-    except:
-        language = fb_button_language
-=======
     org = request.org
     language = request.org.language if org else settings.DEFAULT_LANGUAGE
->>>>>>> a4f9f9f5
     fb_messenger_languages = getattr(settings, 'FACEBOOK_MESSENGER_LANGUAGES', {})
     language = fb_messenger_languages.get(language) if language in fb_messenger_languages else language
     return dict(fb_button_language=language)