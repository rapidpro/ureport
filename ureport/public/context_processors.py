<<<<<<< HEAD
# -*- coding: utf-8 -*-
from __future__ import absolute_import, division, print_function, unicode_literals


=======
import operator
>>>>>>> c0137632
from django.conf import settings


def set_has_better_domain(request):
    """
    Context Processor that populates 'has_better_domain' and 'login_hidden'
    context variables

    * **has_better_domain** - True when request is not using the preferred domain. default: True
    * **login_hidden** - False when request is using the subdomain.hostname url. default: True

    """
    org = request.org

    # our defaults, prevent indexing and hide login link
    has_better_domain = True
    show_login = False

    hostname = getattr(settings, 'HOSTNAME', 'localhost')

    # lookup if we are using the subdomain
    using_subdomain = request.META.get('HTTP_HOST', '').find(hostname) >= 0

    if org:
        # when using subdomain we can allow login link
        if using_subdomain:
            show_login = True

        # no custom domain or not using sudomain, allow indexing
        if not org.domain or not using_subdomain:
            has_better_domain = False

    return dict(has_better_domain=has_better_domain, show_login=show_login)


def set_is_iorg(request):
    """
    Context Processor that populates the 'is_iorg' context variable with whether
    this request is coming in through a Facebook Internet.org proxy
    """
    is_iorg = False
    if request.META.get('HTTP_VIA', '').find('Internet.org') >= 0:
        is_iorg = True

    return dict(is_iorg=is_iorg)


def set_config_display_flags(request):
    org = request.org
    context = dict()
    if org:
        backend_options = org.backends.filter(is_active=True).values_list('slug', flat=True)

        context['district_zoom'] = reduce(operator.or_, [bool(org.get_config('district_label', top_key=option)) for option in backend_options], False)
        context['ward_zoom'] = reduce(operator.or_, [bool(org.get_config('ward_label', top_key=option)) for option in backend_options], False)
        context['show_maps'] = reduce(operator.or_, [bool(org.get_config('state_label', top_key=option)) for option in backend_options], False)
        context['show_age_stats'] = reduce(operator.or_, [bool(org.get_config('age_label', top_key=option)) for option in backend_options], False)
        context['show_gender_stats'] = reduce(operator.or_, [bool(org.get_config('gender_label', top_key=option)) for option in backend_options], False)
        context['show_occupation_stats'] = reduce(operator.or_, [bool(org.get_config('occupation_label', top_key=option)) for option in backend_options], False)

    return context


def set_org_lang_params(request):
    """
    Context Processor that populates the 'is_rtl_org' context variable with whether
    the org language is a right to left language
    """
    is_rtl_org = False
    org_lang = 'en_US'
    org = request.org
    if org and org.language in getattr(settings, 'RTL_LANGUAGES', []):
        is_rtl_org = True

        org_langs = getattr(settings, 'ORG_LANG_MAP', {})
        org_lang = org_langs.get(org.language)

    return dict(is_rtl_org=is_rtl_org, org_lang=org_lang)


def set_story_widget_url(request):
    """
    Context Processor that populates the 'story_widget_url' context variable with whether
    the story widget URL
    """
    story_widget_url = getattr(settings, 'STORY_WIDGET_URL', None)
    story_widget_url = "%s/" % story_widget_url if story_widget_url and not story_widget_url.endswith('/') else story_widget_url
    return dict(story_widget_url=story_widget_url)<|MERGE_RESOLUTION|>--- conflicted
+++ resolved
@@ -1,11 +1,8 @@
-<<<<<<< HEAD
 # -*- coding: utf-8 -*-
 from __future__ import absolute_import, division, print_function, unicode_literals
 
 
-=======
 import operator
->>>>>>> c0137632
 from django.conf import settings
 
 
