import json
import mock
from urllib import urlencode

from django.core.files.images import ImageFile
from django.core.urlresolvers import reverse
from django.conf import settings

from dash.api import API
from dash.categories.models import Category
from dash.stories.models import Story, StoryImage
from dash.orgs.models import Org
<<<<<<< HEAD
from temba import Flow, FlowResult
=======
import pycountry
>>>>>>> 4343aa1e

from ureport.assets.models import Image
from ureport.countries.models import CountryAlias
from ureport.news.models import Video, NewsItem
from ureport.polls.models import Poll, PollQuestion
from ureport.tests import DashTest, MockAPI, UreportJobsTest, MockTembaClient


class PublicTest(DashTest):
    def setUp(self):
        super(PublicTest, self).setUp()
        self.uganda = self.create_org('uganda', self.admin)
        self.nigeria = self.create_org('nigeria', self.admin)

        self.health_uganda = Category.objects.create(org=self.uganda,
                                                     name="Health",
                                                     created_by=self.admin,
                                                     modified_by=self.admin)

        self.education_nigeria = Category.objects.create(org=self.nigeria,
                                                         name="Education",
                                                         created_by=self.admin,
                                                         modified_by=self.admin)

    def test_chooser(self):
        chooser_url = reverse('public.home')

        # remove all orgs
        Org.objects.all().delete()

        response = self.client.get(chooser_url)
        self.assertEquals(response.status_code, 200)
        self.assertEquals(len(response.context['orgs']), 4)

        # neither uganda nor nigeria should be on the landing page without flag
        chooser_orgs = response.context['orgs']
        for org in chooser_orgs:
            self.assertFalse(org['name'].lower() == 'rwanda')
            self.assertFalse(org['name'].lower() == 'nigeria')

        # add two orgs nigeria and rwanda
        self.nigeria = self.create_org('nigeria', self.admin)
        self.rwanda = self.create_org('rwanda', self.admin)

        response = self.client.get(chooser_url)
        self.assertEquals(response.status_code, 200)
        self.assertEquals(len(response.context['orgs']), 4)

        # no org is configure to be on landing page
        chooser_orgs = response.context['orgs']
        for org in chooser_orgs:
            self.assertFalse(org['name'].lower() == 'rwanda')
            self.assertFalse(org['name'].lower() == 'nigeria')

        # change nigeria to be  shown on landing page
        self.nigeria.set_config('is_on_landing_page', True)

        response = self.client.get(chooser_url)
        self.assertEquals(response.status_code, 200)
        self.assertEquals(len(response.context['orgs']), 4)

        # nigeria missing flag so not included
        chooser_orgs = response.context['orgs']
        for org in chooser_orgs:
            self.assertFalse(org['name'].lower() == 'rwanda')
            self.assertFalse(org['name'].lower() == 'nigeria')

        # add flag for nigeria
        test_image = open("%s/image.jpg" % settings.TESTFILES_DIR, "r")
        django_image_file = ImageFile(test_image)

        uganda_flag = Image()
        uganda_flag.name = "nigeria flag"
        uganda_flag.org = self.nigeria
        uganda_flag.image_type = 'F'
        uganda_flag.created_by = self.admin
        uganda_flag.modified_by = self.admin
        uganda_flag.image.save('test_image.jpg', django_image_file, save=True)

        # now nigeria should be included on landing page
        response = self.client.get(chooser_url)
        self.assertEquals(response.status_code, 200)
        self.assertEquals(len(response.context['orgs']), 5)

        chooser_orgs = response.context['orgs']
        has_rwanda = False
        has_nigeria = False
        for org in chooser_orgs:
            if org['name'].lower() == 'rwanda':
                has_rwanda = True
            if org['name'].lower() == 'nigeria':
                has_nigeria = True

        self.assertTrue(has_nigeria)
        self.assertFalse(has_rwanda)

<<<<<<< HEAD
    @mock.patch('dash.orgs.models.TembaClient', MockTembaClient)
=======
        # if we have www subdomain org we should show its index
        self.www = self.create_org('www', self.admin)
        response = self.client.get(chooser_url)
        self.assertEquals(response.status_code, 301)
        response = self.client.get(chooser_url, follow=True)
        self.assertEquals(response.status_code, 200)
        self.assertFalse('orgs' in response.context)
        self.assertFalse('welcome-flags' in response.content)

        self.www.set_config('is_global', True)

        response = self.client.get(chooser_url)
        self.assertEquals(response.status_code, 301)
        response = self.client.get(chooser_url, follow=True)
        self.assertEquals(response.status_code, 200)
        self.assertFalse('orgs' in response.context)
        self.assertTrue('welcome-flags' in response.content)

    @mock.patch('dash.orgs.models.API', MockAPI)
>>>>>>> 4343aa1e
    def test_index(self):
        home_url = reverse('public.index')

        response = self.client.get(home_url, SERVER_NAME='nigeria.ureport.io')
        self.assertEquals(response.request['PATH_INFO'], '/')
        self.assertEquals(response.context['org'], self.nigeria)
        self.assertEquals(response.context['view'].template_name, 'public/index.html')

        response = self.client.get(home_url, SERVER_NAME='uganda.ureport.io')
        self.assertEquals(response.request['PATH_INFO'], '/')
        self.assertEquals(response.context['org'], self.uganda)

        self.assertIsNone(response.context['latest_poll'])
        self.assertFalse('trending_words' in response.context)
        self.assertTrue('recent_polls' in response.context)
        self.assertFalse(response.context['recent_polls'])

        self.assertFalse(response.context['stories'])
        self.assertFalse(response.context['other_stories'])
        self.assertFalse(response.context['videos'])
        self.assertFalse(response.context['news'])
        self.assertFalse('most_active_regions' in response.context)

        self.uganda.set_config('gender_label', 'Gender')
        response = self.client.get(home_url, SERVER_NAME='uganda.ureport.io')
        self.assertEquals(response.request['PATH_INFO'], '/')
        self.assertEquals(response.context['org'], self.uganda)
        self.assertTrue('most_active_regions' in response.context)

        poll1 = Poll.objects.create(flow_uuid="uuid-1",
                                    title="Poll 1",
                                    category=self.health_uganda,
                                    org=self.uganda,
                                    created_by=self.admin,
                                    modified_by=self.admin)

        response = self.client.get(home_url, SERVER_NAME='uganda.ureport.io')
        self.assertEquals(response.request['PATH_INFO'], '/')
        self.assertEquals(response.context['org'], self.uganda)

        self.assertIsNone(response.context['latest_poll'])
        self.assertFalse('trending_words' in response.context)
        self.assertTrue('recent_polls' in response.context)
        self.assertFalse(response.context['recent_polls'])

        poll1_question = PollQuestion.objects.create(poll=poll1,
                                                     title='question poll 1',
                                                     ruleset_uuid='uuid-101',
                                                     created_by=self.admin,
                                                     modified_by=self.admin)

        response = self.client.get(home_url, SERVER_NAME='uganda.ureport.io')
        self.assertEquals(response.request['PATH_INFO'], '/')
        self.assertEquals(response.context['org'], self.uganda)

        self.assertEquals(poll1, response.context['latest_poll'])
        self.assertTrue('trending_words' in response.context)
        self.assertTrue('recent_polls' in response.context)
        self.assertFalse(response.context['recent_polls'])

        poll2 = Poll.objects.create(flow_uuid="uuid-2",
                                        title="Poll 2",
                                        category=self.education_nigeria,
                                        org=self.nigeria,
                                        created_by=self.admin,
                                        modified_by=self.admin)

        poll2_question = PollQuestion.objects.create(poll=poll2,
                                                     title='question poll 2',
                                                     ruleset_uuid='uuid-202',
                                                     created_by=self.admin,
                                                     modified_by=self.admin)

        response = self.client.get(home_url, SERVER_NAME='uganda.ureport.io')
        self.assertEquals(response.request['PATH_INFO'], '/')
        self.assertEquals(response.context['org'], self.uganda)

        self.assertEquals(poll1, response.context['latest_poll'])
        self.assertTrue('trending_words' in response.context)
        self.assertTrue('recent_polls' in response.context)
        self.assertFalse(response.context['recent_polls'])

        poll3 = Poll.objects.create(flow_uuid="uuid-3",
                                    title="Poll 3",
                                    category=self.health_uganda,
                                    org=self.uganda,
                                    created_by=self.admin,
                                    modified_by=self.admin)

        poll3_question = PollQuestion.objects.create(poll=poll3,
                                                     title='question poll 3',
                                                     ruleset_uuid='uuid-303',
                                                     created_by=self.admin,
                                                     modified_by=self.admin)

        response = self.client.get(home_url, SERVER_NAME='uganda.ureport.io')
        self.assertEquals(response.request['PATH_INFO'], '/')
        self.assertEquals(response.context['org'], self.uganda)

        self.assertEquals(poll3, response.context['latest_poll'])
        self.assertTrue('trending_words' in response.context)
        self.assertTrue('recent_polls' in response.context)
        self.assertTrue(response.context['recent_polls'])
        self.assertTrue(poll1 in response.context['recent_polls'])

        story1 = Story.objects.create(title="story 1",
                                      featured=True,
                                      content="body contents 1",
                                      org=self.uganda,
                                      created_by=self.admin,
                                      modified_by=self.admin)

        response = self.client.get(home_url, SERVER_NAME='uganda.ureport.io')
        self.assertEquals(response.request['PATH_INFO'], '/')
        self.assertEquals(response.context['org'], self.uganda)

        self.assertTrue(response.context['stories'])
        self.assertTrue(story1 in response.context['stories'])
        self.assertFalse(response.context['other_stories'])

        story2 = Story.objects.create(title="story 2",
                                      featured=True,
                                      content="body contents 2",
                                      org=self.nigeria,
                                      created_by=self.admin,
                                      modified_by=self.admin)

        response = self.client.get(home_url, SERVER_NAME='uganda.ureport.io')
        self.assertEquals(response.request['PATH_INFO'], '/')
        self.assertEquals(response.context['org'], self.uganda)

        self.assertTrue(response.context['stories'])
        self.assertTrue(story1 in response.context['stories'])
        self.assertFalse(response.context['other_stories'])

        story3 = Story.objects.create(title="story 3",
                                      featured=False,
                                      content="body contents 3",
                                      org=self.uganda,
                                      created_by=self.admin,
                                      modified_by=self.admin)

        response = self.client.get(home_url, SERVER_NAME='uganda.ureport.io')
        self.assertEquals(response.request['PATH_INFO'], '/')
        self.assertEquals(response.context['org'], self.uganda)

        self.assertTrue(response.context['stories'])
        self.assertTrue(story1 in response.context['stories'])
        self.assertTrue(response.context['other_stories'])
        self.assertTrue(story3 in response.context['other_stories'])

        video1 = Video.objects.create(title='video 1',
                                      video_id='video_1',
                                      category=self.health_uganda,
                                      org=self.uganda,
                                      created_by=self.admin,
                                      modified_by=self.admin)

        response = self.client.get(home_url, SERVER_NAME='uganda.ureport.io')
        self.assertEquals(response.request['PATH_INFO'], '/')
        self.assertEquals(response.context['org'], self.uganda)

        self.assertTrue(response.context['videos'])
        self.assertTrue(video1 in response.context['videos'])

        video2 = Video.objects.create(title='video 2',
                                      video_id='video_2',
                                      category=self.education_nigeria,
                                      org=self.nigeria,
                                      created_by=self.admin,
                                      modified_by=self.admin)

        response = self.client.get(home_url, SERVER_NAME='uganda.ureport.io')
        self.assertEquals(response.request['PATH_INFO'], '/')
        self.assertEquals(response.context['org'], self.uganda)

        self.assertTrue(response.context['videos'])
        self.assertTrue(video1 in response.context['videos'])
        self.assertTrue(video2 not in response.context['videos'])

        video3 = Video.objects.create(title='video 3',
                                      video_id='video_3',
                                      category=self.health_uganda,
                                      org=self.uganda,
                                      created_by=self.admin,
                                      modified_by=self.admin)

        response = self.client.get(home_url, SERVER_NAME='uganda.ureport.io')
        self.assertEquals(response.request['PATH_INFO'], '/')
        self.assertEquals(response.context['org'], self.uganda)

        self.assertTrue(response.context['videos'])
        self.assertTrue(video1 in response.context['videos'])
        self.assertTrue(video2 not in response.context['videos'])
        self.assertTrue(video3 in response.context['videos'])

        video1.is_active = False
        video1.save()

        response = self.client.get(home_url, SERVER_NAME='uganda.ureport.io')
        self.assertEquals(response.request['PATH_INFO'], '/')
        self.assertEquals(response.context['org'], self.uganda)

        self.assertTrue(response.context['videos'])
        self.assertTrue(video1 not in response.context['videos'])
        self.assertTrue(video2 not in response.context['videos'])
        self.assertTrue(video3 in response.context['videos'])

    def test_about(self):
        about_url = reverse('public.about')

        response = self.client.get(about_url, SERVER_NAME='nigeria.ureport.io')
        self.assertEquals(response.request['PATH_INFO'], '/about/')
        self.assertEquals(response.context['org'], self.nigeria)
        self.assertEquals(response.context['view'].template_name, 'public/about.html')

        response = self.client.get(about_url, SERVER_NAME='uganda.ureport.io')
        self.assertEquals(response.request['PATH_INFO'], '/about/')
        self.assertEquals(response.context['org'], self.uganda)

        video1 = Video.objects.create(title='video 1',
                                      video_id='video_1',
                                      category=self.health_uganda,
                                      org=self.uganda,
                                      created_by=self.admin,
                                      modified_by=self.admin)


        response = self.client.get(about_url, SERVER_NAME='uganda.ureport.io')
        self.assertEquals(response.request['PATH_INFO'], '/about/')
        self.assertEquals(response.context['org'], self.uganda)

        self.assertTrue(response.context['videos'])
        self.assertTrue(video1 in response.context['videos'])

        video2 = Video.objects.create(title='video 2',
                                      video_id='video_2',
                                      category=self.education_nigeria,
                                      org=self.nigeria,
                                      created_by=self.admin,
                                      modified_by=self.admin)

        response = self.client.get(about_url, SERVER_NAME='uganda.ureport.io')
        self.assertEquals(response.request['PATH_INFO'], '/about/')
        self.assertEquals(response.context['org'], self.uganda)

        self.assertTrue(response.context['videos'])
        self.assertTrue(video1 in response.context['videos'])
        self.assertTrue(video2 not in response.context['videos'])

        video3 = Video.objects.create(title='video 3',
                                      video_id='video_3',
                                      category=self.health_uganda,
                                      org=self.uganda,
                                      created_by=self.admin,
                                      modified_by=self.admin)

        response = self.client.get(about_url, SERVER_NAME='uganda.ureport.io')
        self.assertEquals(response.request['PATH_INFO'], '/about/')
        self.assertEquals(response.context['org'], self.uganda)

        self.assertTrue(response.context['videos'])
        self.assertTrue(video1 in response.context['videos'])
        self.assertTrue(video2 not in response.context['videos'])
        self.assertTrue(video3 in response.context['videos'])

        video1.is_active = False
        video1.save()

        response = self.client.get(about_url, SERVER_NAME='uganda.ureport.io')
        self.assertEquals(response.request['PATH_INFO'], '/about/')
        self.assertEquals(response.context['org'], self.uganda)

        self.assertTrue(response.context['videos'])
        self.assertTrue(video1 not in response.context['videos'])
        self.assertTrue(video2 not in response.context['videos'])
        self.assertTrue(video3 in response.context['videos'])

    def test_join_engage(self):
        join_engage_url = reverse('public.join')

        response = self.client.get(join_engage_url, SERVER_NAME='nigeria.ureport.io')
        self.assertEquals(response.request['PATH_INFO'], '/join/')
        self.assertEquals(response.context['org'], self.nigeria)
        self.assertEquals(response.context['view'].template_name, 'public/join_engage.html')

        response = self.client.get(join_engage_url, SERVER_NAME='uganda.ureport.io')
        self.assertEquals(response.request['PATH_INFO'], '/join/')
        self.assertEquals(response.context['org'], self.uganda)

    def test_ureporters(self):
        ureporters_url = reverse('public.ureporters')

        response = self.client.get(ureporters_url, SERVER_NAME='nigeria.ureport.io')
        self.assertEquals(response.request['PATH_INFO'], '/ureporters/')
        self.assertEquals(response.context['org'], self.nigeria)
        self.assertEquals(response.context['view'].template_name, 'public/ureporters.html')

        response = self.client.get(ureporters_url, SERVER_NAME='uganda.ureport.io')
        self.assertEquals(response.request['PATH_INFO'], '/ureporters/')
        self.assertEquals(response.context['org'], self.uganda)

    @mock.patch('dash.orgs.models.TembaClient', MockTembaClient)
    def test_polls_list(self):
        polls_url = reverse('public.polls')

        response = self.client.get(polls_url, SERVER_NAME='nigeria.ureport.io')
        self.assertEquals(response.request['PATH_INFO'], '/polls/')
        self.assertEquals(response.context['org'], self.nigeria)
        self.assertEquals(response.context['tab'], 'list')
        self.assertEquals(response.context['view'].template_name, 'public/polls.html')
        self.assertFalse(response.context['latest_poll'])
        self.assertFalse(response.context['polls'])
        self.assertFalse(response.context['related_stories'])

        self.assertEquals(len(response.context['categories']), 1)
        self.assertTrue(self.education_nigeria in response.context['categories'])
        self.assertTrue(self.health_uganda not in response.context['categories'])


        education_uganda = Category.objects.create(org=self.uganda,
                                                   name="Education",
                                                   created_by=self.admin,
                                                   modified_by=self.admin)

        poll1 = Poll.objects.create(flow_uuid='uuid-1',
                                    title="Poll 1",
                                    category=self.health_uganda,
                                    org=self.uganda,
                                    created_by=self.admin,
                                    modified_by=self.admin)

        poll1_question = PollQuestion.objects.create(poll=poll1,
                                                     title='question poll 1',
                                                     ruleset_uuid='uuid-101',
                                                     created_by=self.admin,
                                                     modified_by=self.admin)

        poll2 = Poll.objects.create(flow_uuid="uuid-2",
                                    title="Poll 2",
                                    category=education_uganda,
                                    org=self.uganda,
                                    created_by=self.admin,
                                    modified_by=self.admin)

        poll2_question = PollQuestion.objects.create(poll=poll2,
                                                     title='question poll 2',
                                                     ruleset_uuid='uuid-102',
                                                     created_by=self.admin,
                                                     modified_by=self.admin)

        poll3 = Poll.objects.create(flow_uuid="uuid-3",
                                    title="Poll 1",
                                    category=self.health_uganda,
                                    org=self.uganda,
                                    created_by=self.admin,
                                    modified_by=self.admin)

        poll3_question = PollQuestion.objects.create(poll=poll3,
                                                     title='question poll 3',
                                                     ruleset_uuid='uuid-103',
                                                     created_by=self.admin,
                                                     modified_by=self.admin)

        poll4 = Poll.objects.create(flow_uuid="uuid-4",
                                    title="Poll 4",
                                    category=self.education_nigeria,
                                    org=self.nigeria,
                                    created_by=self.admin,
                                    modified_by=self.admin)

        poll4_question = PollQuestion.objects.create(poll=poll4,
                                                     title='question poll 4',
                                                     ruleset_uuid='uuid-104',
                                                     created_by=self.admin,
                                                     modified_by=self.admin)

        response = self.client.get(polls_url, SERVER_NAME='nigeria.ureport.io')
        self.assertEquals(response.request['PATH_INFO'], '/polls/')
        self.assertEquals(response.context['org'], self.nigeria)
        self.assertEquals(response.context['tab'], 'list')
        self.assertEquals(response.context['view'].template_name, 'public/polls.html')
        self.assertEquals(response.context['latest_poll'], poll4)

        self.assertEquals(len(response.context['categories']), 1)
        self.assertTrue(self.education_nigeria in response.context['categories'])
        self.assertTrue(self.health_uganda not in response.context['categories'])
        self.assertTrue(education_uganda not in response.context['categories'])

        self.assertEquals(len(response.context['polls']), 1)
        self.assertTrue(poll4 in response.context['polls'])
        self.assertTrue(poll1 not in response.context['polls'])
        self.assertTrue(poll2 not in response.context['polls'])
        self.assertTrue(poll3 not in response.context['polls'])

        self.assertFalse(response.context['related_stories'])

        story1 = Story.objects.create(title="story 1",
                                      content="body contents 1",
                                      category=self.health_uganda,
                                      org=self.uganda,
                                      created_by=self.admin,
                                      modified_by=self.admin)

        story2 = Story.objects.create(title="story 2",
                                      content="body contents 2",
                                      category=education_uganda,
                                      org=self.uganda,
                                      created_by=self.admin,
                                      modified_by=self.admin)

        story3 = Story.objects.create(title="story 3",
                                      content="body contents 3",
                                      category=self.health_uganda,
                                      org=self.uganda,
                                      created_by=self.admin,
                                      modified_by=self.admin)

        story4 = Story.objects.create(title="story 4",
                                      content="body contents 4",
                                      category=self.education_nigeria,
                                      org=self.nigeria,
                                      created_by=self.admin,
                                      modified_by=self.admin)

        response = self.client.get(polls_url, SERVER_NAME='nigeria.ureport.io')
        self.assertEquals(len(response.context['related_stories']), 1)
        self.assertTrue(story4 in response.context['related_stories'])
        self.assertTrue(story1 not in response.context['related_stories'])
        self.assertTrue(story2 not in response.context['related_stories'])
        self.assertTrue(story3 not in response.context['related_stories'])

        response = self.client.get(polls_url, SERVER_NAME='uganda.ureport.io')
        self.assertEquals(response.request['PATH_INFO'], '/polls/')
        self.assertEquals(response.context['org'], self.uganda)
        self.assertEquals(response.context['latest_poll'], poll3)

        self.assertEquals(len(response.context['categories']), 2)
        self.assertTrue(self.education_nigeria not in response.context['categories'])
        self.assertTrue(self.health_uganda in response.context['categories'])
        self.assertTrue(education_uganda in response.context['categories'])
        self.assertEquals(response.context['categories'][0], education_uganda)
        self.assertEquals(response.context['categories'][1], self.health_uganda)

        self.assertEquals(len(response.context['polls']), 3)
        self.assertTrue(poll4 not in response.context['polls'])
        self.assertTrue(poll1 in response.context['polls'])
        self.assertTrue(poll2 in response.context['polls'])
        self.assertTrue(poll3 in response.context['polls'])
        self.assertEquals(response.context['polls'][0], poll3)
        self.assertEquals(response.context['polls'][1], poll2)
        self.assertEquals(response.context['polls'][2], poll1)

        self.assertEquals(len(response.context['related_stories']), 2)
        self.assertTrue(story4 not in response.context['related_stories'])
        self.assertTrue(story1 in response.context['related_stories'])
        self.assertTrue(story2 not in response.context['related_stories'])
        self.assertTrue(story3 in response.context['related_stories'])
        self.assertEquals(response.context['related_stories'][0], story3)
        self.assertEquals(response.context['related_stories'][1], story1)

        story1.featured = True
        story1.save()

        response = self.client.get(polls_url, SERVER_NAME='uganda.ureport.io')
        self.assertEquals(len(response.context['related_stories']), 2)
        self.assertTrue(story4 not in response.context['related_stories'])
        self.assertTrue(story1 in response.context['related_stories'])
        self.assertTrue(story2 not in response.context['related_stories'])
        self.assertTrue(story3 in response.context['related_stories'])
        self.assertEquals(response.context['related_stories'][0], story1)
        self.assertEquals(response.context['related_stories'][1], story3)

        story1.is_active = False
        story1.save()

        response = self.client.get(polls_url, SERVER_NAME='uganda.ureport.io')
        self.assertEquals(len(response.context['related_stories']), 1)
        self.assertTrue(story4 not in response.context['related_stories'])
        self.assertTrue(story1 not in response.context['related_stories'])
        self.assertTrue(story2 not in response.context['related_stories'])
        self.assertTrue(story3 in response.context['related_stories'])
        self.assertEquals(response.context['related_stories'][0], story3)

        poll1.is_featured = True
        poll1.save()

        response = self.client.get(polls_url, SERVER_NAME='uganda.ureport.io')
        self.assertEquals(response.context['latest_poll'], poll1)

        self.assertEquals(len(response.context['categories']), 2)
        self.assertTrue(self.education_nigeria not in response.context['categories'])
        self.assertTrue(self.health_uganda in response.context['categories'])
        self.assertTrue(education_uganda in response.context['categories'])
        self.assertEquals(response.context['categories'][0], education_uganda)
        self.assertEquals(response.context['categories'][1], self.health_uganda)

        self.assertEquals(len(response.context['polls']), 3)
        self.assertTrue(poll4 not in response.context['polls'])
        self.assertTrue(poll1 in response.context['polls'])
        self.assertTrue(poll2 in response.context['polls'])
        self.assertTrue(poll3 in response.context['polls'])
        self.assertEquals(response.context['polls'][0], poll3)
        self.assertEquals(response.context['polls'][1], poll2)
        self.assertEquals(response.context['polls'][2], poll1)

        poll3.is_active = False
        poll3.save()

        response = self.client.get(polls_url, SERVER_NAME='uganda.ureport.io')
        self.assertEquals(response.context['latest_poll'], poll1)

        self.assertEquals(len(response.context['polls']), 2)
        self.assertTrue(poll4 not in response.context['polls'])
        self.assertTrue(poll1 in response.context['polls'])
        self.assertTrue(poll2 in response.context['polls'])
        self.assertTrue(poll3 not in response.context['polls'])
        self.assertEquals(response.context['polls'][0], poll2)
        self.assertEquals(response.context['polls'][1], poll1)

        education_uganda.is_active = False
        education_uganda.save()

        response = self.client.get(polls_url, SERVER_NAME='uganda.ureport.io')
        self.assertEquals(response.context['latest_poll'], poll1)

        self.assertEquals(len(response.context['polls']), 1)
        self.assertTrue(poll4 not in response.context['polls'])
        self.assertTrue(poll1 in response.context['polls'])
        self.assertTrue(poll2 not in response.context['polls'])
        self.assertTrue(poll3 not in response.context['polls'])
        self.assertEquals(response.context['polls'][0], poll1)

    @mock.patch('dash.orgs.models.TembaClient', MockTembaClient)
    def test_polls_read(self):
        poll1 = Poll.objects.create(flow_uuid="uuid-1",
                                    title="Poll 1",
                                    category=self.health_uganda,
                                    org=self.uganda,
                                    created_by=self.admin,
                                    modified_by=self.admin)

        poll2 = Poll.objects.create(flow_uuid="uuid-2",
                                    title="Poll 2",
                                    category=self.education_nigeria,
                                    org=self.nigeria,
                                    created_by=self.admin,
                                    modified_by=self.admin)

        uganda_poll_read_url = reverse('public.poll_read', args=[poll1.pk])
        nigeria_poll_read_url = reverse('public.poll_read', args=[poll2.pk])

        response = self.client.get(uganda_poll_read_url, SERVER_NAME='uganda.ureport.io')
        self.assertEquals(response.status_code, 200)
        self.assertEquals(response.context['object'], poll1)

        response = self.client.get(nigeria_poll_read_url, SERVER_NAME='uganda.ureport.io')
        self.assertEquals(response.status_code, 404)

        poll1.is_active = False
        poll1.save()

        response = self.client.get(uganda_poll_read_url, SERVER_NAME='uganda.ureport.io')
        self.assertEquals(response.status_code, 404)

        poll1.is_active = False
        poll1.save()

        response = self.client.get(uganda_poll_read_url, SERVER_NAME='uganda.ureport.io')
        self.assertEquals(response.status_code, 404)

    def test_boundary_view(self):
        country_boundary_url = reverse('public.boundaries')
        state_boundary_url = reverse('public.boundaries', args=['R123'])

        with mock.patch("ureport.public.views.get_country_geojson") as mock_get_country_geojson:
            mock_get_country_geojson.return_value = dict(
                   type="FeatureCollection",
                   features=[
                       dict(
                           type='Feature',
                           properties=dict(
                               id="R3713501",
                               level=1,
                               name="Abia"
                           ),
                           geometry=dict(
                               type="MultiPolygon",
                               coordinates=[
                                   [
                                       [
                                           [7, 5]
                                       ]
                                   ]
                               ]
                           )
                       )
                   ]
            )

            response = self.client.get(country_boundary_url, SERVER_NAME='uganda.ureport.io')
            self.assertEquals(response.status_code, 200)

            output = dict(type="FeatureCollection", features=[dict(type='Feature', properties=dict(id="R3713501",
                                                                                               level=1,
                                                                                               name="Abia"),
                                                               geometry=dict(type="MultiPolygon",
                                                                             coordinates=[[[[7, 5]]]]))])

            self.assertEquals(json.dumps(output), response.content)

        with mock.patch("ureport.public.views.get_state_geojson") as mock_get_state_geojson:
            mock_get_state_geojson.return_value = dict(type="FeatureCollection",
                    features=[dict(type='Feature',
                                   properties=dict(id="R3713502",
                                                   level=2,
                                                   name="Aba North"),
                                   geometry=dict(type="MultiPolygon",
                                                 coordinates=[[[[8, 4]]]]
                                                 )
                                   )
                            ]
                    )


            response = self.client.get(state_boundary_url, SERVER_NAME='uganda.ureport.io')
            self.assertEquals(response.status_code, 200)

            output = dict(type="FeatureCollection", features=[dict(type='Feature', properties=dict(id="R3713502",
                                                                                               level=2,
                                                                                               name="Aba North"),
                                                               geometry=dict(type="MultiPolygon",
                                                                             coordinates=[[[[8, 4]]]]))])

            self.assertEquals(json.dumps(output), response.content)

        self.uganda.set_config("is_global", True)

        response = self.client.get(country_boundary_url, SERVER_NAME='uganda.ureport.io')
        self.assertEquals(response.status_code, 200)

        handle = open('%s/geojson/countries.json' % settings.MEDIA_ROOT, 'r+')
        contents = handle.read()
        handle.close()

        output = json.loads(contents)

        response_content = json.loads(response.content)

        self.assertEquals(set(output.keys()), set(response_content.keys()))
        self.assertTrue(response_content['features'][0]["properties"]["id"])
        self.assertEqual(response_content['features'][0]["properties"]["level"], 0)


    def test_stories_list(self):
        stories_url = reverse('public.stories')

        education_uganda = Category.objects.create(org=self.uganda,
                                                   name="Education",
                                                   created_by=self.admin,
                                                   modified_by=self.admin)

        story1 = Story.objects.create(title="story 1",
                                      content="body contents 1",
                                      category=self.health_uganda,
                                      featured=True,
                                      org=self.uganda,
                                      created_by=self.admin,
                                      modified_by=self.admin)

        story2 = Story.objects.create(title="story 2",
                                      content="body contents 2",
                                      category=education_uganda,
                                      org=self.uganda,
                                      created_by=self.admin,
                                      modified_by=self.admin)

        story3 = Story.objects.create(title="story 3",
                                      content="body contents 3",
                                      category=self.health_uganda,
                                      org=self.uganda,
                                      created_by=self.admin,
                                      modified_by=self.admin)

        story4 = Story.objects.create(title="story 4",
                                      content="body contents 4",
                                      category=self.education_nigeria,
                                      org=self.nigeria,
                                      created_by=self.admin,
                                      modified_by=self.admin)

        response = self.client.get(stories_url, SERVER_NAME='nigeria.ureport.io')
        self.assertEquals(response.context['org'], self.nigeria)
        self.assertEquals(len(response.context['categories']), 1)
        self.assertEquals(response.context['categories'][0], self.education_nigeria)
        self.assertEquals(len(response.context['other_stories']), 1)
        self.assertEquals(response.context['other_stories'][0], story4)
        self.assertFalse(response.context['featured'])

        response = self.client.get(stories_url, SERVER_NAME='uganda.ureport.io')
        self.assertEquals(response.context['org'], self.uganda)
        self.assertEquals(len(response.context['categories']), 2)
        self.assertEquals(response.context['categories'][0], education_uganda)
        self.assertEquals(response.context['categories'][1], self.health_uganda)

        self.assertEquals(len(response.context['other_stories']), 2)
        self.assertEquals(response.context['other_stories'][0], story3)
        self.assertEquals(response.context['other_stories'][1], story2)
        self.assertEquals(len(response.context['featured']), 1)
        self.assertEquals(response.context['featured'][0], story1)

        story2.is_active = False
        story2.save()

        response = self.client.get(stories_url, SERVER_NAME='uganda.ureport.io')

        self.assertEquals(len(response.context['other_stories']), 1)
        self.assertEquals(response.context['other_stories'][0], story3)

        story2.is_active = True
        story2.save()
        education_uganda.is_active = False
        education_uganda.save()

        self.assertEquals(len(response.context['other_stories']), 1)
        self.assertEquals(response.context['other_stories'][0], story3)

    def test_story_read(self):

        education_uganda = Category.objects.create(org=self.uganda,
                                                   name="Education",
                                                   created_by=self.admin,
                                                   modified_by=self.admin)

        story1 = Story.objects.create(title="story 1",
                                      content="body contents 1",
                                      category=self.health_uganda,
                                      featured=True,
                                      org=self.uganda,
                                      created_by=self.admin,
                                      modified_by=self.admin)

        story2 = Story.objects.create(title="story 2",
                                      content="body contents 2",
                                      category=education_uganda,
                                      org=self.uganda,
                                      created_by=self.admin,
                                      modified_by=self.admin)

        story3 = Story.objects.create(title="story 3",
                                      content="body contents 3",
                                      category=self.health_uganda,
                                      featured=True,
                                      org=self.uganda,
                                      created_by=self.admin,
                                      modified_by=self.admin)

        story4 = Story.objects.create(title="story 4",
                                      content="body contents 4",
                                      category=self.education_nigeria,
                                      org=self.nigeria,
                                      created_by=self.admin,
                                      modified_by=self.admin)

        poll1 = Poll.objects.create(flow_uuid="uuid-1",
                                    title="Poll 1",
                                    category=self.health_uganda,
                                    org=self.uganda,
                                    created_by=self.admin,
                                    modified_by=self.admin)

        poll2 = Poll.objects.create(flow_uuid="uuid-2",
                                    title="Poll 2",
                                    category=education_uganda,
                                    org=self.uganda,
                                    created_by=self.admin,
                                    modified_by=self.admin)

        uganda_story_read_url = reverse('public.story_read', args=[story1.pk])
        nigeria_story_read_url = reverse('public.story_read', args=[story4.pk])

        response = self.client.get(nigeria_story_read_url, SERVER_NAME='uganda.uerport.io')
        self.assertEquals(response.status_code, 404)

        response = self.client.get(uganda_story_read_url, SERVER_NAME='uganda.uerport.io')
        self.assertEquals(response.status_code, 200)
        self.assertEquals(response.context['org'], self.uganda)

        self.assertEquals(response.context['object'], story1)
        self.assertEquals(len(response.context['categories']), 2)
        self.assertEquals(response.context['categories'][0], education_uganda)
        self.assertEquals(response.context['categories'][1], self.health_uganda)

        self.assertEquals(len(response.context['other_stories']), 1)
        self.assertEquals(response.context['other_stories'][0], story2)

        self.assertEquals(len(response.context['related_polls']), 1)
        self.assertEquals(response.context['related_polls'][0], poll1)

        self.assertEquals(len(response.context['related_stories']), 1)
        self.assertEquals(response.context['related_stories'][0], story3)

        self.assertFalse(response.context['story_featured_images'])

        story_image1 = StoryImage.objects.create(story=story1, image='stories/someimage.jpg', name='image 1',
                                                 created_by=self.admin, modified_by=self.admin)

        response = self.client.get(uganda_story_read_url, SERVER_NAME='uganda.uerport.io')

        self.assertEquals(len(response.context['story_featured_images']), 1)
        self.assertEquals(response.context['story_featured_images'][0], story_image1)

        story_image2 = StoryImage.objects.create(story=story1, image='stories/someimage.jpg', name='image 2',
                                                 created_by=self.admin, modified_by=self.admin)

        response = self.client.get(uganda_story_read_url, SERVER_NAME='uganda.uerport.io')

        self.assertEquals(len(response.context['story_featured_images']), 2)
        self.assertEquals(response.context['story_featured_images'][0], story_image2)
        self.assertEquals(response.context['story_featured_images'][1], story_image1)
        
        story_image2.is_active = False
        story_image2.save()
        
        response = self.client.get(uganda_story_read_url, SERVER_NAME='uganda.uerport.io')

        self.assertEquals(len(response.context['story_featured_images']), 1)
        self.assertEquals(response.context['story_featured_images'][0], story_image1)
        
        story_image1.image = ''
        story_image1.save()
        
        response = self.client.get(uganda_story_read_url, SERVER_NAME='uganda.uerport.io')
        self.assertFalse(response.context['story_featured_images'])

    def test_poll_question_results(self):
        poll1 = Poll.objects.create(flow_uuid="uuid-1",
                                    title="Poll 1",
                                    category=self.health_uganda,
                                    org=self.uganda,
                                    created_by=self.admin,
                                    modified_by=self.admin)

        poll1_question = PollQuestion.objects.create(poll=poll1,
                                                     title='question poll 1',
                                                     ruleset_uuid="uuid-101",
                                                     created_by=self.admin,
                                                     modified_by=self.admin)

        poll2 = Poll.objects.create(flow_uuid="uuid-2",
                                    title="Poll 2",
                                    category=self.education_nigeria,
                                    org=self.nigeria,
                                    created_by=self.admin,
                                    modified_by=self.admin)

        poll2_question = PollQuestion.objects.create(poll=poll2,
                                                     title='question poll 2',
                                                     ruleset_uuid="uuid-102",
                                                     created_by=self.admin,
                                                     modified_by=self.admin)

        uganda_results_url = reverse('public.pollquestion_results', args=[poll1_question.pk])
        nigeria_results_url = reverse('public.pollquestion_results', args=[poll2_question.pk])

        self.uganda.set_config('state_label', "State")

        with mock.patch('temba.TembaClient.get_flow_results') as mock_results:
            mock_results.return_value = FlowResult.deserialize_list([dict(open_ended=False,
                                              set=3462,
                                              unset=3694,
                                              categories=[dict(count=2210, label='Yes'), dict(count=1252, label='No')],
                                              label='All')])

            response = self.client.get(nigeria_results_url, SERVER_NAME='uganda.ureport.io')
            self.assertEquals(response.status_code, 404)

            response = self.client.get(uganda_results_url, SERVER_NAME='uganda.ureport.io')
            self.assertEquals(response.status_code, 200)
            mock_results.assert_called_with(poll1_question.ruleset_uuid, segment=None)

            response = self.client.get(
                uganda_results_url + "?" + urlencode(dict(segment=json.dumps(dict(location='State')))),
                SERVER_NAME='uganda.ureport.io')
            self.assertEquals(response.status_code, 200)
            mock_results.assert_called_with(poll1_question.ruleset_uuid, segment=dict(location='State'))

            self.uganda.set_config("is_global", True)
            self.uganda.set_config("state_label", "Country Code")
            response = self.client.get(uganda_results_url + "?" + urlencode(dict(segment=json.dumps(dict(location='State')))), SERVER_NAME='uganda.ureport.io')
            mock_results.assert_called_with(poll1_question.ruleset_id,
                                            segment=dict(contact_field="Country Code",
                                                         values=[elt.alpha2 for elt in pycountry.countries.objects]))


    def test_reporters_results(self):
        reporters_results = reverse('public.contact_field_results')

        response = self.client.get(reporters_results, SERVER_NAME='uganda.ureport.io')
        self.assertEquals(response.status_code, 200)

        self.assertEquals(response.content, "[]")

        self.uganda.set_config('state_label', 'State')

        with mock.patch('dash.orgs.models.Org.get_contact_field_results') as mock_results:
            mock_results.return_value = "API_RESULTS"

            with mock.patch('dash.orgs.models.Org.organize_categories_data') as mock_organize:
                mock_organize.return_value = "ORGANIZED"

                response = self.client.get(reporters_results + "?" + urlencode(dict(contact_field='field_name')),
                                           SERVER_NAME='uganda.ureport.io')
                self.assertEquals(response.status_code, 200)
                self.assertEquals(response.content, json.dumps("ORGANIZED"))
                mock_results.assert_called_with('field_name', None)
                mock_organize.assert_called_with('field_name', "API_RESULTS")

                response = self.client.get(
                    reporters_results + "?" + urlencode(dict(contact_field='field_name',
                                                             segment=json.dumps(dict(location='State')))),
                    SERVER_NAME='uganda.ureport.io')
                self.assertEquals(response.status_code, 200)
                self.assertEquals(response.content, json.dumps("ORGANIZED"))
                mock_results.assert_called_with('field_name', dict(location='State'))
                mock_organize.assert_called_with('field_name', "API_RESULTS")

    def test_news(self):
        news_url = reverse('public.news')

        self.uganda_news1 = NewsItem.objects.create(title='uganda news 1',
                                                    description='uganda description 1',
                                                    link='http://uganda.ug',
                                                    category=self.health_uganda,
                                                    org=self.uganda,
                                                    created_by=self.admin,
                                                    modified_by=self.admin)

        response = self.client.get(news_url, SERVER_NAME='uganda.ureport.io')
        self.assertEquals(response.status_code, 200)

        self.assertEquals(json.loads(response.content), dict(next=False, news=[self.uganda_news1.as_brick_json()]))

        response = self.client.get(news_url + "?page=1", SERVER_NAME='uganda.ureport.io')
        self.assertEquals(response.status_code, 200)

        self.assertEquals(json.loads(response.content), dict(next=False, news=[self.uganda_news1.as_brick_json()]))

        self.uganda_news2 = NewsItem.objects.create(title='uganda news 2',
                                                    description='uganda description 2',
                                                    link='http://uganda2.ug',
                                                    category=self.health_uganda,
                                                    org=self.uganda,
                                                    created_by=self.admin,
                                                    modified_by=self.admin)

        self.uganda_news3 = NewsItem.objects.create(title='uganda news 3',
                                                    description='uganda description 3',
                                                    link='http://uganda3.ug',
                                                    category=self.health_uganda,
                                                    org=self.uganda,
                                                    created_by=self.admin,
                                                    modified_by=self.admin)

        self.uganda_news4 = NewsItem.objects.create(title='uganda news 4',
                                                    description='uganda description 4',
                                                    link='http://uganda4.ug',
                                                    category=self.health_uganda,
                                                    org=self.uganda,
                                                    created_by=self.admin,
                                                    modified_by=self.admin)

        self.uganda_news5 = NewsItem.objects.create(title='uganda news 5',
                                                    description='uganda description 5',
                                                    link='http://uganda.ug',
                                                    category=self.health_uganda,
                                                    org=self.uganda,
                                                    created_by=self.admin,
                                                    modified_by=self.admin)

        response = self.client.get(news_url + "?page=1", SERVER_NAME='uganda.ureport.io')
        self.assertEquals(response.status_code, 200)

        self.assertEquals(json.loads(response.content), dict(next=True, news=[self.uganda_news5.as_brick_json(),
                                                                              self.uganda_news4.as_brick_json(),
                                                                              self.uganda_news3.as_brick_json(),
                                                                              ]))

        response = self.client.get(news_url + "?page=2", SERVER_NAME='uganda.ureport.io')
        self.assertEquals(response.status_code, 200)

        self.assertEquals(json.loads(response.content), dict(next=False, news=[self.uganda_news2.as_brick_json(),
                                                                               self.uganda_news1.as_brick_json()]))

        response = self.client.get(news_url + "?page=3", SERVER_NAME='uganda.ureport.io')
        self.assertEquals(response.status_code, 200)

        self.assertEquals(json.loads(response.content), dict(next=False, news=[]))


class JobsTest(UreportJobsTest):
    def setUp(self):
        super(JobsTest, self).setUp()
        self.uganda = self.create_org('uganda', self.admin)
        self.nigeria = self.create_org('nigeria', self.admin)

    def test_jobs(self):
        fb_source_nigeria = self.create_fb_job_source(self.nigeria, self.nigeria.name)
        fb_source_uganda = self.create_fb_job_source(self.uganda, self.uganda.name)

        tw_source_nigeria = self.create_tw_job_source(self.nigeria, self.nigeria.name)
        tw_source_uganda = self.create_tw_job_source(self.uganda, self.uganda.name)

        jobs_url = reverse('public.jobs')

        response = self.client.get(jobs_url, SERVER_NAME='nigeria.ureport.io')
        self.assertEquals(response.status_code, 200)
        self.assertTrue(response.context['job_sources'])
        self.assertEquals(2, len(response.context['job_sources']))
        self.assertEquals(set(response.context['job_sources']), set([fb_source_nigeria, tw_source_nigeria]))

        response = self.client.get(jobs_url, SERVER_NAME='uganda.ureport.io')
        self.assertEquals(response.status_code, 200)
        self.assertTrue(response.context['job_sources'])
        self.assertEquals(2, len(response.context['job_sources']))
        self.assertEquals(set(response.context['job_sources']), set([fb_source_uganda, tw_source_uganda]))

        fb_source_nigeria.is_featured = True
        fb_source_nigeria.save()

        response = self.client.get(jobs_url, SERVER_NAME='nigeria.ureport.io')
        self.assertEquals(response.status_code, 200)
        self.assertTrue(response.context['job_sources'])
        self.assertEquals(2, len(response.context['job_sources']))
        self.assertEquals(fb_source_nigeria, response.context['job_sources'][0])
        self.assertEquals(tw_source_nigeria, response.context['job_sources'][1])

        fb_source_nigeria.is_active = False
        fb_source_nigeria.save()

        response = self.client.get(jobs_url, SERVER_NAME='nigeria.ureport.io')
        self.assertEquals(response.status_code, 200)
        self.assertTrue(response.context['job_sources'])
        self.assertEquals(1, len(response.context['job_sources']))
        self.assertTrue(tw_source_nigeria in response.context['job_sources'])

        tw_source_nigeria.is_active = False
        tw_source_nigeria.save()

        response = self.client.get(jobs_url, SERVER_NAME='nigeria.ureport.io')
        self.assertEquals(response.status_code, 200)
        self.assertFalse(response.context['job_sources'])


class CountriesTest(DashTest):

    def setUp(self):
        super(CountriesTest, self).setUp()
        self.uganda = self.create_org('uganda', self.admin)

    def test_countries(self):
        countries_url = reverse('public.countries')

        response = self.client.post(countries_url, dict())
        self.assertEquals(response.status_code, 405)

        response = self.client.post(countries_url, dict())
        self.assertEquals(response.status_code, 405)

        response = self.client.get(countries_url)
        self.assertEquals(response.status_code, 200)
        response_json = json.loads(response.content)
        self.assertTrue('exists' in response_json)
        self.assertTrue('text' in response_json)
        self.assertEquals(response_json['exists'], "invalid")
        self.assertEquals(response_json['text'], "")
        self.assertFalse('country_code' in response_json)

        response = self.client.get(countries_url, SERVER_NAME='uganda.ureport.io')
        self.assertEquals(response.status_code, 200)
        response_json = json.loads(response.content)
        self.assertTrue('exists' in response_json)
        self.assertEquals(response_json['exists'], "invalid")
        self.assertEquals(response_json['text'], "")
        self.assertFalse('country_code' in response_json)

        response = self.client.get(countries_url + '?text=OK')
        self.assertEquals(response.status_code, 200)
        response_json = json.loads(response.content)
        self.assertTrue('exists' in response_json)
        self.assertEquals(response_json['exists'], "invalid")
        self.assertEquals(response_json['text'], "OK")
        self.assertFalse('country_code' in response_json)

        response = self.client.get(countries_url + '?text=OK', SERVER_NAME='uganda.ureport.io')
        self.assertEquals(response.status_code, 200)
        response_json = json.loads(response.content)
        self.assertTrue('exists' in response_json)
        self.assertEquals(response_json['exists'], "invalid")
        self.assertEquals(response_json['text'], "OK")
        self.assertFalse('country_code' in response_json)

        response = self.client.get(countries_url + '?text=RW')
        self.assertEquals(response.status_code, 200)
        response_json = json.loads(response.content)
        self.assertTrue('exists' in response_json)
        self.assertTrue('country_code' in response_json)
        self.assertEquals(response_json['exists'], "valid")
        self.assertEquals(response_json['country_code'], "RW")

        response = self.client.get(countries_url + '?text=RW', SERVER_NAME='uganda.ureport.io')
        self.assertEquals(response.status_code, 200)
        response_json = json.loads(response.content)
        self.assertTrue('exists' in response_json)
        self.assertTrue('country_code' in response_json)
        self.assertEquals(response_json['exists'], "valid")
        self.assertEquals(response_json['country_code'], "RW")

        response = self.client.get(countries_url + '?text=USA')
        self.assertEquals(response.status_code, 200)
        response_json = json.loads(response.content)
        self.assertTrue('exists' in response_json)
        self.assertTrue('country_code' in response_json)
        self.assertEquals(response_json['exists'], "valid")
        self.assertEquals(response_json['country_code'], "US")

        response = self.client.get(countries_url + '?text=rw')
        self.assertEquals(response.status_code, 200)
        response_json = json.loads(response.content)
        self.assertTrue('exists' in response_json)
        self.assertTrue('country_code' in response_json)
        self.assertEquals(response_json['exists'], "valid")
        self.assertEquals(response_json['country_code'], "RW")

        response = self.client.get(countries_url + '?text=usa')
        self.assertEquals(response.status_code, 200)
        response_json = json.loads(response.content)
        self.assertTrue('exists' in response_json)
        self.assertTrue('country_code' in response_json)
        self.assertEquals(response_json['exists'], "valid")
        self.assertEquals(response_json['country_code'], "US")

        CountryAlias.objects.create(name='Etats unies', country='US', created_by=self.admin,
                                    modified_by=self.admin)

        response = self.client.get(countries_url + '?text=Etats+Unies')
        self.assertEquals(response.status_code, 200)
        response_json = json.loads(response.content)
        self.assertTrue('exists' in response_json)
        self.assertTrue('country_code' in response_json)
        self.assertEquals(response_json['exists'], "valid")
        self.assertEquals(response_json['country_code'], "US")<|MERGE_RESOLUTION|>--- conflicted
+++ resolved
@@ -10,11 +10,8 @@
 from dash.categories.models import Category
 from dash.stories.models import Story, StoryImage
 from dash.orgs.models import Org
-<<<<<<< HEAD
 from temba import Flow, FlowResult
-=======
 import pycountry
->>>>>>> 4343aa1e
 
 from ureport.assets.models import Image
 from ureport.countries.models import CountryAlias
@@ -111,9 +108,6 @@
         self.assertTrue(has_nigeria)
         self.assertFalse(has_rwanda)
 
-<<<<<<< HEAD
-    @mock.patch('dash.orgs.models.TembaClient', MockTembaClient)
-=======
         # if we have www subdomain org we should show its index
         self.www = self.create_org('www', self.admin)
         response = self.client.get(chooser_url)
@@ -132,8 +126,7 @@
         self.assertFalse('orgs' in response.context)
         self.assertTrue('welcome-flags' in response.content)
 
-    @mock.patch('dash.orgs.models.API', MockAPI)
->>>>>>> 4343aa1e
+    @mock.patch('dash.orgs.models.TembaClient', MockTembaClient)
     def test_index(self):
         home_url = reverse('public.index')
 
@@ -787,7 +780,6 @@
         self.assertTrue(response_content['features'][0]["properties"]["id"])
         self.assertEqual(response_content['features'][0]["properties"]["level"], 0)
 
-
     def test_stories_list(self):
         stories_url = reverse('public.stories')
 
@@ -1028,7 +1020,6 @@
                                             segment=dict(contact_field="Country Code",
                                                          values=[elt.alpha2 for elt in pycountry.countries.objects]))
 
-
     def test_reporters_results(self):
         reporters_results = reverse('public.contact_field_results')
 
