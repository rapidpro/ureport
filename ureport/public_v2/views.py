--- conflicted
+++ resolved
@@ -103,15 +103,10 @@
         return HttpResponse(json.dumps(output_json))
 
 
-<<<<<<< HEAD
 class CustomPage(SmartReadView):
-    template_name = "public_v2/custom_page.html"
+    template_name = "v2/public/custom_page.html"
     model = DashBlock
     slug_url_kwarg = "link"
-=======
-class AdditionalMenu(SmartTemplateView):
-    template_name = "v2/public/additional_menu.haml"
->>>>>>> d290f6f2
 
     def derive_queryset(self):
         org = self.request.org
