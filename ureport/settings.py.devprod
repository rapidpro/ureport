--- conflicted
+++ resolved
@@ -30,10 +30,6 @@
 AWS_QUERYSTRING_AUTH = False
 AWS_S3_OBJECT_PARAMETERS = {
     'CacheControl': 'max-age=86400',
-<<<<<<< HEAD
-
-=======
->>>>>>> c0137632
 }
 # List of finder classes that know how to find static files in
 # various locations.
