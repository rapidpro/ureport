# -*- coding: utf-8 -*-
from __future__ import absolute_import, division, print_function, unicode_literals

import dj_database_url
import sentry_sdk

from decouple import config
from sentry_sdk.integrations.django import DjangoIntegration
from ureport.settings_common import *  # noqa


DEBUG = True
TEMPLATE_DEBUG = DEBUG

<<<<<<< HEAD
API_BOUNDARY_CACHE_TIME = 30
API_GROUP_CACHE_TIME = 30
API_RESULT_CACHE_TIME = 30
API_CONTACT_RESULT_CACHE_TIME = 30
API_CONTACTS_CACHE_TIME = 30
API_FLOWS_CACHE_TIME = 30
=======
SECURE_HSTS_SECONDS = 1800
SECURE_HSTS_INCLUDE_SUBDOMAINS = True
SESSION_EXPIRE_AT_BROWSER_CLOSE =True
CSRF_COOKIE_SECURE = True
CSRF_COOKIE_AGE = 10800

SECURE_CONTENT_TYPE_NOSNIFF = True
SECURE_BROWSER_XSS_FILTER = True

# these guys will get email from sentry
ADMINS = (
    ('Nyaruka Ops', 'ops@nyaruka.com'),
)
>>>>>>> 7465d04a

# set the mail settings, we send through gmail
EMAIL_HOST = os.environ.get('EMAIL_HOST', 'smtp.gmail.com')
EMAIL_HOST_USER = os.environ.get('EMAIL_HOST_USER', '${gmail_user}')
DEFAULT_FROM_EMAIL = os.environ.get('DEFAULT_FROM_EMAIL', '${gmail_user}')
EMAIL_HOST_PASSWORD = os.environ.get('EMAIL_HOST_PASSWORD', '${gmail_password}')
EMAIL_USE_TLS = True

EMPTY_SUBDOMAIN_HOST = config('EMPTY_SUBDOMAIN_HOST', 'https://ureport.in')
HOSTNAME = config('APP_HOSTNAME', 'ureport.in')

<<<<<<< HEAD
ALLOWED_HOSTS = config('ALLOWED_HOSTS', default='*', cast=lambda v: [
                       s.strip() for s in v.split(',')])
=======
# Set your DSN value
RAVEN_CONFIG = {
    'dsn': os.environ.get('RAVEN_DSN', 'MISSING_RAVEN_DSN'),
>>>>>>> 7465d04a

SESSION_COOKIE_DOMAIN = config('SESSION_COOKIE_DOMAIN', 'ureport.in')
SESSION_COOKIE_SECURE = False

ANONYMOUS_USER_ID = -1

ADMINS = config('ADMINS',
                default='Ilhasoft|contato@ilhasoft.com.br',
                cast=lambda v: [
                    (
                        s.strip().split('|')[0],
                        s.strip().split('|')[1],
                    ) for s in v.split(',')] if v else [])
MANAGERS = ADMINS

TIME_ZONE = config('TIME_ZONE', default='America/Sao_Paulo')
USER_TIME_ZONE = config('USER_TIME_ZONE', default='America/Sao_Paulo')

EMAIL_HOST = config('EMAIL_HOST', default='localhost')
EMAIL_PORT = config('EMAIL_PORT', default=587, cast=int)
EMAIL_HOST_USER = config('EMAIL_HOST_USER', 'no-reply@ilhasoft.com.br')
EMAIL_HOST_PASSWORD = config('EMAIL_HOST_PASSWORD', default='')
EMAIL_USE_TLS = config('EMAIL_USE_TLS', default=True, cast=bool)
DEFAULT_FROM_EMAIL = config('DEFAULT_FROM_EMAIL', default='no-reply@ilhasoft.com.br')

DEFAULT_FILE_STORAGE = 'storages.backends.s3boto3.S3Boto3Storage'

AWS_ACCESS_KEY_ID = config('AWS_ACCESS_KEY_ID', default='')
AWS_SECRET_ACCESS_KEY = config('AWS_SECRET_ACCESS_KEY', default='')
AWS_STORAGE_BUCKET_NAME = config('AWS_STORAGE_BUCKET_NAME', default='')

AWS_S3_SECURE_URLS = False
AWS_QUERYSTRING_AUTH = False
AWS_S3_FILE_OVERWRITE = False

MEDIA_URL = config('MEDIA_URL', default='https://ureport.ilhasoft.mobi/media/')
SITE_API_HOST = config(
    'SITE_API_HOST', default='https://rapidpro.ilhasoft.mobi')
API_ENDPOINT = config(
    'SITE_API_HOST', default='https://rapidpro.ilhasoft.mobi')

DATABASES = {}
DATABASES['default'] = dj_database_url.parse(config('DEFAULT_DATABASE'))
DATABASES['default']['CONN_MAX_AGE'] = 60

# no debug toolbar in prod
MIDDLEWARE = (
    'raven.contrib.django.raven_compat.middleware.SentryResponseErrorIdMiddleware',
    'django.middleware.common.CommonMiddleware',
    'django.contrib.sessions.middleware.SessionMiddleware',
    'django.middleware.csrf.CsrfViewMiddleware',
    'django.contrib.auth.middleware.AuthenticationMiddleware',
    'django.contrib.messages.middleware.MessageMiddleware',
    'smartmin.middleware.AjaxRedirect',
    'django.middleware.locale.LocaleMiddleware',
    'dash.orgs.middleware.SetOrgMiddleware',
)

MIDDLEWARE = MIDDLEWARE + ('whitenoise.middleware.WhiteNoiseMiddleware',)
STATICFILES_STORAGE = 'whitenoise.storage.CompressedManifestStaticFilesStorage'

LOGGING = {
    'version': 1,
    'disable_existing_loggers': True,
    'root': {
        'level': 'WARNING',
        'handlers': ['sentry'],
    },
    'formatters': {
        'verbose': {
            'format': '%(levelname)s %(asctime)s %(module)s %(process)d %(thread)d %(message)s'
        },
    },
    'handlers': {
        'sentry': {
            'level': 'ERROR',
            'class': 'raven.contrib.django.raven_compat.handlers.SentryHandler',
        },
        'console': {
            'level': 'DEBUG',
            'class': 'logging.StreamHandler',
            'formatter': 'verbose'
        },
        'null': {
            'level': 'DEBUG',
            'class': 'logging.NullHandler',
        },
    },
    'loggers': {
        'django.db.backends': {
            'level': 'ERROR',
            'handlers': ['console'],
            'propagate': False,
        },
        'raven': {
            'level': 'DEBUG',
            'handlers': ['console'],
            'propagate': False,
        },
        'sentry.errors': {
            'level': 'DEBUG',
            'handlers': ['console'],
            'propagate': False,
        },
        'django.security.DisallowedHost': {
            'handlers': ['null'],
            'propagate': False,
        },
    },
}

SESSION_ENGINE = 'django.contrib.sessions.backends.cached_db'
SECURE_PROXY_SSL_HEADER = ('HTTP_X_FORWARDED_PROTO', 'HTTPS')

<<<<<<< HEAD
REDIS_HOST = config('REDIS_HOST')
REDIS_DATABASE = config('REDIS_DATABASE', default='1')
=======
# compress arguments
COMPRESS_CSS_HASHING_METHOD = 'content'
COMPRESS_OFFLINE = True
COMPRESS_OFFLINE_CONTEXT = [
    dict(STATIC_URL=STATIC_URL, base_template='frame.html', org=None, debug=False, testing=False),
    dict(STATIC_URL=STATIC_URL, base_template='public_base.html', org=None, debug=False, testing=False)
]
>>>>>>> 7465d04a

BROKER_URL = 'redis://{}:6379/{}'.format(REDIS_HOST, REDIS_DATABASE)

CACHES = {
    'default': {
        'BACKEND': 'django_redis.cache.RedisCache',
        'LOCATION': BROKER_URL,
        'OPTIONS': {
            'CLIENT_CLASS': 'django_redis.client.DefaultClient',
        }
    }
}

CELERY_RESULT_BACKEND = config('CELERY_RESULT_BACKEND', default=BROKER_URL)
CELERY_ALWAYS_EAGER = config('CELERY_ALWAYS_EAGER', default=False, cast=bool)
CELERY_EAGER_PROPAGATES_EXCEPTIONS = config(
    'CELERY_EAGER_PROPAGATES_EXCEPTIONS', default=True, cast=bool)



# compress arguments

COMPRESS_CSS_HASHING_METHOD = 'content'

COMPRESS_ENABLED = config('COMPRESS_ENABLED', default=True, cast=bool)

COMPRESS_OFFLINE = config('COMPRESS_OFFLINE', default=True, cast=bool)

COMPRESS_CSS_FILTERS = [
    'compressor.filters.css_default.CssAbsoluteFilter', 'compressor.filters.cssmin.CSSMinFilter']

COMPRESS_JS_FILTERS = ['compressor.filters.jsmin.JSMinFilter']

COMPRESS_OFFLINE_CONTEXT = [
    dict(STATIC_URL=STATIC_URL, base_template='frame.html', org=None, debug=False, testing=False),
    dict(STATIC_URL=STATIC_URL, base_template='public_base.html', org=None, debug=False, testing=False)
]

PREVIOUS_ORG_SITES = [
    dict(
        name='24x7',
        host='https://nigeria24x7.ureport.in/',
        flag='https://rapidpro-static-data.s3-eu-west-1.amazonaws.com/flag_24x7.png',
        is_static=False,
        count_link='https://nigeria24x7.ureport.in/count/',
    ),
    dict(
        name='Botswana',
        host='https://botswana.ureport.in/',
        flag='https://rapidpro-static-data.s3-eu-west-1.amazonaws.com/Icon_Country+Name_RGB.png',
        is_static=False,
        count_link='https://botswana.ureport.in/count/',
    ),
    dict(
        name='Burkina Faso',
        host='https://burkinafaso.ureport.in/',
        flag='https://{}.s3.amazonaws.com/images/{}'.format('dl-ureport', 'U-Report_Burkina_Faso_Landing_Page_Icon.png'),
        is_static=False,
        count_link='https://burkinafaso.ureport.in/count/',
    ),
    dict(
        name='Burundi',
        host='https://burundi.ureport.in/',
        flag='https://{}.s3.amazonaws.com/images/{}'.format('dl-ureport', 'flag_bi.png'),
        is_static=False,
        count_link='https://burundi.ureport.in/count/',
    ),
    dict(
        name='Cameroon',
        host='https://cameroon.ureport.in/',
        flag='https://{}.s3.amazonaws.com/images/{}'.format('dl-ureport', 'flag_cm.png'),
        is_static=False,
        count_link='https://cameroon.ureport.in/count/',
    ),
    dict(
        name='Republique Centrafricaine',
        host='https://centrafrique.ureport.in/',
        flag='https://{}.s3.amazonaws.com/images/{}'.format('dl-ureport', 'flag_cf.png'),
        is_static=False,
        count_link='https://centrafrique.ureport.in/count/',
    ),
    dict(
        name='Chile',
        host='https://chile.ureport.in/',
        flag='https://{}.s3.amazonaws.com/images/{}'.format('dl-ureport', 'U-Report_Chile_Landing_Page_Icon_2.png'),
        is_static=False,
        count_link='https://chile.ureport.in/count/',
    ),
    dict(
        name='Congo Brazzavile',
        host='https://congobrazzaville.ureport.in',
        flag='https://{}.s3.amazonaws.com/images/{}'.format('dl-ureport', 'Congo_Brazzaville.png'),
        is_static=False,
        count_link='https://congobrazzaville.ureport.in/count/',
    ),
    dict(
        name='Cote dIvoire',
        host='https://cotedivoire.ureport.in',
        flag='https://{}.s3.amazonaws.com/images/{}'.format('dl-ureport', 'U-Report_Cote_dIvoire_Landing_Page_Icon.png'),
        is_static=False,
        count_link='https://cotedivoire.ureport.in/count/',
    ),
    dict(
        name='RD Congo',
        host='https://drc.ureport.in',
        flag='https://{}.s3.amazonaws.com/images/{}'.format('dl-ureport', 'Congo.png'),
        is_static=False,
        count_link='https://drc.ureport.in/count/',
    ),
    dict(
        name='Global',
        host='https://ureport.in/',
        flag='https://rapidpro-static-data.s3-eu-west-1.amazonaws.com/global.png',
        is_static=False,
        count_link='https://ureport.in/count/',
    ),
    dict(
        name='Guinea',
        host='https://guinea.ureport.in/',
        flag='https://{}.s3.amazonaws.com/images/{}'.format('dl-ureport', 'U-Report_Guinea_Landing_Page_Icon.png'),
        is_static=False,
        count_link='https://guinea.ureport.in/count/',
    ),
    dict(
        name='The Gambia',
        host='https://gambia.ureport.in/',
        flag='https://{}.s3.amazonaws.com/images/{}'.format('dl-ureport', 'flag_gm.png'),
        is_static=False,
        count_link='https://gambia.ureport.in/count/',
    ),
    dict(
        name='Indonesia',
        host='https://indonesia.ureport.in/',
        flag='https://{}.s3.amazonaws.com/images/{}'.format('dl-ureport', 'U-Report_Indonesia_Landing_Page_Icon.png'),
        is_static=False,
        count_link='https://indonesia.ureport.in/count/',
    ),
    dict(
        name='Liberia',
        host='https://liberia.ureport.in/',
        flag='https://{}.s3.amazonaws.com/images/{}'.format('dl-ureport', 'flag_lr.png'),
        is_static=False,
        count_link='https://liberia.ureport.in/count/',
    ),
    dict(
        name='Malawi',
        host='http://ureport.mw/',
        flag='https://{}.s3.amazonaws.com/images/{}'.format('dl-ureport', 'Malawi_Web_Deployment-01.png'),
        is_static=False,
        count_link='http://ureport.mw/count/',
    ),
    dict(
        name='Malaysia',
        host='https://malaysia.ureport.in/',
        flag='https://{}.s3.amazonaws.com/images/{}'.format('dl-ureport', 'Malaysia_Web_Deployment-01.png'),
        is_static=False,
        count_link='https://malaysia.ureport.in/count/',
    ),
    dict(
        name='Mali',
        host='https://mali.ureport.in/',
        flag='https://{}.s3.amazonaws.com/images/{}'.format('dl-ureport', 'flag_ml.png'),
        is_static=False,
        count_link='https://mali.ureport.in/count/',
    ),
    dict(
        name='Mexico',
        host='https://mexico.ureport.in/',
        flag='https://{}.s3.amazonaws.com/images/{}'.format('dl-ureport', 'U-Report_Mexico_Landing_Page_Icon.png'),
        is_static=False,
        count_link='https://mexico.ureport.in/count/',
    ),
    dict(
        name='Mozambique',
        host='https://mozambique.ureport.in/',
        flag='https://{}.s3.amazonaws.com/images/{}'.format('dl-ureport', 'U-Report_Mozambique_Landing_Page_Icon.png'),
        is_static=False,
        count_link='https://mozambique.ureport.in/count/',
    ),
    dict(
        name='Pakistan',
        host='http://ureport.pk/',
        flag='https://{}.s3.amazonaws.com/images/{}'.format('dl-ureport', 'U-Report_Pakistan_Landing_Page_Icon.png'),
        is_static=False,
        count_link='http://ureport.pk/count/',
    ),
    dict(
        name='Philippines',
        host='https://philippines.ureport.in/',
        flag='https://{}.s3.amazonaws.com/images/{}'.format('dl-ureport', 'flag_ph.png'),
        is_static=False,
        count_link='https://philippines.ureport.in/count/',
    ),
    dict(
        name='Senegal',
        host='https://senegal.ureport.in/',
        flag='https://{}.s3.amazonaws.com/images/{}'.format('dl-ureport', 'U-Report_Senegal_Landing_Page_Icon.png'),
        is_static=False,
        count_link='https://senegal.ureport.in/count/',
    ),
    dict(
        name='Sierra Leone',
        host='https://sierraleone.ureport.in/',
        flag='https://{}.s3.amazonaws.com/images/{}'.format('dl-ureport', 'flag_sl.png'),
        is_static=False,
        count_link='https://sierraleone.ureport.in/count/',
    ),
    dict(
        name='Uganda',
        host='http://ureport.ug',
        flag='https://{}.s3.amazonaws.com/images/{}'.format('dl-ureport', 'U-Report_Uganda_Landing_Page_Icon.png'),
        is_static=False,
        count_link='http://ureport.ug/count/',
    ),
    dict(
        name='Ukraine',
        host='https://ukraine.ureport.in',
        flag='https://{}.s3.amazonaws.com/images/{}'.format('dl-ureport', 'flag_ua.png'),
        is_static=False,
        count_link='https://ukraine.ureport.in/count/',
    ),
    dict(
        name='Vietnam',
        host='https://vietnam.ureport.in/',
        flag='https://{}.s3.amazonaws.com/images/{}'.format('dl-ureport', 'Vietnam_Web_Deployment-01.png'),
        is_static=False,
        count_link='https://vietnam.ureport.in/count/',
    ),
    dict(
        name='Zambia',
        host='http://zambiaureport.org/',
        flag='https://zambia.ureport.in/sitestatic/img/flags/flag_zm.png',
        is_static=False,
        count_link="https://www.zambiaureport.com/count.txt/",
    ),
    dict(
        name='Zimbabwe',
        host='https://zimbabwe.ureport.in',
        flag='https://{}.s3.amazonaws.com/images/{}'.format('dl-ureport', 'flag_zw.png'),
        is_static=False,
        count_link='https://zimbabwe.ureport.in/count/',
    ),
    dict(
        name='Myanmar',
        host='https://myanmar.ureport.in',
        flag='https://{}.s3.amazonaws.com/images/{}'.format('dl-ureport', 'flag_mm.png'),
        is_static=False,
        count_link='https://myanmar.ureport.in/count/',
    ),
    dict(
        name='Nigeria',
        host='https://nigeria.ureport.in',
        flag='https://{}.s3.amazonaws.com/images/{}'.format('dl-ureport', 'flag_ng.png'),
        is_static=False,
        count_link='https://nigeria.ureport.in/count/',
    ),
    dict(
        name='Papua New Guinea',
        host='https://png.ureport.in',
        flag='https://{}.s3.amazonaws.com/images/{}'.format('dl-ureport', 'U-Report_Papua_New_Guinea_Landing_Page_Icon_1_PNG.png'),
        is_static=False,
        count_link='https://png.ureport.in/count/',
    ),
    dict(
        name='Tunisie',
        host='https://tunisie.ureport.in',
        flag='https://{}.s3.amazonaws.com/images/{}'.format('dl-ureport', 'U-Report_Tunisia_Landing_Page_Icon.png'),
        is_static=False,
        count_link='https://tunisie.ureport.in/count/',
    ),
    dict(
        name='Tanzania',
        host='https://tanzania.ureport.in',
        flag='https://{}.s3.amazonaws.com/images/{}'.format('dl-ureport', 'Tanzania_Web_Deployment-01_flag1.png'),
        is_static=False,
        count_link='https://tanzania.ureport.in/count/',
    ),
    dict(
        name='Tchad',
        host='https://tchad.ureport.in',
        flag='https://{}.s3.amazonaws.com/images/{}'.format('dl-ureport', 'flag_td.png'),
        is_static=False,
        count_link='https://tchad.ureport.in/count/',
    ),
    dict(
        name='South Africa',
        host='https://sa.ureport.in',
        flag='https://{}.s3.amazonaws.com/images/{}'.format('dl-ureport', 'U-Report_South_Africa_Landing_Page_Icon.png'),
        is_static=False,
        count_link='https://sa.ureport.in/count/',
    ),
    dict(
        name='On The Move',
        host='https://onthemove.ureport.in',
        flag='https://{}.s3.amazonaws.com/images/{}'.format('dl-ureport', 'U-Report_On_The_Move_Landing_Page_Icon.png'),
        is_static=False,
        count_link='https://onthemove.ureport.in/count/',
    ),
    dict(
        name='Ghana',
        host='https://ghana.ureport.in',
        flag='https://{}.s3.amazonaws.com/images/{}'.format('dl-ureport', 'Ghana_Web_Deployment-01.png'),
        is_static=False,
        count_link='https://ghana.ureport.in/count/',
    ),
    dict(
        name='Fiji',
        host='https://fiji.ureport.in',
        flag='https://{}.s3.amazonaws.com/images/{}'.format('dl-ureport', 'flag_fj.png'),
        is_static=False,
        count_link='https://fiji.ureport.in/count/',
    ),
    dict(
        name='Eswatini',
        host='https://eswatini.ureport.in',
        flag='https://{}.s3.amazonaws.com/images/{}'.format('dl-ureport', 'Eswatini_Web_Deployment-01.png'),
        is_static=False,
        count_link='https://eswatini.ureport.in/count/',
    ),
    dict(
        name='Kiribati',
        host='https://kiribati.ureport.in',
        flag='https://{}.s3.amazonaws.com/images/{}'.format('dl-ureport', 'Kiribati_Web_Deployment-01.png'),
        is_static=False,
        count_link='https://kiribati.ureport.in/count/',
    ),
    dict(
        name='Haiti',
        host='https://haiti.ureport.in',
        flag='https://{}.s3.amazonaws.com/images/{}'.format('dl-ureport', 'Haiti_Web_Deployment-01.png'),
        is_static=False,
        count_link='https://haiti.ureport.in/count/',
    ),
    dict(
        name='Jordan',
        host='https://jordan.ureport.in',
        flag='https://rapidpro-static-data.s3-eu-west-1.amazonaws.com/flag_jo.png',
        is_static=False,
        count_link='https://jordan.ureport.in/count/',
    ),
    dict(
        name='Mauritanie',
        host='https://mauritania.ureport.in',
        flag='https://rapidpro-static-data.s3-eu-west-1.amazonaws.com/flag_mr.png',
        is_static=False,
        count_link='https://mauritania.ureport.in/count/',
    ),
    dict(
        name='Nepal',
        host='https://nepal.ureport.in',
        flag='https://{}.s3.amazonaws.com/images/{}'.format('dl-ureport', 'flag_np.png'),
        is_static=False,
        count_link='https://nepal.ureport.in/count/',
    ),
    dict(
        name='Pacific',
        host='https://pacific.ureport.in',
        flag='https://rapidpro-static-data.s3-eu-west-1.amazonaws.com/flag_pacific.png',
        is_static=False,
        count_link='https://pacific.ureport.in/count/',
    ),
]

sentry_sdk.init(
    dsn="htps://c91ad31f95454bcf8d659c6914f6b417@sentry.ilhasoft.mobi/5"
    integrations=[DjangoIntegration()]
)

UREPORT_ASYNC_FETCHED_DATA_CACHE_TIME = config('UREPORT_ASYNC_FETCHED_DATA_CACHE_TIME', default=3600)
UREPORT_RUN_FETCHED_DATA_CACHE_TIME = config('UREPORT_RUN_FETCHED_DATA_CACHE_TIME', default=600)<|MERGE_RESOLUTION|>--- conflicted
+++ resolved
@@ -9,55 +9,25 @@
 from ureport.settings_common import *  # noqa
 
 
-DEBUG = True
+DEBUG = config('DEBUG', default=False, cast=bool)
 TEMPLATE_DEBUG = DEBUG
 
-<<<<<<< HEAD
-API_BOUNDARY_CACHE_TIME = 30
-API_GROUP_CACHE_TIME = 30
-API_RESULT_CACHE_TIME = 30
-API_CONTACT_RESULT_CACHE_TIME = 30
-API_CONTACTS_CACHE_TIME = 30
-API_FLOWS_CACHE_TIME = 30
-=======
+EMPTY_SUBDOMAIN_HOST = config('EMPTY_SUBDOMAIN_HOST', 'https://ureport.in')
+HOSTNAME = config('APP_HOSTNAME', 'ureport.in')
+
+ALLOWED_HOSTS = config('ALLOWED_HOSTS', default='*', cast=lambda v: [
+                       s.strip() for s in v.split(',')])
+SESSION_COOKIE_DOMAIN = config('SESSION_COOKIE_DOMAIN', 'ureport.in')
+SESSION_COOKIE_SECURE = False
+
 SECURE_HSTS_SECONDS = 1800
 SECURE_HSTS_INCLUDE_SUBDOMAINS = True
-SESSION_EXPIRE_AT_BROWSER_CLOSE =True
+SESSION_EXPIRE_AT_BROWSER_CLOSE = True
 CSRF_COOKIE_SECURE = True
 CSRF_COOKIE_AGE = 10800
 
 SECURE_CONTENT_TYPE_NOSNIFF = True
 SECURE_BROWSER_XSS_FILTER = True
-
-# these guys will get email from sentry
-ADMINS = (
-    ('Nyaruka Ops', 'ops@nyaruka.com'),
-)
->>>>>>> 7465d04a
-
-# set the mail settings, we send through gmail
-EMAIL_HOST = os.environ.get('EMAIL_HOST', 'smtp.gmail.com')
-EMAIL_HOST_USER = os.environ.get('EMAIL_HOST_USER', '${gmail_user}')
-DEFAULT_FROM_EMAIL = os.environ.get('DEFAULT_FROM_EMAIL', '${gmail_user}')
-EMAIL_HOST_PASSWORD = os.environ.get('EMAIL_HOST_PASSWORD', '${gmail_password}')
-EMAIL_USE_TLS = True
-
-EMPTY_SUBDOMAIN_HOST = config('EMPTY_SUBDOMAIN_HOST', 'https://ureport.in')
-HOSTNAME = config('APP_HOSTNAME', 'ureport.in')
-
-<<<<<<< HEAD
-ALLOWED_HOSTS = config('ALLOWED_HOSTS', default='*', cast=lambda v: [
-                       s.strip() for s in v.split(',')])
-=======
-# Set your DSN value
-RAVEN_CONFIG = {
-    'dsn': os.environ.get('RAVEN_DSN', 'MISSING_RAVEN_DSN'),
->>>>>>> 7465d04a
-
-SESSION_COOKIE_DOMAIN = config('SESSION_COOKIE_DOMAIN', 'ureport.in')
-SESSION_COOKIE_SECURE = False
-
-ANONYMOUS_USER_ID = -1
 
 ADMINS = config('ADMINS',
                 default='Ilhasoft|contato@ilhasoft.com.br',
@@ -66,33 +36,49 @@
                         s.strip().split('|')[0],
                         s.strip().split('|')[1],
                     ) for s in v.split(',')] if v else [])
-MANAGERS = ADMINS
-
-TIME_ZONE = config('TIME_ZONE', default='America/Sao_Paulo')
-USER_TIME_ZONE = config('USER_TIME_ZONE', default='America/Sao_Paulo')
-
+
+# set the mail settings, we send through gmail
 EMAIL_HOST = config('EMAIL_HOST', default='localhost')
-EMAIL_PORT = config('EMAIL_PORT', default=587, cast=int)
 EMAIL_HOST_USER = config('EMAIL_HOST_USER', 'no-reply@ilhasoft.com.br')
+DEFAULT_FROM_EMAIL = config('DEFAULT_FROM_EMAIL', default='no-reply@ilhasoft.com.br')
 EMAIL_HOST_PASSWORD = config('EMAIL_HOST_PASSWORD', default='')
 EMAIL_USE_TLS = config('EMAIL_USE_TLS', default=True, cast=bool)
-DEFAULT_FROM_EMAIL = config('DEFAULT_FROM_EMAIL', default='no-reply@ilhasoft.com.br')
-
-DEFAULT_FILE_STORAGE = 'storages.backends.s3boto3.S3Boto3Storage'
+EMAIL_PORT = config('EMAIL_PORT', default=587, cast=int)
+
+MANAGERS = ADMINS
+
+INSTALLED_APPS = INSTALLED_APPS + ('gunicorn', 'raven.contrib.django.raven_compat', 'storages')
+
+# Set your DSN value
+RAVEN_CONFIG = {
+    'dsn': os.environ.get('RAVEN_DSN', 'MISSING_RAVEN_DSN'),
+
 
 AWS_ACCESS_KEY_ID = config('AWS_ACCESS_KEY_ID', default='')
 AWS_SECRET_ACCESS_KEY = config('AWS_SECRET_ACCESS_KEY', default='')
 AWS_STORAGE_BUCKET_NAME = config('AWS_STORAGE_BUCKET_NAME', default='')
-
 AWS_S3_SECURE_URLS = False
+DEFAULT_FILE_STORAGE = 'storages.backends.s3boto3.S3Boto3Storage'
+
 AWS_QUERYSTRING_AUTH = False
-AWS_S3_FILE_OVERWRITE = False
+AWS_S3_OBJECT_PARAMETERS = {
+    'CacheControl': 'max-age=86400',
+
+}
 
 MEDIA_URL = config('MEDIA_URL', default='https://ureport.ilhasoft.mobi/media/')
+STATICFILES_FINDERS = (
+    'django.contrib.staticfiles.finders.FileSystemFinder',
+    'django.contrib.staticfiles.finders.AppDirectoriesFinder',
+    'compressor.finders.CompressorFinder',
+)
+
+
 SITE_API_HOST = config(
     'SITE_API_HOST', default='https://rapidpro.ilhasoft.mobi')
 API_ENDPOINT = config(
     'SITE_API_HOST', default='https://rapidpro.ilhasoft.mobi')
+
 
 DATABASES = {}
 DATABASES['default'] = dj_database_url.parse(config('DEFAULT_DATABASE'))
@@ -165,20 +151,27 @@
 }
 
 SESSION_ENGINE = 'django.contrib.sessions.backends.cached_db'
+SESSION_CACHE_ALIAS = "default"
+
+# trust connections that are coming in on this protocol
 SECURE_PROXY_SSL_HEADER = ('HTTP_X_FORWARDED_PROTO', 'HTTPS')
 
-<<<<<<< HEAD
-REDIS_HOST = config('REDIS_HOST')
-REDIS_DATABASE = config('REDIS_DATABASE', default='1')
-=======
 # compress arguments
+COMPRESS_ENABLED = config('COMPRESS_ENABLED', default=True, cast=bool)
 COMPRESS_CSS_HASHING_METHOD = 'content'
-COMPRESS_OFFLINE = True
+COMPRESS_OFFLINE = config('COMPRESS_OFFLINE', default=True, cast=bool)
 COMPRESS_OFFLINE_CONTEXT = [
     dict(STATIC_URL=STATIC_URL, base_template='frame.html', org=None, debug=False, testing=False),
     dict(STATIC_URL=STATIC_URL, base_template='public_base.html', org=None, debug=False, testing=False)
 ]
->>>>>>> 7465d04a
+COMPRESS_CSS_FILTERS = [
+    'compressor.filters.css_default.CssAbsoluteFilter', 'compressor.filters.cssmin.CSSMinFilter']
+COMPRESS_JS_FILTERS = ['compressor.filters.jsmin.JSMinFilter']
+
+
+# redis configuration
+REDIS_HOST = config('REDIS_HOST')
+REDIS_DATABASE = config('REDIS_DATABASE', default='1')
 
 BROKER_URL = 'redis://{}:6379/{}'.format(REDIS_HOST, REDIS_DATABASE)
 
@@ -198,354 +191,10 @@
     'CELERY_EAGER_PROPAGATES_EXCEPTIONS', default=True, cast=bool)
 
 
-
-# compress arguments
-
-COMPRESS_CSS_HASHING_METHOD = 'content'
-
-COMPRESS_ENABLED = config('COMPRESS_ENABLED', default=True, cast=bool)
-
-COMPRESS_OFFLINE = config('COMPRESS_OFFLINE', default=True, cast=bool)
-
-COMPRESS_CSS_FILTERS = [
-    'compressor.filters.css_default.CssAbsoluteFilter', 'compressor.filters.cssmin.CSSMinFilter']
-
-COMPRESS_JS_FILTERS = ['compressor.filters.jsmin.JSMinFilter']
-
-COMPRESS_OFFLINE_CONTEXT = [
-    dict(STATIC_URL=STATIC_URL, base_template='frame.html', org=None, debug=False, testing=False),
-    dict(STATIC_URL=STATIC_URL, base_template='public_base.html', org=None, debug=False, testing=False)
-]
-
-PREVIOUS_ORG_SITES = [
-    dict(
-        name='24x7',
-        host='https://nigeria24x7.ureport.in/',
-        flag='https://rapidpro-static-data.s3-eu-west-1.amazonaws.com/flag_24x7.png',
-        is_static=False,
-        count_link='https://nigeria24x7.ureport.in/count/',
-    ),
-    dict(
-        name='Botswana',
-        host='https://botswana.ureport.in/',
-        flag='https://rapidpro-static-data.s3-eu-west-1.amazonaws.com/Icon_Country+Name_RGB.png',
-        is_static=False,
-        count_link='https://botswana.ureport.in/count/',
-    ),
-    dict(
-        name='Burkina Faso',
-        host='https://burkinafaso.ureport.in/',
-        flag='https://{}.s3.amazonaws.com/images/{}'.format('dl-ureport', 'U-Report_Burkina_Faso_Landing_Page_Icon.png'),
-        is_static=False,
-        count_link='https://burkinafaso.ureport.in/count/',
-    ),
-    dict(
-        name='Burundi',
-        host='https://burundi.ureport.in/',
-        flag='https://{}.s3.amazonaws.com/images/{}'.format('dl-ureport', 'flag_bi.png'),
-        is_static=False,
-        count_link='https://burundi.ureport.in/count/',
-    ),
-    dict(
-        name='Cameroon',
-        host='https://cameroon.ureport.in/',
-        flag='https://{}.s3.amazonaws.com/images/{}'.format('dl-ureport', 'flag_cm.png'),
-        is_static=False,
-        count_link='https://cameroon.ureport.in/count/',
-    ),
-    dict(
-        name='Republique Centrafricaine',
-        host='https://centrafrique.ureport.in/',
-        flag='https://{}.s3.amazonaws.com/images/{}'.format('dl-ureport', 'flag_cf.png'),
-        is_static=False,
-        count_link='https://centrafrique.ureport.in/count/',
-    ),
-    dict(
-        name='Chile',
-        host='https://chile.ureport.in/',
-        flag='https://{}.s3.amazonaws.com/images/{}'.format('dl-ureport', 'U-Report_Chile_Landing_Page_Icon_2.png'),
-        is_static=False,
-        count_link='https://chile.ureport.in/count/',
-    ),
-    dict(
-        name='Congo Brazzavile',
-        host='https://congobrazzaville.ureport.in',
-        flag='https://{}.s3.amazonaws.com/images/{}'.format('dl-ureport', 'Congo_Brazzaville.png'),
-        is_static=False,
-        count_link='https://congobrazzaville.ureport.in/count/',
-    ),
-    dict(
-        name='Cote dIvoire',
-        host='https://cotedivoire.ureport.in',
-        flag='https://{}.s3.amazonaws.com/images/{}'.format('dl-ureport', 'U-Report_Cote_dIvoire_Landing_Page_Icon.png'),
-        is_static=False,
-        count_link='https://cotedivoire.ureport.in/count/',
-    ),
-    dict(
-        name='RD Congo',
-        host='https://drc.ureport.in',
-        flag='https://{}.s3.amazonaws.com/images/{}'.format('dl-ureport', 'Congo.png'),
-        is_static=False,
-        count_link='https://drc.ureport.in/count/',
-    ),
-    dict(
-        name='Global',
-        host='https://ureport.in/',
-        flag='https://rapidpro-static-data.s3-eu-west-1.amazonaws.com/global.png',
-        is_static=False,
-        count_link='https://ureport.in/count/',
-    ),
-    dict(
-        name='Guinea',
-        host='https://guinea.ureport.in/',
-        flag='https://{}.s3.amazonaws.com/images/{}'.format('dl-ureport', 'U-Report_Guinea_Landing_Page_Icon.png'),
-        is_static=False,
-        count_link='https://guinea.ureport.in/count/',
-    ),
-    dict(
-        name='The Gambia',
-        host='https://gambia.ureport.in/',
-        flag='https://{}.s3.amazonaws.com/images/{}'.format('dl-ureport', 'flag_gm.png'),
-        is_static=False,
-        count_link='https://gambia.ureport.in/count/',
-    ),
-    dict(
-        name='Indonesia',
-        host='https://indonesia.ureport.in/',
-        flag='https://{}.s3.amazonaws.com/images/{}'.format('dl-ureport', 'U-Report_Indonesia_Landing_Page_Icon.png'),
-        is_static=False,
-        count_link='https://indonesia.ureport.in/count/',
-    ),
-    dict(
-        name='Liberia',
-        host='https://liberia.ureport.in/',
-        flag='https://{}.s3.amazonaws.com/images/{}'.format('dl-ureport', 'flag_lr.png'),
-        is_static=False,
-        count_link='https://liberia.ureport.in/count/',
-    ),
-    dict(
-        name='Malawi',
-        host='http://ureport.mw/',
-        flag='https://{}.s3.amazonaws.com/images/{}'.format('dl-ureport', 'Malawi_Web_Deployment-01.png'),
-        is_static=False,
-        count_link='http://ureport.mw/count/',
-    ),
-    dict(
-        name='Malaysia',
-        host='https://malaysia.ureport.in/',
-        flag='https://{}.s3.amazonaws.com/images/{}'.format('dl-ureport', 'Malaysia_Web_Deployment-01.png'),
-        is_static=False,
-        count_link='https://malaysia.ureport.in/count/',
-    ),
-    dict(
-        name='Mali',
-        host='https://mali.ureport.in/',
-        flag='https://{}.s3.amazonaws.com/images/{}'.format('dl-ureport', 'flag_ml.png'),
-        is_static=False,
-        count_link='https://mali.ureport.in/count/',
-    ),
-    dict(
-        name='Mexico',
-        host='https://mexico.ureport.in/',
-        flag='https://{}.s3.amazonaws.com/images/{}'.format('dl-ureport', 'U-Report_Mexico_Landing_Page_Icon.png'),
-        is_static=False,
-        count_link='https://mexico.ureport.in/count/',
-    ),
-    dict(
-        name='Mozambique',
-        host='https://mozambique.ureport.in/',
-        flag='https://{}.s3.amazonaws.com/images/{}'.format('dl-ureport', 'U-Report_Mozambique_Landing_Page_Icon.png'),
-        is_static=False,
-        count_link='https://mozambique.ureport.in/count/',
-    ),
-    dict(
-        name='Pakistan',
-        host='http://ureport.pk/',
-        flag='https://{}.s3.amazonaws.com/images/{}'.format('dl-ureport', 'U-Report_Pakistan_Landing_Page_Icon.png'),
-        is_static=False,
-        count_link='http://ureport.pk/count/',
-    ),
-    dict(
-        name='Philippines',
-        host='https://philippines.ureport.in/',
-        flag='https://{}.s3.amazonaws.com/images/{}'.format('dl-ureport', 'flag_ph.png'),
-        is_static=False,
-        count_link='https://philippines.ureport.in/count/',
-    ),
-    dict(
-        name='Senegal',
-        host='https://senegal.ureport.in/',
-        flag='https://{}.s3.amazonaws.com/images/{}'.format('dl-ureport', 'U-Report_Senegal_Landing_Page_Icon.png'),
-        is_static=False,
-        count_link='https://senegal.ureport.in/count/',
-    ),
-    dict(
-        name='Sierra Leone',
-        host='https://sierraleone.ureport.in/',
-        flag='https://{}.s3.amazonaws.com/images/{}'.format('dl-ureport', 'flag_sl.png'),
-        is_static=False,
-        count_link='https://sierraleone.ureport.in/count/',
-    ),
-    dict(
-        name='Uganda',
-        host='http://ureport.ug',
-        flag='https://{}.s3.amazonaws.com/images/{}'.format('dl-ureport', 'U-Report_Uganda_Landing_Page_Icon.png'),
-        is_static=False,
-        count_link='http://ureport.ug/count/',
-    ),
-    dict(
-        name='Ukraine',
-        host='https://ukraine.ureport.in',
-        flag='https://{}.s3.amazonaws.com/images/{}'.format('dl-ureport', 'flag_ua.png'),
-        is_static=False,
-        count_link='https://ukraine.ureport.in/count/',
-    ),
-    dict(
-        name='Vietnam',
-        host='https://vietnam.ureport.in/',
-        flag='https://{}.s3.amazonaws.com/images/{}'.format('dl-ureport', 'Vietnam_Web_Deployment-01.png'),
-        is_static=False,
-        count_link='https://vietnam.ureport.in/count/',
-    ),
-    dict(
-        name='Zambia',
-        host='http://zambiaureport.org/',
-        flag='https://zambia.ureport.in/sitestatic/img/flags/flag_zm.png',
-        is_static=False,
-        count_link="https://www.zambiaureport.com/count.txt/",
-    ),
-    dict(
-        name='Zimbabwe',
-        host='https://zimbabwe.ureport.in',
-        flag='https://{}.s3.amazonaws.com/images/{}'.format('dl-ureport', 'flag_zw.png'),
-        is_static=False,
-        count_link='https://zimbabwe.ureport.in/count/',
-    ),
-    dict(
-        name='Myanmar',
-        host='https://myanmar.ureport.in',
-        flag='https://{}.s3.amazonaws.com/images/{}'.format('dl-ureport', 'flag_mm.png'),
-        is_static=False,
-        count_link='https://myanmar.ureport.in/count/',
-    ),
-    dict(
-        name='Nigeria',
-        host='https://nigeria.ureport.in',
-        flag='https://{}.s3.amazonaws.com/images/{}'.format('dl-ureport', 'flag_ng.png'),
-        is_static=False,
-        count_link='https://nigeria.ureport.in/count/',
-    ),
-    dict(
-        name='Papua New Guinea',
-        host='https://png.ureport.in',
-        flag='https://{}.s3.amazonaws.com/images/{}'.format('dl-ureport', 'U-Report_Papua_New_Guinea_Landing_Page_Icon_1_PNG.png'),
-        is_static=False,
-        count_link='https://png.ureport.in/count/',
-    ),
-    dict(
-        name='Tunisie',
-        host='https://tunisie.ureport.in',
-        flag='https://{}.s3.amazonaws.com/images/{}'.format('dl-ureport', 'U-Report_Tunisia_Landing_Page_Icon.png'),
-        is_static=False,
-        count_link='https://tunisie.ureport.in/count/',
-    ),
-    dict(
-        name='Tanzania',
-        host='https://tanzania.ureport.in',
-        flag='https://{}.s3.amazonaws.com/images/{}'.format('dl-ureport', 'Tanzania_Web_Deployment-01_flag1.png'),
-        is_static=False,
-        count_link='https://tanzania.ureport.in/count/',
-    ),
-    dict(
-        name='Tchad',
-        host='https://tchad.ureport.in',
-        flag='https://{}.s3.amazonaws.com/images/{}'.format('dl-ureport', 'flag_td.png'),
-        is_static=False,
-        count_link='https://tchad.ureport.in/count/',
-    ),
-    dict(
-        name='South Africa',
-        host='https://sa.ureport.in',
-        flag='https://{}.s3.amazonaws.com/images/{}'.format('dl-ureport', 'U-Report_South_Africa_Landing_Page_Icon.png'),
-        is_static=False,
-        count_link='https://sa.ureport.in/count/',
-    ),
-    dict(
-        name='On The Move',
-        host='https://onthemove.ureport.in',
-        flag='https://{}.s3.amazonaws.com/images/{}'.format('dl-ureport', 'U-Report_On_The_Move_Landing_Page_Icon.png'),
-        is_static=False,
-        count_link='https://onthemove.ureport.in/count/',
-    ),
-    dict(
-        name='Ghana',
-        host='https://ghana.ureport.in',
-        flag='https://{}.s3.amazonaws.com/images/{}'.format('dl-ureport', 'Ghana_Web_Deployment-01.png'),
-        is_static=False,
-        count_link='https://ghana.ureport.in/count/',
-    ),
-    dict(
-        name='Fiji',
-        host='https://fiji.ureport.in',
-        flag='https://{}.s3.amazonaws.com/images/{}'.format('dl-ureport', 'flag_fj.png'),
-        is_static=False,
-        count_link='https://fiji.ureport.in/count/',
-    ),
-    dict(
-        name='Eswatini',
-        host='https://eswatini.ureport.in',
-        flag='https://{}.s3.amazonaws.com/images/{}'.format('dl-ureport', 'Eswatini_Web_Deployment-01.png'),
-        is_static=False,
-        count_link='https://eswatini.ureport.in/count/',
-    ),
-    dict(
-        name='Kiribati',
-        host='https://kiribati.ureport.in',
-        flag='https://{}.s3.amazonaws.com/images/{}'.format('dl-ureport', 'Kiribati_Web_Deployment-01.png'),
-        is_static=False,
-        count_link='https://kiribati.ureport.in/count/',
-    ),
-    dict(
-        name='Haiti',
-        host='https://haiti.ureport.in',
-        flag='https://{}.s3.amazonaws.com/images/{}'.format('dl-ureport', 'Haiti_Web_Deployment-01.png'),
-        is_static=False,
-        count_link='https://haiti.ureport.in/count/',
-    ),
-    dict(
-        name='Jordan',
-        host='https://jordan.ureport.in',
-        flag='https://rapidpro-static-data.s3-eu-west-1.amazonaws.com/flag_jo.png',
-        is_static=False,
-        count_link='https://jordan.ureport.in/count/',
-    ),
-    dict(
-        name='Mauritanie',
-        host='https://mauritania.ureport.in',
-        flag='https://rapidpro-static-data.s3-eu-west-1.amazonaws.com/flag_mr.png',
-        is_static=False,
-        count_link='https://mauritania.ureport.in/count/',
-    ),
-    dict(
-        name='Nepal',
-        host='https://nepal.ureport.in',
-        flag='https://{}.s3.amazonaws.com/images/{}'.format('dl-ureport', 'flag_np.png'),
-        is_static=False,
-        count_link='https://nepal.ureport.in/count/',
-    ),
-    dict(
-        name='Pacific',
-        host='https://pacific.ureport.in',
-        flag='https://rapidpro-static-data.s3-eu-west-1.amazonaws.com/flag_pacific.png',
-        is_static=False,
-        count_link='https://pacific.ureport.in/count/',
-    ),
-]
-
-sentry_sdk.init(
-    dsn="htps://c91ad31f95454bcf8d659c6914f6b417@sentry.ilhasoft.mobi/5"
-    integrations=[DjangoIntegration()]
-)
-
 UREPORT_ASYNC_FETCHED_DATA_CACHE_TIME = config('UREPORT_ASYNC_FETCHED_DATA_CACHE_TIME', default=3600)
-UREPORT_RUN_FETCHED_DATA_CACHE_TIME = config('UREPORT_RUN_FETCHED_DATA_CACHE_TIME', default=600)+UREPORT_RUN_FETCHED_DATA_CACHE_TIME = config('UREPORT_RUN_FETCHED_DATA_CACHE_TIME', default=600)
+
+
+TIME_ZONE = config('TIME_ZONE', default='America/Sao_Paulo')
+USER_TIME_ZONE = config('USER_TIME_ZONE', default='America/Sao_Paulo')
+
