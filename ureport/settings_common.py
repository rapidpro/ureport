# -*- coding: utf-8 -*-
from __future__ import absolute_import, division, print_function, unicode_literals
from builtins import *

import sys
import os

<<<<<<< HEAD
from celery.schedules import crontab
from datetime import timedelta
=======
from datetime import timedelta
from celery.schedules import crontab

>>>>>>> c99b7029
from django.utils.translation import ugettext_lazy as _
from django.forms import Textarea


# -----------------------------------------------------------------------------------
# Sets TESTING to True if this configuration is read during a unit test
# -----------------------------------------------------------------------------------
TESTING = sys.argv[1:2] == ['test']

DEBUG = True
THUMBNAIL_DEBUG = DEBUG

ADMINS = (
    ('Nyaruka', 'code@nyaruka.com'),
)

MANAGERS = ADMINS

DATABASES = {
    'default': {
        'ENGINE': 'django.db.backends.sqlite3',  # Add 'postgresql_psycopg2', 'postgresql', 'mysql', 'sqlite3' or 'oracle'.
        'NAME': 'dash.sqlite',                      # Or path to database file if using sqlite3.
        'USER': '',                      # Not used with sqlite3.
        'PASSWORD': '',                  # Not used with sqlite3.
        'HOST': '',                      # Set to empty string for localhost. Not used with sqlite3.
        'PORT': '',                      # Set to empty string for default. Not used with sqlite3.
    }
}

# set the mail settings, we send throught gmail
EMAIL_HOST = 'smtp.gmail.com'
EMAIL_HOST_USER = 'server@nyaruka.com'
DEFAULT_FROM_EMAIL = 'server@nyaruka.com'
EMAIL_HOST_PASSWORD = 'NOTREAL'
EMAIL_USE_TLS = True

EMPTY_SUBDOMAIN_HOST = 'http://localhost:8000'
SITE_API_HOST = 'http://localhost:8001'
SITE_API_USER_AGENT = 'ureport/0.1'
HOSTNAME = 'localhost:8000'
SITE_CHOOSER_TEMPLATE = 'public/org_chooser.haml'
SITE_CHOOSER_URL_NAME = 'public.home'


SITE_BACKEND = 'ureport.backend.rapidpro.RapidProBackend'


# On Unix systems, a value of None will cause Django to use the same
# timezone as the operating system.
# If running in a Windows environment this must be set to the same as your
# system time zone
TIME_ZONE = 'GMT'
USER_TIME_ZONE = 'GMT'
USE_TZ = True

MODELTRANSLATION_TRANSLATION_REGISTRY = "translation"

# Language code for this installation. All choices can be found here:
# http://www.i18nguy.com/unicode/language-identifiers.html
LANGUAGE_CODE = 'en'

# Available languages for translation
LANGUAGES = (('en', "English"),
             ('fr', "French"),
             ('es', "Spanish"),
             ('ar', "Arabic"),
             ('pt', "Portuguese"),
             ('pt-br', "Brazilian Portuguese"),
             ('uk', "Ukrainian"),
             ('my', "Burmese"),
             ('id', "Indonesian"),
             ('it', "Italian"),
             ('ro', "Romanian"),
             ('vi', 'Vietnamese'))

DEFAULT_LANGUAGE = "en"
RTL_LANGUAGES = ['ar']

ORG_LANG_MAP = {
    'ar': 'ar_AR',
    'en': 'en_US',
    'es': 'es_ES',
    'fr': 'fr_FR',
    'id': 'id_ID',
    'it': 'it_IT',
    'my': 'my_MM',
    'pt': 'pt_PT',
    'pt-br': 'pt_BR',
    'uk': 'uk_UA',
    'vi': 'vi_VN'
}


SITE_ID = 1

# If you set this to False, Django will make some optimizations so as not
# to load the internationalization machinery.
USE_I18N = True

# If you set this to False, Django will not format dates, numbers and
# calendars according to the current locale
USE_L10N = True

# URL prefix for static files.
# Example: "http://media.lawrence.com/static/"
STATIC_URL = '/sitestatic/'
COMPRESS_URL = '/sitestatic/'

# URL prefix for admin static files -- CSS, JavaScript and images.
# Make sure to use a trailing slash.
# Examples: "http://foo.com/static/admin/", "/static/admin/".
ADMIN_MEDIA_PREFIX = '/sitestatic/admin/'

# List of finder classes that know how to find static files in
# various locations.
STATICFILES_FINDERS = (
    'django.contrib.staticfiles.finders.FileSystemFinder',
    'django.contrib.staticfiles.finders.AppDirectoriesFinder',
    'compressor.finders.CompressorFinder',
)

COMPRESS_PRECOMPILERS = (
    ('text/coffeescript', 'coffee --compile --stdio'),
    ('text/less', 'lessc {infile} {outfile}'),
)

# Make this unique, and don't share it with anybody.
SECRET_KEY = 'bangbangrootplaydeadn7#^+-u-#1wm=y3a$-#^jps5tihx5v_@-_(kxumq_$+$5r)bxo'

MIDDLEWARE = (
    'django.middleware.common.CommonMiddleware',
    'django.contrib.sessions.middleware.SessionMiddleware',
    'django.middleware.csrf.CsrfViewMiddleware',
    'django.contrib.auth.middleware.AuthenticationMiddleware',
    'django.contrib.messages.middleware.MessageMiddleware',
    'django.middleware.locale.LocaleMiddleware',
    'dash.orgs.middleware.SetOrgMiddleware',
)

ROOT_URLCONF = 'ureport.urls'


DATA_API_BACKENDS_CONFIG = {
    'rapidpro': {
        'name': 'RapidPro',
        'slug': 'rapidpro',
        'class_type': 'ureport.backend.rapidpro.RapidProBackend'
    }
}

DATA_API_BACKEND_TYPES = (
    ('ureport.backend.rapidpro.RapidProBackend', "RapidPro Backend Type"),
)


<<<<<<< HEAD
BACKENDS_ORG_CONFIG_FIELDS = [
=======
ORG_CONFIG_FIELDS = [
    dict(name='is_on_landing_page', field=dict(help_text=_("Whether this org should be show on the landing page"), required=False), superuser_only=True),
    dict(name='shortcode', field=dict(help_text=_("The shortcode that users will use to contact U-Report locally"), required=True)),
    dict(name='join_text', field=dict(help_text=_("The short text used to direct visitors to join U-Report"), required=False)),
    dict(name='join_fg_color', field=dict(help_text=_("The color used to draw the text on the join bar"), required=False), superuser_only=True),
    dict(name='join_bg_color', field=dict(help_text=_("The color used to draw the background on the join bar"), required=False), superuser_only=True),
    dict(name='primary_color', field=dict(help_text=_("The primary color for styling for this organization"), required=False), superuser_only=True),
    dict(name='secondary_color', field=dict(help_text=_("The secondary color for styling for this organization"), required=False), superuser_only=True),
    dict(name='bg_color', field=dict(help_text=_("The background color for the site"), required=False), superuser_only=True),
    dict(name='colors', field=dict(help_text=_("Up to 6 colors for styling charts, use comma between colors"), required=False), superuser_only=True),
    dict(name='google_tracking_id', field=dict(help_text=_("The Google Analytics Tracking ID for this organization"), required=False)),
    dict(name='youtube_channel_url', field=dict(help_text=_("The URL to the Youtube channel for this organization"), required=False)),
    dict(name='facebook_page_url', field=dict(help_text=_("The URL to the Facebook page for this organization"), required=False)),
    dict(name='facebook_page_id', field=dict(help_text=_("The integer id to the Facebook page for this organization (optional)"), required=False)),
    dict(name='facebook_app_id', field=dict(help_text=_("The integer id to the Facebook app for this organization's chat app (optional)"), required=False)),
    dict(name='facebook_pixel_id', field=dict(help_text=_("The id of the Facebook Pixel for this organization (optional)"), required=False)),
    dict(name='instagram_username', field=dict(help_text=_("The Instagram username for this organization"), required=False)),
    dict(name='instagram_lightwidget_id', field=dict(help_text=_("The Instagram widget id from lightwidget.com"), required=False)),
    dict(name='twitter_handle', field=dict(help_text=_("The Twitter handle for this organization"), required=False)),
    dict(name='twitter_search_widget', field=dict(help_text=_("The Twitter widget used for searching"), required=False)),
>>>>>>> c99b7029
    dict(name='reporter_group', field=dict(help_text=_("The name of txbhe Contact Group that contains registered reporters")), superuser_only=True, read_only=True),
    dict(name='born_label', field=dict(help_text=_("The label of the Contact Field that contains the birth date of reporters")), superuser_only=True, read_only=True),
    dict(name='gender_label', field=dict(help_text=_("The label of the Contact Field that contains the gender of reporters")), superuser_only=True, read_only=True),
    dict(name='occupation_label', field=dict(help_text=_("The label of the Contact Field that contains the occupation of reporters"), required=False), superuser_only=True, read_only=True),
    dict(name='registration_label', field=dict(help_text=_("The label of the Contact Field that contains the registration date of reporters")), superuser_only=True, read_only=True),
    dict(name='state_label', field=dict(help_text=_("The label of the Contact Field that contains the State of reporters"), required=False), superuser_only=True, read_only=True),
    dict(name='district_label', field=dict(help_text=_("The label of the Contact Field that contains the District of reporters"), required=False), superuser_only=True, read_only=True),
    dict(name='ward_label', field=dict(help_text=_("The label of the Contact Field that contains the Ward of reporters"), required=False), superuser_only=True, read_only=True),
    dict(name='male_label', field=dict(help_text=_("The label assigned to U-Reporters that are Male.")), superuser_only=True, read_only=True),
    dict(name='female_label', field=dict(help_text=_("The label assigned to U-Reporters that are Female.")), superuser_only=True, read_only=True),
<<<<<<< HEAD
]

ORG_CONFIG_FIELDS = [dict(name='is_on_landing_page', field=dict(help_text=_("Whether this org should be show on the landing page"), required=False), superuser_only=True),
                     dict(name='shortcode', field=dict(help_text=_("The shortcode that users will use to contact U-Report locally"), label="Shortcode", required=True)),
                     dict(name='join_text', field=dict(help_text=_("The short text used to direct visitors to join U-Report"), label="Join Text", required=False)),
                     dict(name='join_fg_color', field=dict(help_text=_("The color used to draw the text on the join bar"), required=False), superuser_only=True),
                     dict(name='join_bg_color', field=dict(help_text=_("The color used to draw the background on the join bar"), required=False), superuser_only=True),
                     dict(name='primary_color', field=dict(help_text=_("The primary color for styling for this organization"), required=False), superuser_only=True),
                     dict(name='secondary_color', field=dict(help_text=_("The secondary color for styling for this organization"), required=False), superuser_only=True),
                     dict(name='bg_color', field=dict(help_text=_("The background color for the site"), required=False), superuser_only=True),
                     dict(name='colors', field=dict(help_text=_("Up to 6 colors for styling charts, use comma between colors"), required=False), superuser_only=True),
                     dict(name='google_tracking_id', field=dict(help_text=_("The Google Analytics Tracking ID for this organization"), label="Google Tracking ID", required=False)),
                     dict(name='youtube_channel_url', field=dict(help_text=_("The URL to the Youtube channel for this organization"), label="Youtube Channel URL", required=False)),
                     dict(name='facebook_page_url', field=dict(help_text=_("The URL to the Facebook page for this organization"), label="Facebook Page URL", required=False)),
                     dict(name='facebook_page_id', field=dict(help_text=_("The integer id to the Facebook page for this organization (optional)"), label="Facebook Page ID", required=False)),
                     dict(name='facebook_app_id', field=dict(help_text=_("The integer id to the Facebook app for this organization's chat app (optional)"), label="Facebook App ID", required=False)),
                     dict(name='facebook_pixel_id', field=dict(help_text=_("The id of the Facebook Pixel for this organization (optional)"), label="Facebook Pixel ID", required=False)),
                     dict(name='instagram_username', field=dict(help_text=_("The Instagram username for this organization"), label="Instagram Username", required=False)),
                     dict(name='instagram_lightwidget_id', field=dict(help_text=_("The Instagram widget id from lightwidget.com"), label="Instagram LightWidget ID", required=False)),
                     dict(name='twitter_handle', field=dict(help_text=_("The Twitter handle for this organization"), label="Twitter Handle", required=False)),
                     dict(name='twitter_search_widget', field=dict(help_text=_("The Twitter widget used for searching"), label="Twitter Search Widget ID", required=False)),
                     dict(name='has_jobs', field=dict(help_text=_("If there are jobs to be shown on the public site"), label="Display Jobs Tab", required=False)),
                     dict(name='is_global', field=dict(help_text=_("If this org if for global data. e.g: It shows a world map instead of a country map."), required=False), superuser_only=True),
                     dict(name='iso_code', field=dict(help_text=_("The alpha-3 ISO code of the organization so that it appears the stories widget U-Report App. Example: BRA, NIG, CMR (Use GLOBAL if U-Report is Global)."), label="Country ISO code", required=False)),
                     dict(name='headline_font', field=dict(help_text=_("The font used for headline texts"), required=False), superuser_only=True),
                     dict(name='text_font', field=dict(help_text=_("The font used for normal text"), required=False), superuser_only=True),
                     dict(name='text_small_font', field=dict(help_text=_("The font used for small text"), required=False), superuser_only=True),
                     dict(name='custom_html', field=dict(help_text=_("If you need to include some custom HTML codes in you org pages, like custom analytics code snippets"), label="Custom HTML", required=False, widget=Textarea))]
=======
    dict(name='has_jobs', field=dict(help_text=_("If there are jobs to be shown on the public site"), required=False)),
    dict(name='is_global', field=dict(help_text=_("If this org if for global data. e.g: It shows a world map instead of a country map."), required=False), superuser_only=True),
    dict(name='iso_code', field=dict(help_text=_("The alpha-3 ISO code of the organization so that it appears the stories widget U-Report App. Example: BRA, NIG, CMR (Use GLOBAL if U-Report is Global)."), required=False)),
    dict(name='headline_font', field=dict(help_text=_("The font used for headline texts"), required=False), superuser_only=True),
    dict(name='text_font', field=dict(help_text=_("The font used for normal text"), required=False), superuser_only=True),
    dict(name='text_small_font', field=dict(help_text=_("The font used for small text"), required=False), superuser_only=True),
    dict(name='custom_html', field=dict(help_text=_("If you need to include some custom HTML codes in you org pages, like custom analytics code snippets"), required=False, widget=Textarea))
]

>>>>>>> c99b7029

INSTALLED_APPS = (
    'django.contrib.auth',
    'django.contrib.contenttypes',
    'django.contrib.sessions',
    'django.contrib.sites',
    'django.contrib.messages',
    'django.contrib.staticfiles',
    'django.contrib.humanize',


    # the django admin
    'django.contrib.admin',


    # compress our CSS and js
    'compressor',

    # thumbnail
    'sorl.thumbnail',

    # smartmin
    'smartmin',

    # import tasks
    'smartmin.csv_imports',

    # smartmin users
    'smartmin.users',

    # dash apps
    'dash.orgs',
    'dash.dashblocks',
    'dash.stories',
    'dash.utils',
    'dash.categories',

    # ureport apps
    'ureport.admins',
    'ureport.api',
    'ureport.assets',
    'ureport.contacts',
    'ureport.countries',
    'ureport.jobs',
    'ureport.locations',
    'ureport.news',
    'ureport.polls',

    'django_countries',
    'rest_framework',
    'rest_framework_swagger',

    'hamlpy',
)

# A sample logging configuration. The only tangible logging
# performed by this configuration is to send an email to
# the site admins on every HTTP 500 error.
# See http://docs.djangoproject.com/en/dev/topics/logging for
# more details on how to customize your logging configuration.
LOGGING = {
    'version': 1,
    'disable_existing_loggers': False,
    'formatters': {
        'verbose': {
            'format': '%(levelname)s %(asctime)s %(module)s %(process)d %(thread)d %(message)s'
        },
        'simple': {
            'format': '%(levelname)s %(message)s'
        },
    },
    'handlers': {
        'console': {
            'level': 'INFO',
            'class': 'logging.StreamHandler',
            'formatter': 'verbose'
        }
    },
    'loggers': {
        'httprouterthread': {
            'handlers': ['console'],
            'level': 'INFO',
        },
        'django.request': {
            'handlers': ['console'],
            'level': 'ERROR',
        },
    }
}

# -----------------------------------------------------------------------------------
# Directory Configuration
# -----------------------------------------------------------------------------------

PROJECT_DIR = os.path.join(os.path.abspath(os.path.dirname(__file__)))
RESOURCES_DIR = os.path.join(PROJECT_DIR, '../resources')

LOCALE_PATHS = (os.path.join(PROJECT_DIR, '../locale'),)
FIXTURE_DIRS = (os.path.join(PROJECT_DIR, '../fixtures'),)
TESTFILES_DIR = os.path.join(PROJECT_DIR, '../testfiles')
STATICFILES_DIRS = (os.path.join(PROJECT_DIR, '../static'), os.path.join(PROJECT_DIR, '../media'), )
STATIC_ROOT = os.path.join(PROJECT_DIR, '../sitestatic')
MEDIA_ROOT = os.path.join(PROJECT_DIR, '../media')
MEDIA_URL = "/media/"


# -----------------------------------------------------------------------------------
# Templates Configuration
# -----------------------------------------------------------------------------------

TEMPLATES = [
    {
        'BACKEND': 'django.template.backends.django.DjangoTemplates',
        'DIRS': [os.path.join(PROJECT_DIR, '../templates')],

        'OPTIONS': {
            'context_processors': [
                'django.contrib.auth.context_processors.auth',
                'django.template.context_processors.debug',
                'django.template.context_processors.i18n',
                'django.template.context_processors.media',
                'django.template.context_processors.static',
                'django.contrib.messages.context_processors.messages',
                'django.template.context_processors.request',
                'dash.orgs.context_processors.user_group_perms_processor',
                'dash.orgs.context_processors.set_org_processor',
                'ureport.assets.context_processors.set_assets_processor',
                'ureport.public.context_processors.set_has_better_domain',
                'ureport.public.context_processors.set_is_iorg',
                'ureport.public.context_processors.set_org_lang_params',
                'ureport.public.context_processors.set_story_widget_url',
            ],
            'loaders': [
                'dash.utils.haml.HamlFilesystemLoader',
                'dash.utils.haml.HamlAppDirectoriesLoader',
                'django.template.loaders.filesystem.Loader',
                'django.template.loaders.app_directories.Loader',

            ],
            'debug': False if TESTING else DEBUG
        }
    }
]


# -----------------------------------------------------------------------------------
# Permission Management
# -----------------------------------------------------------------------------------

# this lets us easily create new permissions across our objects
PERMISSIONS = {
    '*': ('create',  # can create an object
          'read',    # can read an object, viewing it's details
          'update',  # can update an object
          'delete',  # can delete an object,
          'list'),   # can view a list of the objects

    'dashblocks.dashblock': ('html', ),
    'orgs.org': ('choose', 'edit', 'home', 'manage_accounts', 'create_login', 'join', 'refresh_cache'),
    'polls.poll': ('questions', 'responses', 'images', 'pull_refresh', 'poll_date', 'poll_flow'),
    'stories.story': ('html', 'images'),

}

# assigns the permissions that each group should have
GROUP_PERMISSIONS = {
    "Administrators": (
        'assets.image.*',
        'categories.category.*',
        'categories.categoryimage.*',
        'dashblocks.dashblock.*',
        'dashblocks.dashblocktype.*',
        'jobs.jobsource.*',
        'news.newsitem.*',
        'news.video.*',
        'orgs.org_edit',
        'orgs.org_home',
        'orgs.org_manage_accounts',
        'orgs.org_profile',
        'polls.poll.*',
        'polls.pollcategory.*',
        'polls.pollimage.*',
        'polls.featuredresponse.*',
        'stories.story.*',
        'stories.storyimage.*',
        'users.user_profile',
    ),
    "Editors": (
        'categories.category.*',
        'categories.categoryimage.*',
        'dashblocks.dashblock.*',
        'dashblocks.dashblocktype.*',
        'jobs.jobsource.*',
        'news.newsitem.*',
        'news.video.*',
        'orgs.org_home',
        'orgs.org_profile',
        'polls.poll.*',
        'polls.pollcategory.*',
        'polls.pollimage.*',
        'polls.featuredresponse.*',
        'stories.story.*',
        'stories.storyimage.*',
        'users.user_profile',
    ),
    "Global": (
        'countries.countryalias.*',
    )
}

# -----------------------------------------------------------------------------------
# Login / Logout
# -----------------------------------------------------------------------------------
LOGIN_URL = "/users/login/"
LOGOUT_URL = "/users/logout/"
LOGIN_REDIRECT_URL = "/manage/org/choose/"
LOGOUT_REDIRECT_URL = "/"

# -----------------------------------------------------------------------------------
# Auth Configuration
# -----------------------------------------------------------------------------------

AUTHENTICATION_BACKENDS = (
    'django.contrib.auth.backends.ModelBackend',
)

ANONYMOUS_USER_NAME = 'AnonymousUser'

# -----------------------------------------------------------------------------------
# Redis Configuration
# -----------------------------------------------------------------------------------

# by default, celery doesn't have any timeout on our redis connections, this fixes that
BROKER_TRANSPORT_OPTIONS = {'socket_timeout': 5}

BROKER_BACKEND = 'redis'
BROKER_HOST = 'localhost'
BROKER_PORT = 6379
BROKER_VHOST = '1'

BROKER_URL = '%s://%s:%s/%s' % (BROKER_BACKEND, BROKER_HOST, BROKER_PORT, BROKER_VHOST)

CELERY_RESULT_BACKEND = BROKER_URL


CACHES = {
    'default': {
        'BACKEND': 'django_redis.cache.RedisCache',
        'LOCATION': BROKER_URL,
        'OPTIONS': {
            'CLIENT_CLASS': 'django_redis.client.DefaultClient',
        }
    }
}

if 'test' in sys.argv:
    CACHES['default']['LOCATION'] = 'redis://127.0.0.1:6379/15'

# -----------------------------------------------------------------------------------
# SMS Configs
# -----------------------------------------------------------------------------------

RAPIDSMS_TABS = []
SMS_APPS = ['mileage']

# change this to your specific backend for your install
DEFAULT_BACKEND = "console"

# change this to the country code for your install
DEFAULT_COUNTRY_CODE = "250"

# -----------------------------------------------------------------------------------
# Debug Toolbar
# -----------------------------------------------------------------------------------

INTERNAL_IPS = ('127.0.0.1',)

# -----------------------------------------------------------------------------------
# Crontab Settings
# -----------------------------------------------------------------------------------
<<<<<<< HEAD

=======
>>>>>>> c99b7029

CELERY_TIMEZONE = 'UTC'

CELERYBEAT_SCHEDULE = {
    "refresh_flows": {
        "task": "polls.refresh_org_flows",
        "schedule": timedelta(minutes=20),
        "relative": True,
    },
    "recheck_poll_flow_data": {
        "task": "polls.recheck_poll_flow_data",
        "schedule": timedelta(minutes=15),
        "relative": True,
    },
    "fetch_old_sites_count": {
        "task": "polls.fetch_old_sites_count",
        "schedule": timedelta(minutes=20),
        "relative": True,
    },
    'contact-pull': {
        'task': 'dash.orgs.tasks.trigger_org_task',
        'schedule': crontab(minute=[0, 10, 20, 30, 40, 50]),
        'args': ('ureport.contacts.tasks.pull_contacts',)
    },
    'backfill-poll-results': {
        'task': 'dash.orgs.tasks.trigger_org_task',
        'schedule': timedelta(minutes=10),
        'relative': True,
        'args': ('ureport.polls.tasks.backfill_poll_results', 'sync')
    },
    'results-pull-main-poll': {
        'task': 'dash.orgs.tasks.trigger_org_task',
        'schedule': crontab(minute=[5, 25, 45]),
        'args': ('ureport.polls.tasks.pull_results_main_poll', 'sync')
    },
    'results-pull-recent-polls': {
        'task': 'dash.orgs.tasks.trigger_org_task',
        "schedule": timedelta(hours=1),
        "relative": True,
        'args': ('ureport.polls.tasks.pull_results_recent_polls', 'sync')
    },
    'results-pull-brick-polls': {
        'task': 'dash.orgs.tasks.trigger_org_task',
        "schedule": timedelta(hours=1),
        "relative": True,
        'args': ('ureport.polls.tasks.pull_results_brick_polls', 'sync')
    },
    'results-pull-other-polls': {
        'task': 'dash.orgs.tasks.trigger_org_task',
        "schedule": timedelta(hours=1),
        "relative": True,
        'args': ('ureport.polls.tasks.pull_results_other_polls', 'sync')
    },
}

# -----------------------------------------------------------------------------------
# U-Report Defaults
# -----------------------------------------------------------------------------------
UREPORT_DEFAULT_PRIMARY_COLOR = '#FFD100'
UREPORT_DEFAULT_SECONDARY_COLOR = '#1F49BF'


# -----------------------------------------------------------------------------------
# non org urls
# -----------------------------------------------------------------------------------
SITE_ALLOW_NO_ORG = ('public.countries',
                     'api',
                     'api.v1',
                     'api.v1.docs',
                     'api.v1.org_list',
                     'api.v1.org_details',
                     'api.v1.org_poll_list',
                     'api.v1.org_poll_featured',
                     'api.v1.poll_details',
                     'api.v1.org_newsitem_list',
                     'api.v1.newsitem_details',
                     'api.v1.org_video_list',
                     'api.v1.video_details',
                     'api.v1.org_asset_list',
                     'api.v1.asset_details',
                     'api.v1.org_story_list',
                     'api.v1.story_details',
                     )


# -----------------------------------------------------------------------------------
# Old country sites
# -----------------------------------------------------------------------------------
PREVIOUS_ORG_SITES = [
    dict(
        name="Brazil",
        host="http://ureportbrasil.org.br/",
        flag="flag_br.png",
        is_static=True,
        count_link="http://ureportbrasil.org.br/count/",
    ),
    dict(
        name="El Salvador",
        host="http://elsalvador.ureport.in/",
        flag="flag_sv.png",
        is_static=True,
        count_link="http://elsalvador.ureport.in/count/",
    ),
    dict(
        name="Guatemala",
        host="http://guatemala.ureport.in/",
        flag="flag_gt.png",
        is_static=True,
        count_link="http://guatemala.ureport.in/count/",
    ),
    dict(
        name="France",
        host="http://france.ureport.in",
        flag="flag_fr.png",
        is_static=True,
        count_link="http://france.ureport.in/count/",
    ),
    dict(
        name="Ireland",
        host="http://ireland.ureport.in",
        flag="flag_ir.png",
        is_static=True,
        count_link="http://ireland.ureport.in/count/",
    ),
    dict(
        name="Moldova",
        host="http://moldova.ureport.in",
        flag="flag_md.png",
        is_static=True,
        count_link="http://moldova.ureport.in/count/",
    ),
    dict(
        name="New Zealand",
        host="http://newzealand.ureport.in/",
        flag="flag_nz.png",
        is_static=True,
        count_link="http://newzealand.ureport.in/count/",
    ),
    dict(
        name="Syria",
        host="http://syria.ureport.in",
        flag="flag_sy.png",
        is_static=True,
        count_link="http://syria.ureport.in/count/",
    ),
    dict(
        name="Thailand",
        host="http://thailand.ureport.in",
        flag="flag_th.png",
        is_static=True,
        count_link="http://thailand.ureport.in/count/",
    ),
    dict(
        name='United Kingdom',
        host="http://uk.ureport.in",
        flag="flag_uk.png",
        is_static=True,
        count_link="http://uk.ureport.in/count/",
    ),
    dict(
        name="Zambia",
        host="https://www.zambiaureport.com/home/",
        flag="flag_zm.png",
        is_static=True,
        count_link='https://www.zambiaureport.com/count.txt/',
    ),
]


# -----------------------------------------------------------------------------------
# rest_framework config
# -----------------------------------------------------------------------------------
REST_FRAMEWORK = {
    'PAGE_SIZE': 10,                 # Default to 10
    'PAGINATE_BY_PARAM': 'page_size',  # Allow client to override, using `?page_size=xxx`.
    'MAX_PAGINATE_BY': 100,
}


SWAGGER_SETTINGS = {
    'SECURITY_DEFINITIONS': {
        'basic': {
            'type': 'basic'
        }
    }
}

STORY_WIDGET_URL = 'https://ureportapp.ilhasoft.mobi/widget/'<|MERGE_RESOLUTION|>--- conflicted
+++ resolved
@@ -5,14 +5,8 @@
 import sys
 import os
 
-<<<<<<< HEAD
 from celery.schedules import crontab
 from datetime import timedelta
-=======
-from datetime import timedelta
-from celery.schedules import crontab
-
->>>>>>> c99b7029
 from django.utils.translation import ugettext_lazy as _
 from django.forms import Textarea
 
@@ -168,30 +162,7 @@
 )
 
 
-<<<<<<< HEAD
 BACKENDS_ORG_CONFIG_FIELDS = [
-=======
-ORG_CONFIG_FIELDS = [
-    dict(name='is_on_landing_page', field=dict(help_text=_("Whether this org should be show on the landing page"), required=False), superuser_only=True),
-    dict(name='shortcode', field=dict(help_text=_("The shortcode that users will use to contact U-Report locally"), required=True)),
-    dict(name='join_text', field=dict(help_text=_("The short text used to direct visitors to join U-Report"), required=False)),
-    dict(name='join_fg_color', field=dict(help_text=_("The color used to draw the text on the join bar"), required=False), superuser_only=True),
-    dict(name='join_bg_color', field=dict(help_text=_("The color used to draw the background on the join bar"), required=False), superuser_only=True),
-    dict(name='primary_color', field=dict(help_text=_("The primary color for styling for this organization"), required=False), superuser_only=True),
-    dict(name='secondary_color', field=dict(help_text=_("The secondary color for styling for this organization"), required=False), superuser_only=True),
-    dict(name='bg_color', field=dict(help_text=_("The background color for the site"), required=False), superuser_only=True),
-    dict(name='colors', field=dict(help_text=_("Up to 6 colors for styling charts, use comma between colors"), required=False), superuser_only=True),
-    dict(name='google_tracking_id', field=dict(help_text=_("The Google Analytics Tracking ID for this organization"), required=False)),
-    dict(name='youtube_channel_url', field=dict(help_text=_("The URL to the Youtube channel for this organization"), required=False)),
-    dict(name='facebook_page_url', field=dict(help_text=_("The URL to the Facebook page for this organization"), required=False)),
-    dict(name='facebook_page_id', field=dict(help_text=_("The integer id to the Facebook page for this organization (optional)"), required=False)),
-    dict(name='facebook_app_id', field=dict(help_text=_("The integer id to the Facebook app for this organization's chat app (optional)"), required=False)),
-    dict(name='facebook_pixel_id', field=dict(help_text=_("The id of the Facebook Pixel for this organization (optional)"), required=False)),
-    dict(name='instagram_username', field=dict(help_text=_("The Instagram username for this organization"), required=False)),
-    dict(name='instagram_lightwidget_id', field=dict(help_text=_("The Instagram widget id from lightwidget.com"), required=False)),
-    dict(name='twitter_handle', field=dict(help_text=_("The Twitter handle for this organization"), required=False)),
-    dict(name='twitter_search_widget', field=dict(help_text=_("The Twitter widget used for searching"), required=False)),
->>>>>>> c99b7029
     dict(name='reporter_group', field=dict(help_text=_("The name of txbhe Contact Group that contains registered reporters")), superuser_only=True, read_only=True),
     dict(name='born_label', field=dict(help_text=_("The label of the Contact Field that contains the birth date of reporters")), superuser_only=True, read_only=True),
     dict(name='gender_label', field=dict(help_text=_("The label of the Contact Field that contains the gender of reporters")), superuser_only=True, read_only=True),
@@ -202,46 +173,37 @@
     dict(name='ward_label', field=dict(help_text=_("The label of the Contact Field that contains the Ward of reporters"), required=False), superuser_only=True, read_only=True),
     dict(name='male_label', field=dict(help_text=_("The label assigned to U-Reporters that are Male.")), superuser_only=True, read_only=True),
     dict(name='female_label', field=dict(help_text=_("The label assigned to U-Reporters that are Female.")), superuser_only=True, read_only=True),
-<<<<<<< HEAD
 ]
 
-ORG_CONFIG_FIELDS = [dict(name='is_on_landing_page', field=dict(help_text=_("Whether this org should be show on the landing page"), required=False), superuser_only=True),
-                     dict(name='shortcode', field=dict(help_text=_("The shortcode that users will use to contact U-Report locally"), label="Shortcode", required=True)),
-                     dict(name='join_text', field=dict(help_text=_("The short text used to direct visitors to join U-Report"), label="Join Text", required=False)),
-                     dict(name='join_fg_color', field=dict(help_text=_("The color used to draw the text on the join bar"), required=False), superuser_only=True),
-                     dict(name='join_bg_color', field=dict(help_text=_("The color used to draw the background on the join bar"), required=False), superuser_only=True),
-                     dict(name='primary_color', field=dict(help_text=_("The primary color for styling for this organization"), required=False), superuser_only=True),
-                     dict(name='secondary_color', field=dict(help_text=_("The secondary color for styling for this organization"), required=False), superuser_only=True),
-                     dict(name='bg_color', field=dict(help_text=_("The background color for the site"), required=False), superuser_only=True),
-                     dict(name='colors', field=dict(help_text=_("Up to 6 colors for styling charts, use comma between colors"), required=False), superuser_only=True),
-                     dict(name='google_tracking_id', field=dict(help_text=_("The Google Analytics Tracking ID for this organization"), label="Google Tracking ID", required=False)),
-                     dict(name='youtube_channel_url', field=dict(help_text=_("The URL to the Youtube channel for this organization"), label="Youtube Channel URL", required=False)),
-                     dict(name='facebook_page_url', field=dict(help_text=_("The URL to the Facebook page for this organization"), label="Facebook Page URL", required=False)),
-                     dict(name='facebook_page_id', field=dict(help_text=_("The integer id to the Facebook page for this organization (optional)"), label="Facebook Page ID", required=False)),
-                     dict(name='facebook_app_id', field=dict(help_text=_("The integer id to the Facebook app for this organization's chat app (optional)"), label="Facebook App ID", required=False)),
-                     dict(name='facebook_pixel_id', field=dict(help_text=_("The id of the Facebook Pixel for this organization (optional)"), label="Facebook Pixel ID", required=False)),
-                     dict(name='instagram_username', field=dict(help_text=_("The Instagram username for this organization"), label="Instagram Username", required=False)),
-                     dict(name='instagram_lightwidget_id', field=dict(help_text=_("The Instagram widget id from lightwidget.com"), label="Instagram LightWidget ID", required=False)),
-                     dict(name='twitter_handle', field=dict(help_text=_("The Twitter handle for this organization"), label="Twitter Handle", required=False)),
-                     dict(name='twitter_search_widget', field=dict(help_text=_("The Twitter widget used for searching"), label="Twitter Search Widget ID", required=False)),
-                     dict(name='has_jobs', field=dict(help_text=_("If there are jobs to be shown on the public site"), label="Display Jobs Tab", required=False)),
-                     dict(name='is_global', field=dict(help_text=_("If this org if for global data. e.g: It shows a world map instead of a country map."), required=False), superuser_only=True),
-                     dict(name='iso_code', field=dict(help_text=_("The alpha-3 ISO code of the organization so that it appears the stories widget U-Report App. Example: BRA, NIG, CMR (Use GLOBAL if U-Report is Global)."), label="Country ISO code", required=False)),
-                     dict(name='headline_font', field=dict(help_text=_("The font used for headline texts"), required=False), superuser_only=True),
-                     dict(name='text_font', field=dict(help_text=_("The font used for normal text"), required=False), superuser_only=True),
-                     dict(name='text_small_font', field=dict(help_text=_("The font used for small text"), required=False), superuser_only=True),
-                     dict(name='custom_html', field=dict(help_text=_("If you need to include some custom HTML codes in you org pages, like custom analytics code snippets"), label="Custom HTML", required=False, widget=Textarea))]
-=======
-    dict(name='has_jobs', field=dict(help_text=_("If there are jobs to be shown on the public site"), required=False)),
+ORG_CONFIG_FIELDS = [
+    dict(name='is_on_landing_page', field=dict(help_text=_("Whether this org should be show on the landing page"), required=False), superuser_only=True),
+    dict(name='shortcode', field=dict(help_text=_("The shortcode that users will use to contact U-Report locally"), label="Shortcode", required=True)),
+    dict(name='join_text', field=dict(help_text=_("The short text used to direct visitors to join U-Report"), label="Join Text", required=False)),
+    dict(name='join_fg_color', field=dict(help_text=_("The color used to draw the text on the join bar"), required=False), superuser_only=True),
+    dict(name='join_bg_color', field=dict(help_text=_("The color used to draw the background on the join bar"), required=False), superuser_only=True),
+    dict(name='primary_color', field=dict(help_text=_("The primary color for styling for this organization"), required=False), superuser_only=True),
+    dict(name='secondary_color', field=dict(help_text=_("The secondary color for styling for this organization"), required=False), superuser_only=True),
+    dict(name='bg_color', field=dict(help_text=_("The background color for the site"), required=False), superuser_only=True),
+    dict(name='colors', field=dict(help_text=_("Up to 6 colors for styling charts, use comma between colors"), required=False), superuser_only=True),
+    dict(name='google_tracking_id', field=dict(help_text=_("The Google Analytics Tracking ID for this organization"), label="Google Tracking ID", required=False)),
+    dict(name='youtube_channel_url', field=dict(help_text=_("The URL to the Youtube channel for this organization"), label="Youtube Channel URL", required=False)),
+    dict(name='facebook_page_url', field=dict(help_text=_("The URL to the Facebook page for this organization"), label="Facebook Page URL", required=False)),
+    dict(name='facebook_page_id', field=dict(help_text=_("The integer id to the Facebook page for this organization (optional)"), label="Facebook Page ID", required=False)),
+    dict(name='facebook_app_id', field=dict(help_text=_("The integer id to the Facebook app for this organization's chat app (optional)"), label="Facebook App ID", required=False)),
+    dict(name='facebook_pixel_id', field=dict(help_text=_("The id of the Facebook Pixel for this organization (optional)"), label="Facebook Pixel ID", required=False)),
+    dict(name='instagram_username', field=dict(help_text=_("The Instagram username for this organization"), label="Instagram Username", required=False)),
+    dict(name='instagram_lightwidget_id', field=dict(help_text=_("The Instagram widget id from lightwidget.com"), label="Instagram LightWidget ID", required=False)),
+    dict(name='twitter_handle', field=dict(help_text=_("The Twitter handle for this organization"), label="Twitter Handle", required=False)),
+    dict(name='twitter_search_widget', field=dict(help_text=_("The Twitter widget used for searching"), label="Twitter Search Widget ID", required=False)),
+    dict(name='has_jobs', field=dict(help_text=_("If there are jobs to be shown on the public site"), label="Display Jobs Tab", required=False)),
     dict(name='is_global', field=dict(help_text=_("If this org if for global data. e.g: It shows a world map instead of a country map."), required=False), superuser_only=True),
-    dict(name='iso_code', field=dict(help_text=_("The alpha-3 ISO code of the organization so that it appears the stories widget U-Report App. Example: BRA, NIG, CMR (Use GLOBAL if U-Report is Global)."), required=False)),
+    dict(name='iso_code', field=dict(help_text=_("The alpha-3 ISO code of the organization so that it appears the stories widget U-Report App. Example: BRA, NIG, CMR (Use GLOBAL if U-Report is Global)."), label="Country ISO code", required=False)),
     dict(name='headline_font', field=dict(help_text=_("The font used for headline texts"), required=False), superuser_only=True),
     dict(name='text_font', field=dict(help_text=_("The font used for normal text"), required=False), superuser_only=True),
     dict(name='text_small_font', field=dict(help_text=_("The font used for small text"), required=False), superuser_only=True),
-    dict(name='custom_html', field=dict(help_text=_("If you need to include some custom HTML codes in you org pages, like custom analytics code snippets"), required=False, widget=Textarea))
+    dict(name='custom_html', field=dict(help_text=_("If you need to include some custom HTML codes in you org pages, like custom analytics code snippets"), label="Custom HTML", required=False, widget=Textarea))
 ]
 
->>>>>>> c99b7029
 
 INSTALLED_APPS = (
     'django.contrib.auth',
@@ -522,10 +484,6 @@
 # -----------------------------------------------------------------------------------
 # Crontab Settings
 # -----------------------------------------------------------------------------------
-<<<<<<< HEAD
-
-=======
->>>>>>> c99b7029
 
 CELERY_TIMEZONE = 'UTC'
 
