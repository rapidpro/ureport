--- conflicted
+++ resolved
@@ -1,10 +1,6 @@
-<<<<<<< HEAD
 # -*- coding: utf-8 -*-
 from __future__ import absolute_import, division, print_function, unicode_literals
 
-=======
-from __future__ import absolute_import
->>>>>>> 5aeb2851
 
 import sys
 import os
