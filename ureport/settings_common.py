# -*- coding: utf-8 -*-
from __future__ import absolute_import, division, print_function, unicode_literals

import os
import sys
from datetime import timedelta

from django.forms import Textarea
from django.utils.translation import ugettext_lazy as _

from celery.schedules import crontab

# -----------------------------------------------------------------------------------
# Sets TESTING to True if this configuration is read during a unit test
# -----------------------------------------------------------------------------------
TESTING = sys.argv[1:2] == ["test"]

DEBUG = True
THUMBNAIL_DEBUG = DEBUG

ADMINS = (("Nyaruka", "code@nyaruka.com"),)

MANAGERS = ADMINS

DATABASES = {
    "default": {
        "ENGINE": "django.db.backends.sqlite3",  # Add 'postgresql_psycopg2', 'postgresql', 'mysql', 'sqlite3' or 'oracle'.
        "NAME": "dash.sqlite",  # Or path to database file if using sqlite3.
        "USER": "",  # Not used with sqlite3.
        "PASSWORD": "",  # Not used with sqlite3.
        "HOST": "",  # Set to empty string for localhost. Not used with sqlite3.
        "PORT": "",  # Set to empty string for default. Not used with sqlite3.
    }
}

# set the mail settings, we send throught gmail
EMAIL_HOST = "smtp.gmail.com"
EMAIL_HOST_USER = "server@nyaruka.com"
DEFAULT_FROM_EMAIL = "server@nyaruka.com"
EMAIL_HOST_PASSWORD = "NOTREAL"
EMAIL_USE_TLS = True

EMPTY_SUBDOMAIN_HOST = "http://localhost:8000"
SITE_API_HOST = "http://localhost:8001"
SITE_API_USER_AGENT = "ureport/0.1"
HOSTNAME = "localhost:8000"
SITE_CHOOSER_TEMPLATE = "public/org_chooser.haml"
SITE_CHOOSER_URL_NAME = "public.home"


SITE_BACKEND = "ureport.backend.rapidpro.RapidProBackend"


# On Unix systems, a value of None will cause Django to use the same
# timezone as the operating system.
# If running in a Windows environment this must be set to the same as your
# system time zone
TIME_ZONE = "GMT"
USER_TIME_ZONE = "GMT"
USE_TZ = True

MODELTRANSLATION_TRANSLATION_REGISTRY = "translation"

# Language code for this installation. All choices can be found here:
# http://www.i18nguy.com/unicode/language-identifiers.html
LANGUAGE_CODE = "en"

# Available languages for translation
LANGUAGES = (
    ("bs", "Bosnian"),
    ("en", "English"),
    ("fr", "French"),
    ("es", "Spanish"),
    ("ar", "Arabic"),
    ("pt", "Portuguese"),
    ("pt-br", "Brazilian Portuguese"),
    ("uk", "Ukrainian"),
    ("uz", "Uzbek"),
    ("my", "Burmese"),
    ("id", "Indonesian"),
    ("it", "Italian"),
    ("ro", "Romanian"),
    ("vi", "Vietnamese"),
<<<<<<< HEAD
    ("sr", "Serbian"),
=======
>>>>>>> 464cf913
    ("sr-latn", "Latin Serbian"),
)

DEFAULT_LANGUAGE = "en"
RTL_LANGUAGES = ["ar"]

ORG_LANG_MAP = {
    "ar": "ar_AR",
    "en": "en_US",
    "es": "es_ES",
    "fr": "fr_FR",
    "id": "id_ID",
    "it": "it_IT",
    "my": "my_MM",
    "pt": "pt_PT",
    "pt-br": "pt_BR",
    "uk": "uk_UA",
    "vi": "vi_VN",
}


SITE_ID = 1

# If you set this to False, Django will make some optimizations so as not
# to load the internationalization machinery.
USE_I18N = True

# If you set this to False, Django will not format dates, numbers and
# calendars according to the current locale
USE_L10N = True

# URL prefix for static files.
# Example: "http://media.lawrence.com/static/"
STATIC_URL = "/sitestatic/"
COMPRESS_URL = "/sitestatic/"

# URL prefix for admin static files -- CSS, JavaScript and images.
# Make sure to use a trailing slash.
# Examples: "http://foo.com/static/admin/", "/static/admin/".
ADMIN_MEDIA_PREFIX = "/sitestatic/admin/"

# List of finder classes that know how to find static files in
# various locations.
STATICFILES_FINDERS = (
    "django.contrib.staticfiles.finders.FileSystemFinder",
    "django.contrib.staticfiles.finders.AppDirectoriesFinder",
    "compressor.finders.CompressorFinder",
)

COMPRESS_PRECOMPILERS = (("text/coffeescript", "coffee --compile --stdio"), ("text/less", "lessc {infile} {outfile}"))

# Make this unique, and don't share it with anybody.
SECRET_KEY = "bangbangrootplaydeadn7#^+-u-#1wm=y3a$-#^jps5tihx5v_@-_(kxumq_$+$5r)bxo"

MIDDLEWARE = (
    "django.middleware.common.CommonMiddleware",
    "django.contrib.sessions.middleware.SessionMiddleware",
    "django.middleware.csrf.CsrfViewMiddleware",
    "django.contrib.auth.middleware.AuthenticationMiddleware",
    "django.contrib.messages.middleware.MessageMiddleware",
    "django.middleware.locale.LocaleMiddleware",
    "dash.orgs.middleware.SetOrgMiddleware",
)

ROOT_URLCONF = "ureport.urls"


DATA_API_BACKENDS_CONFIG = {
    "rapidpro": {"name": "RapidPro", "slug": "rapidpro", "class_type": "ureport.backend.rapidpro.RapidProBackend"}
}

DATA_API_BACKEND_TYPES = (
    ("ureport.backend.rapidpro.RapidProBackend", "RapidPro Backend Type"),
    ("ureport.backend.floip.FLOIPBackend", "FLOIP Backend Type"),
)


BACKENDS_ORG_CONFIG_FIELDS = [
    dict(
        name="reporter_group",
        field=dict(help_text=_("The name of txbhe Contact Group that contains registered reporters")),
        superuser_only=True,
        read_only=True,
    ),
    dict(
        name="born_label",
        field=dict(help_text=_("The label of the Contact Field that contains the birth date of reporters")),
        superuser_only=True,
        read_only=True,
    ),
    dict(
        name="gender_label",
        field=dict(help_text=_("The label of the Contact Field that contains the gender of reporters")),
        superuser_only=True,
        read_only=True,
    ),
    dict(
        name="occupation_label",
        field=dict(
            help_text=_("The label of the Contact Field that contains the occupation of reporters"), required=False
        ),
        superuser_only=True,
        read_only=True,
    ),
    dict(
        name="registration_label",
        field=dict(help_text=_("The label of the Contact Field that contains the registration date of reporters")),
        superuser_only=True,
        read_only=True,
    ),
    dict(
        name="state_label",
        field=dict(help_text=_("The label of the Contact Field that contains the State of reporters"), required=False),
        superuser_only=True,
        read_only=True,
    ),
    dict(
        name="district_label",
        field=dict(
            help_text=_("The label of the Contact Field that contains the District of reporters"), required=False
        ),
        superuser_only=True,
        read_only=True,
    ),
    dict(
        name="ward_label",
        field=dict(help_text=_("The label of the Contact Field that contains the Ward of reporters"), required=False),
        superuser_only=True,
        read_only=True,
    ),
    dict(
        name="male_label",
        field=dict(help_text=_("The label assigned to U-Reporters that are Male.")),
        superuser_only=True,
        read_only=True,
    ),
    dict(
        name="female_label",
        field=dict(help_text=_("The label assigned to U-Reporters that are Female.")),
        superuser_only=True,
        read_only=True,
    ),
]

ORG_CONFIG_FIELDS = [
    dict(
        name="is_on_landing_page",
        field=dict(help_text=_("Whether this org should be show on the landing page"), required=False),
        superuser_only=True,
    ),
    dict(
        name="shortcode",
        field=dict(
            help_text=_("The shortcode that users will use to contact U-Report locally"),
            label="Shortcode",
            required=True,
        ),
    ),
    dict(
        name="join_text",
        field=dict(
            help_text=_("The short text used to direct visitors to join U-Report"), label="Join Text", required=False
        ),
    ),
    dict(
        name="join_fg_color",
        field=dict(help_text=_("The color used to draw the text on the join bar"), required=False),
        superuser_only=True,
    ),
    dict(
        name="join_bg_color",
        field=dict(help_text=_("The color used to draw the background on the join bar"), required=False),
        superuser_only=True,
    ),
    dict(
        name="primary_color",
        field=dict(help_text=_("The primary color for styling for this organization"), required=False),
        superuser_only=True,
    ),
    dict(
        name="secondary_color",
        field=dict(help_text=_("The secondary color for styling for this organization"), required=False),
        superuser_only=True,
    ),
    dict(
        name="bg_color",
        field=dict(help_text=_("The background color for the site"), required=False),
        superuser_only=True,
    ),
    dict(
        name="colors",
        field=dict(help_text=_("Up to 6 colors for styling charts, use comma between colors"), required=False),
        superuser_only=True,
    ),
    dict(
        name="colors_map",
        field=dict(
            help_text=_("11 colors for styling maps, use comma between colors, not used if not 11 colors"),
            required=False,
        ),
        superuser_only=True,
    ),
    dict(
        name="limit_states",
        field=dict(help_text=_("The states to show on maps only"), required=False),
        superuser_only=True,
    ),
    dict(
        name="google_tracking_id",
        field=dict(
            help_text=_("The Google Analytics Tracking ID for this organization"),
            label="Google Tracking ID",
            required=False,
        ),
    ),
    dict(
        name="youtube_channel_url",
        field=dict(
            help_text=_("The URL to the Youtube channel for this organization"),
            label="Youtube Channel URL",
            required=False,
        ),
    ),
    dict(
        name="facebook_page_url",
        field=dict(
            help_text=_("The URL to the Facebook page for this organization"),
            label="Facebook Page URL",
            required=False,
        ),
    ),
    dict(
        name="facebook_page_id",
        field=dict(
            help_text=_("The integer id to the Facebook page for this organization (optional)"),
            label="Facebook Page ID",
            required=False,
        ),
    ),
    dict(
        name="facebook_app_id",
        field=dict(
            help_text=_("The integer id to the Facebook app for this organization's chat app (optional)"),
            label="Facebook App ID",
            required=False,
        ),
    ),
    dict(
        name="facebook_welcome_text",
        field=dict(
            help_text=_("The short text used to greet users on Facebook Messenger Plugin"),
            label="Facebook Welcome Text",
            required=False,
        ),
    ),
    dict(
        name="facebook_pixel_id",
        field=dict(
            help_text=_("The id of the Facebook Pixel for this organization (optional)"),
            label="Facebook Pixel ID",
            required=False,
        ),
    ),
    dict(
        name="instagram_username",
        field=dict(
            help_text=_("The Instagram username for this organization"), label="Instagram Username", required=False
        ),
    ),
    dict(
        name="instagram_lightwidget_id",
        field=dict(
            help_text=_("The Instagram widget id from lightwidget.com"),
            label="Instagram LightWidget ID",
            required=False,
        ),
    ),
    dict(
        name="twitter_handle",
        field=dict(help_text=_("The Twitter handle for this organization"), label="Twitter Handle", required=False),
    ),
    dict(
        name="twitter_search_widget",
        field=dict(
            help_text=_("The Twitter widget used for searching"), label="Twitter Search Widget ID", required=False
        ),
    ),
    dict(
        name="ignore_words",
        field=dict(
            help_text=_("The words to filter out from the results on public site"),
            label="Ignore Words",
            required=False,
        ),
    ),
    dict(
        name="has_jobs",
        field=dict(
            help_text=_("If there are jobs to be shown on the public site. (Separated by comma)"),
            label="Display Jobs Tab",
            required=False,
        ),
    ),
    dict(
        name="is_global",
        field=dict(
            help_text=_("If this org if for global data. e.g: It shows a world map instead of a country map."),
            required=False,
        ),
        superuser_only=True,
    ),
    dict(
        name="iso_code",
        field=dict(
            help_text=_(
                "The alpha-3 ISO code of the organization so that it appears the stories widget U-Report App. Example: BRA, NIG, CMR (Use GLOBAL if U-Report is Global)."
            ),
            label="Country ISO code",
            required=False,
        ),
    ),
    dict(
        name="headline_font",
        field=dict(help_text=_("The font used for headline texts"), required=False),
        superuser_only=True,
    ),
    dict(
        name="text_font", field=dict(help_text=_("The font used for normal text"), required=False), superuser_only=True
    ),
    dict(
        name="is_participation_hidden",
        field=dict(help_text=_("Hide participation stats"), required=False),
        superuser_only=True,
    ),
    dict(
        name="ureport_announcement",
        field=dict(
            help_text=_("The text to describe the sponsors of free messages"), label="Announcement", required=False
        ),
        superuser_only=True,
    ),
    dict(
        name="text_small_font",
        field=dict(help_text=_("The font used for small text"), required=False),
        superuser_only=True,
    ),
    dict(
        name="custom_html",
        field=dict(
            help_text=_(
                "If you need to include some custom HTML codes in you org pages, like custom analytics code snippets"
            ),
            label="Custom HTML",
            required=False,
            widget=Textarea,
        ),
    ),
]


INSTALLED_APPS = (
    "django.contrib.auth",
    "django.contrib.contenttypes",
    "django.contrib.sessions",
    "django.contrib.sites",
    "django.contrib.messages",
    "django.contrib.staticfiles",
    "django.contrib.humanize",
    # the django admin
    "django.contrib.admin",
    # compress our CSS and js
    "compressor",
    # thumbnail
    "sorl.thumbnail",
    # smartmin
    "smartmin",
    # import tasks
    "smartmin.csv_imports",
    # smartmin users
    "smartmin.users",
    # dash apps
    "dash.orgs",
    "dash.dashblocks",
    "dash.stories",
    "dash.utils",
    "dash.categories",
    # ureport apps
    "ureport.admins",
    "ureport.api",
    "ureport.assets",
    "ureport.contacts",
    "ureport.countries",
    "ureport.jobs",
    "ureport.locations",
    "ureport.news",
    "ureport.polls",
    "django_countries",
    "rest_framework",
    "rest_framework_swagger",
    "hamlpy",
)

# A sample logging configuration. The only tangible logging
# performed by this configuration is to send an email to
# the site admins on every HTTP 500 error.
# See http://docs.djangoproject.com/en/dev/topics/logging for
# more details on how to customize your logging configuration.
LOGGING = {
    "version": 1,
    "disable_existing_loggers": False,
    "formatters": {
        "verbose": {"format": "%(levelname)s %(asctime)s %(module)s %(process)d %(thread)d %(message)s"},
        "simple": {"format": "%(levelname)s %(message)s"},
    },
    "handlers": {"console": {"level": "INFO", "class": "logging.StreamHandler", "formatter": "verbose"}},
    "loggers": {
        "httprouterthread": {"handlers": ["console"], "level": "INFO"},
        "django.request": {"handlers": ["console"], "level": "ERROR"},
    },
}

# -----------------------------------------------------------------------------------
# Directory Configuration
# -----------------------------------------------------------------------------------

PROJECT_DIR = os.path.join(os.path.abspath(os.path.dirname(__file__)))
RESOURCES_DIR = os.path.join(PROJECT_DIR, "../resources")

LOCALE_PATHS = (os.path.join(PROJECT_DIR, "../locale"),)
FIXTURE_DIRS = (os.path.join(PROJECT_DIR, "../fixtures"),)
TESTFILES_DIR = os.path.join(PROJECT_DIR, "../testfiles")
STATICFILES_DIRS = (os.path.join(PROJECT_DIR, "../static"), os.path.join(PROJECT_DIR, "../media"))
STATIC_ROOT = os.path.join(PROJECT_DIR, "../sitestatic")
MEDIA_ROOT = os.path.join(PROJECT_DIR, "../media")
MEDIA_URL = "/media/"


# -----------------------------------------------------------------------------------
# Templates Configuration
# -----------------------------------------------------------------------------------

TEMPLATES = [
    {
        "BACKEND": "django.template.backends.django.DjangoTemplates",
        "DIRS": [os.path.join(PROJECT_DIR, "../templates")],
        "OPTIONS": {
            "context_processors": [
                "django.contrib.auth.context_processors.auth",
                "django.template.context_processors.debug",
                "django.template.context_processors.i18n",
                "django.template.context_processors.media",
                "django.template.context_processors.static",
                "django.contrib.messages.context_processors.messages",
                "django.template.context_processors.request",
                "dash.orgs.context_processors.user_group_perms_processor",
                "dash.orgs.context_processors.set_org_processor",
                "ureport.assets.context_processors.set_assets_processor",
                "ureport.public.context_processors.set_has_better_domain",
                "ureport.public.context_processors.set_is_iorg",
                "ureport.public.context_processors.set_config_display_flags",
                "ureport.public.context_processors.set_org_lang_params",
                "ureport.public.context_processors.set_story_widget_url",
            ],
            "loaders": [
                "dash.utils.haml.HamlFilesystemLoader",
                "dash.utils.haml.HamlAppDirectoriesLoader",
                "django.template.loaders.filesystem.Loader",
                "django.template.loaders.app_directories.Loader",
            ],
            "debug": False if TESTING else DEBUG,
        },
    }
]


# -----------------------------------------------------------------------------------
# Permission Management
# -----------------------------------------------------------------------------------

# this lets us easily create new permissions across our objects
PERMISSIONS = {
    "*": (
        "create",  # can create an object
        "read",  # can read an object, viewing it's details
        "update",  # can update an object
        "delete",  # can delete an object,
        "list",
    ),  # can view a list of the objects
    "dashblocks.dashblock": ("html",),
    "orgs.org": ("choose", "edit", "home", "manage_accounts", "create_login", "join", "refresh_cache"),
    "polls.poll": ("questions", "responses", "images", "pull_refresh", "poll_date", "poll_flow"),
    "stories.story": ("html", "images"),
}

# assigns the permissions that each group should have
GROUP_PERMISSIONS = {
    "Administrators": (
        "assets.image.*",
        "categories.category.*",
        "categories.categoryimage.*",
        "dashblocks.dashblock.*",
        "dashblocks.dashblocktype.*",
        "jobs.jobsource.*",
        "news.newsitem.*",
        "news.video.*",
        "orgs.org_edit",
        "orgs.org_home",
        "orgs.org_manage_accounts",
        "orgs.org_profile",
        "polls.poll.*",
        "polls.pollcategory.*",
        "polls.pollimage.*",
        "polls.featuredresponse.*",
        "stories.story.*",
        "stories.storyimage.*",
        "users.user_profile",
    ),
    "Editors": (
        "categories.category.*",
        "categories.categoryimage.*",
        "dashblocks.dashblock.*",
        "dashblocks.dashblocktype.*",
        "jobs.jobsource.*",
        "news.newsitem.*",
        "news.video.*",
        "orgs.org_home",
        "orgs.org_profile",
        "polls.poll.*",
        "polls.pollcategory.*",
        "polls.pollimage.*",
        "polls.featuredresponse.*",
        "stories.story.*",
        "stories.storyimage.*",
        "users.user_profile",
    ),
    "Global": ("countries.countryalias.*",),
}

# -----------------------------------------------------------------------------------
# Login / Logout
# -----------------------------------------------------------------------------------
LOGIN_URL = "/users/login/"
LOGOUT_URL = "/users/logout/"
LOGIN_REDIRECT_URL = "/manage/org/choose/"
LOGOUT_REDIRECT_URL = "/"

# -----------------------------------------------------------------------------------
# Auth Configuration
# -----------------------------------------------------------------------------------

AUTHENTICATION_BACKENDS = ("django.contrib.auth.backends.ModelBackend",)

ANONYMOUS_USER_NAME = "AnonymousUser"

# -----------------------------------------------------------------------------------
# Redis Configuration
# -----------------------------------------------------------------------------------

# by default, celery doesn't have any timeout on our redis connections, this fixes that
BROKER_TRANSPORT_OPTIONS = {"socket_timeout": 5}

BROKER_BACKEND = "redis"
REDIS_HOST = "localhost"
REDIS_PORT = 6379
REDIS_DB = "1"

BROKER_URL = "redis://%s:%s/%s" % (REDIS_HOST, REDIS_PORT, REDIS_DB)

CELERY_RESULT_BACKEND = BROKER_URL


CACHES = {
    "default": {
        "BACKEND": "django_redis.cache.RedisCache",
        "LOCATION": BROKER_URL,
        "OPTIONS": {"CLIENT_CLASS": "django_redis.client.DefaultClient"},
    }
}

if "test" in sys.argv:
    CACHES["default"]["LOCATION"] = "redis://127.0.0.1:6379/15"

# -----------------------------------------------------------------------------------
# SMS Configs
# -----------------------------------------------------------------------------------

RAPIDSMS_TABS = []
SMS_APPS = ["mileage"]

# change this to your specific backend for your install
DEFAULT_BACKEND = "console"

# change this to the country code for your install
DEFAULT_COUNTRY_CODE = "250"

# -----------------------------------------------------------------------------------
# Debug Toolbar
# -----------------------------------------------------------------------------------

INTERNAL_IPS = ("127.0.0.1",)

# -----------------------------------------------------------------------------------
# Crontab Settings
# -----------------------------------------------------------------------------------

CELERY_TIMEZONE = "UTC"

CELERYBEAT_SCHEDULE = {
    "refresh_flows": {"task": "polls.refresh_org_flows", "schedule": timedelta(minutes=20), "relative": True},
    "recheck_poll_flow_data": {
        "task": "polls.recheck_poll_flow_data",
        "schedule": timedelta(minutes=15),
        "relative": True,
    },
    "fetch_old_sites_count": {
        "task": "polls.fetch_old_sites_count",
        "schedule": timedelta(minutes=20),
        "relative": True,
    },
    "contact-pull": {
        "task": "dash.orgs.tasks.trigger_org_task",
        "schedule": crontab(minute=[0, 10, 20, 30, 40, 50]),
        "args": ("ureport.contacts.tasks.pull_contacts",),
    },
    "backfill-poll-results": {
        "task": "dash.orgs.tasks.trigger_org_task",
        "schedule": timedelta(minutes=10),
        "relative": True,
        "args": ("ureport.polls.tasks.backfill_poll_results", "sync"),
    },
    "results-pull-main-poll": {
        "task": "dash.orgs.tasks.trigger_org_task",
        "schedule": crontab(minute=[5, 25, 45]),
        "args": ("ureport.polls.tasks.pull_results_main_poll", "sync"),
    },
    "results-pull-recent-polls": {
        "task": "dash.orgs.tasks.trigger_org_task",
        "schedule": timedelta(hours=1),
        "relative": True,
        "args": ("ureport.polls.tasks.pull_results_recent_polls", "sync"),
    },
    "results-pull-brick-polls": {
        "task": "dash.orgs.tasks.trigger_org_task",
        "schedule": timedelta(hours=1),
        "relative": True,
        "args": ("ureport.polls.tasks.pull_results_brick_polls", "sync"),
    },
    "results-pull-other-polls": {
        "task": "dash.orgs.tasks.trigger_org_task",
        "schedule": timedelta(hours=1),
        "relative": True,
        "args": ("ureport.polls.tasks.pull_results_other_polls", "sync"),
    },
}

# -----------------------------------------------------------------------------------
# U-Report Defaults
# -----------------------------------------------------------------------------------
UREPORT_DEFAULT_PRIMARY_COLOR = "#FFD100"
UREPORT_DEFAULT_SECONDARY_COLOR = "#1F49BF"


# -----------------------------------------------------------------------------------
# non org urls
# -----------------------------------------------------------------------------------
SITE_ALLOW_NO_ORG = (
    "public.countries",
    "api",
    "api.v1",
    "api.v1.docs",
    "api.v1.org_list",
    "api.v1.org_details",
    "api.v1.org_poll_list",
    "api.v1.org_poll_featured",
    "api.v1.poll_details",
    "api.v1.org_newsitem_list",
    "api.v1.newsitem_details",
    "api.v1.org_video_list",
    "api.v1.video_details",
    "api.v1.org_asset_list",
    "api.v1.asset_details",
    "api.v1.org_story_list",
    "api.v1.story_details",
)


# -----------------------------------------------------------------------------------
# Old country sites
# -----------------------------------------------------------------------------------
PREVIOUS_ORG_SITES = [
    dict(
        name="Argentina",
        host="//argentina.ureport.in/",
        flag="flag_ar.png",
        is_static=True,
        count_link="http://argentina.ureport.in/count/",
    ),
    dict(
        name="Bangladesh",
        host="//bangladesh.ureport.in/",
        flag="flag_bd.png",
        is_static=True,
        count_link="http://bangladesh.ureport.in/count/",
    ),
    dict(
        name="Belize",
        host="//belize.ureport.in/",
        flag="flag_bz.png",
        is_static=True,
        count_link="http://belize.ureport.in/count/",
    ),
    dict(
        name="Bosnia and Herzegovina",
        host="//bih.ureport.in/",
        flag="flag_bs.png",
        is_static=True,
        count_link="http://bih.ureport.in/count/",
    ),
    dict(
        name="Brazil",
        host="//ureportbrasil.org.br/",
        flag="flag_br.png",
        is_static=True,
        count_link="http://brasil.ureport.in/count/",
    ),
    dict(
        name="El Salvador",
        host="//elsalvador.ureport.in/",
        flag="flag_sv.png",
        is_static=True,
        count_link="http://elsalvador.ureport.in/count/",
    ),
    dict(
        name="Guatemala",
        host="//guatemala.ureport.in/",
        flag="flag_gt.png",
        is_static=True,
        count_link="http://guatemala.ureport.in/count/",
    ),
    dict(
        name="France",
        host="//france.ureport.in",
        flag="flag_fr.png",
        is_static=True,
        count_link="http://france.ureport.in/count/",
    ),
    dict(
        name="Ireland",
        host="//ireland.ureport.in",
        flag="flag_ir.png",
        is_static=True,
        count_link="http://ireland.ureport.in/count/",
    ),
    dict(
        name="Jamaica",
        host="//jamaica.ureport.in/",
        flag="flag_jm.png",
        is_static=True,
        count_link="http://jamaica.ureport.in/count/",
    ),
    dict(
        name="Moldova",
        host="//moldova.ureport.in",
        flag="flag_md.png",
        is_static=True,
        count_link="http://moldova.ureport.in/count/",
    ),
    dict(
        name="New Zealand",
        host="//newzealand.ureport.in/",
        flag="flag_nz.png",
        is_static=True,
        count_link="http://newzealand.ureport.in/count/",
    ),
    dict(
        name="România",
        host="//romania.ureport.in/",
        flag="flag_ro.png",
        is_static=True,
        count_link="http://romania.ureport.in/count/",
    ),
    dict(
        name="Serbia",
        host="//serbia.ureport.in/",
        flag="flag_sr.png",
        is_static=True,
        count_link="http://serbia.ureport.in/count/",
    ),
    dict(
        name="Syria",
        host="//syria.ureport.in",
        flag="flag_sy.png",
        is_static=True,
        count_link="http://syria.ureport.in/count/",
    ),
    dict(
        name="Thailand",
        host="//thailand.ureport.in",
        flag="flag_th.png",
        is_static=True,
        count_link="http://thailand.ureport.in/count/",
    ),
    dict(
        name="Trinidad and Tobago",
        host="//tt.ureport.in/",
        flag="flag_tt.png",
        is_static=True,
        count_link="http://tt.ureport.in/count/",
    ),
    dict(
        name="United Kingdom",
        host="//uk.ureport.in",
        flag="flag_uk.png",
        is_static=True,
        count_link="http://uk.ureport.in/count/",
    ),
    dict(
        name="Uzbekistan",
        host="//uzbekistan.ureport.in",
        flag="flag_uz.png",
        is_static=True,
        count_link="http://uzbekistan.ureport.in/count/",
    ),
    dict(
        name="Western Balkans",
        host="//westernbalkans.ureport.in",
        flag="flag_wb.png",
        is_static=True,
        count_link="http://westernbalkans.ureport.in/count/",
    ),
    dict(
        name="Zambia",
        host="//www.zambiaureport.com/home/",
        flag="flag_zm.png",
        is_static=True,
        count_link="https://www.zambiaureport.com/count.txt/",
    ),
]


# -----------------------------------------------------------------------------------
# rest_framework config
# -----------------------------------------------------------------------------------
REST_FRAMEWORK = {
    "PAGE_SIZE": 10,  # Default to 10
    "PAGINATE_BY_PARAM": "page_size",  # Allow client to override, using `?page_size=xxx`.
    "MAX_PAGINATE_BY": 100,
    "DEFAULT_PAGINATION_CLASS": "rest_framework.pagination.LimitOffsetPagination",
}


SWAGGER_SETTINGS = {"SECURITY_DEFINITIONS": {"basic": {"type": "basic"}}}

STORY_WIDGET_URL = "https://ureportapp.ilhasoft.mobi/widget/"


LOGGING = {
    "version": 1,
    "disable_existing_loggers": True,
    "root": {"level": "WARNING", "handlers": ["console"]},
    "formatters": {"verbose": {"format": "%(levelname)s %(asctime)s %(module)s %(process)d %(thread)d %(message)s"}},
    "handlers": {
        "console": {"level": "DEBUG", "class": "logging.StreamHandler", "formatter": "verbose"},
        "null": {"class": "logging.NullHandler"},
    },
    "loggers": {
        "pycountry": {"level": "ERROR", "handlers": ["console"], "propagate": False},
        "django.security.DisallowedHost": {"handlers": ["null"], "propagate": False},
        "django.db.backends": {"level": "ERROR", "handlers": ["console"], "propagate": False},
    },
}<|MERGE_RESOLUTION|>--- conflicted
+++ resolved
@@ -81,10 +81,6 @@
     ("it", "Italian"),
     ("ro", "Romanian"),
     ("vi", "Vietnamese"),
-<<<<<<< HEAD
-    ("sr", "Serbian"),
-=======
->>>>>>> 464cf913
     ("sr-latn", "Latin Serbian"),
 )
 
