# -*- coding: utf-8 -*-
from __future__ import absolute_import, division, print_function, unicode_literals

import json
import uuid

import pytz
from dash.orgs.middleware import SetOrgMiddleware
from dash.orgs.models import Org
from dash.test import DashTest
from dash.utils import random_string
from mock import Mock, patch
from smartmin.tests import SmartminTest
from temba_client.v2 import TembaClient
from temba_client.v2.types import (
    Contact as TembaContact,
    Export as TembaExport,
    Field as TembaContactField,
    Flow,
    Group,
)

from django.conf import settings
from django.contrib.auth.models import User
from django.http.request import HttpRequest
from django.test import override_settings
from django.urls import reverse
from django.utils import timezone
from django.utils.encoding import force_text

from ureport.backend.rapidpro import RapidProBackend
from ureport.flows.models import FlowResult, FlowResultCategory
from ureport.jobs.models import JobSource
from ureport.polls.models import Poll, PollQuestion, PollResponseCategory
from ureport.public.views import IndexView


class MockTembaClient(TembaClient):
    def get_fields(self, pager=None):
        return [TembaContactField.create(key="occupation", label="Activité", value_type="T")]

    def get_contacts(self, uuids=None, urns=None, groups=None, after=None, before=None, pager=None):
        return [
            TembaContact.create(
                uuid="000-001",
                name="Ann",
                urns=["tel:1234"],
                groups=["000-002"],
                fields=dict(state="Lagos", lga="Oyo", gender="Female", born="1990"),
                language="eng",
                modified_on=timezone.now(),
            )
        ]

    def get_groups(self, uuids=None, name=None, pager=None):
        return Group.deserialize_list([dict(uuid="uuid-8", name=name, size=120)])

    def get_flows(self, uuids=None, archived=None, labels=None, before=None, after=None, pager=None):
        return Flow.deserialize_list(
            [
                dict(
                    runs=300,
                    completed_runs=120,
                    name="Flow 1",
                    uuid="uuid-25",
                    participants=None,
                    labels="",
                    archived=False,
                    expires=720,
                    created_on="2015-04-08T12:48:44.320Z",
                    results=[
                        dict(
                            key="color",
                            name="Color",
                            categories=["Orange", "Blue", "Other", "Nothing"],
                            node_uuids=["b16fe2a9-8960-47e7-982a-8d6935888b39"],
                        )
                    ],
                    rulesets=[
                        dict(node="uuid-8435", id="8435", response_type="C", label="Does your community have power")
                    ],
                )
            ]
        )

    def get_definitions(self, flows=(), campaigns=(), dependencies=None):
        return TembaExport.deserialize(
            dict(
                campaigns=[],
                triggers=[],
                version=10,
                flows=[
                    dict(metadata=dict(uuid="abcdefg")),
                    dict(
                        metadata=dict(uuid="uuid-1"),
                        version=8,
                        base_language="eng",
                        flow_type="F",
                        action_sets=[],
                        rule_sets=[
                            dict(
                                uuid="ruleset-1-uuid",
                                label="ruleset1",
                                ruleset_type="wait_message",
                                rules=[dict(uuid="rule-1-uuid", category=dict(eng="Blue"))],
                            )
                        ],
                        entry="",
                    ),
                ],
            )
        )


class TestBackend(RapidProBackend):
    """
    TODO once all backend functionality actually goes through get_backend() this can become a stub
    """

    pass


class MockResponse(object):
    def __init__(self, status_code, content=""):
        self.content = content
        self.status_code = status_code

    def raise_for_status(self):
        if self.status_code != 200:
            raise Exception("Server returned %s" % force_text(self.status_code))

    def json(self, **kwargs):
        return json.loads(self.content)

    def __next__(self):
        return self


@override_settings(SITE_BACKEND="ureport.tests.TestBackend")
class UreportTest(SmartminTest, DashTest):
    def setUp(self):
        self.superuser = User.objects.create_superuser(username="super", email="super@user.com", password="super")

        self.admin = self.create_user("Administrator")
        self.anon = self.create_user("Anon")
        self.uganda = self.create_org("uganda", pytz.timezone("Africa/Kampala"), self.admin)
        self.nigeria = self.create_org("nigeria", pytz.timezone("Africa/Lagos"), self.admin)

        rapidpro_backend = self.nigeria.backends.filter(slug="rapidpro").first()
        if not rapidpro_backend:
            rapidpro_backend, created = self.nigeria.backends.get_or_create(
                api_token=random_string(32), slug="rapidpro", created_by=self.admin, modified_by=self.admin
            )
        self.rapidpro_backend = rapidpro_backend

        floip_backend = self.nigeria.backends.filter(slug="floip").first()
        if not floip_backend:
            floip_backend, created = self.nigeria.backends.get_or_create(
                api_token=random_string(32), slug="floip", created_by=self.admin, modified_by=self.admin
            )

        self.floip_backend = floip_backend

    def create_org(self, subdomain, timezone, user):

        name = subdomain

        orgs = Org.objects.filter(subdomain=subdomain)
        if orgs:
            org = orgs[0]
            org.name = name
            org.save()
        else:
            org = super(UreportTest, self).create_org(name, timezone, subdomain)

        org.administrators.add(user)

        self.assertEqual(Org.objects.filter(subdomain=subdomain).count(), 1)

        backend = org.backends.filter(slug="rapidpro", is_active=True).first()
        if not backend:
            backend = org.backends.create(
                slug="rapidpro",
                backend_type="ureport.backend.rapidpro.RapidProBackend",
                api_token="token",
                host="http://localhost:8001",
            )

        backend.backend_type = "ureport.backend.rapidpro.RapidProBackend"
        backend.api_token = "token"
        backend.host = "http://localhost:8001"
        backend.save()

        return Org.objects.get(subdomain=subdomain)

    def create_poll(self, org, title, flow_uuid, category, user, featured=False, has_synced=False):
        now = timezone.now()
        backend = org.backends.filter(slug="rapidpro", is_active=True).first()
        poll = Poll.objects.create(
            flow_uuid=flow_uuid,
            title=title,
            category=category,
            is_featured=featured,
            has_synced=has_synced,
            backend=backend,
            org=org,
            poll_date=now,
            created_by=user,
            modified_by=user,
        )

        return poll

    def create_poll_question(self, user, poll, ruleset_label, ruleset_uuid):
<<<<<<< HEAD
        existing = PollQuestion.objects.filter(ruleset_uuid=ruleset_uuid, poll=poll)
        if existing:
            existing.update(ruleset_label=ruleset_label)
            question = existing.first()
=======
        flow_result = FlowResult.objects.filter(
            org=poll.org, flow_uuid=poll.flow_uuid, result_uuid=ruleset_uuid
        ).first()
        if flow_result:
            flow_result.result_name = ruleset_label
            flow_result.save(update_fields=("result_name",))
        else:
            flow_result = FlowResult.objects.create(
                org=poll.org, flow_uuid=poll.flow_uuid, result_uuid=ruleset_uuid, result_name=ruleset_label
            )

        question = PollQuestion.objects.filter(ruleset_uuid=ruleset_uuid, poll=poll).first()
        if question:
            question.ruleset_label = ruleset_label
            question.flow_result = flow_result
            question.save(update_fields=("ruleset_label", "flow_result"))
>>>>>>> 3fe26485
        else:
            question = PollQuestion.objects.create(
                poll=poll,
                title=ruleset_label,
                ruleset_label=ruleset_label,
                ruleset_uuid=ruleset_uuid,
<<<<<<< HEAD
=======
                flow_result=flow_result,
>>>>>>> 3fe26485
                created_by=user,
                modified_by=user,
            )
        return question

    def create_poll_response_category(self, question, rule_uuid, category):
<<<<<<< HEAD
        existing = PollResponseCategory.objects.filter(question=question, category=category)
        if not rule_uuid:
            rule_uuid = uuid.uuid4()

        if existing:
            existing.update(category=category, is_active=True)
            obj = existing.first()
        else:
            obj = PollResponseCategory.objects.create(
                question=question, rule_uuid=rule_uuid, category=category, category_displayed=category, is_active=True
=======
        flow_result_category = FlowResultCategory.objects.filter(
            flow_result=question.flow_result, category=category
        ).first()
        if flow_result_category:
            flow_result_category.is_active = True
            flow_result_category.save(update_fields=("is_active",))
        else:
            flow_result_category = FlowResultCategory.objects.create(
                flow_result=question.flow_result, category=category, is_active=True
            )

        obj = PollResponseCategory.objects.filter(question=question, category=category).first()

        if obj:
            obj.is_active = True
            obj.category = category
            obj.flow_result_category = flow_result_category
            obj.save(update_fields=("is_active", "category", "flow_result_category"))

        else:
            if not rule_uuid:
                rule_uuid = uuid.uuid4()

            obj = PollResponseCategory.objects.create(
                question=question,
                rule_uuid=rule_uuid,
                category=category,
                category_displayed=category,
                flow_result_category=flow_result_category,
                is_active=True,
>>>>>>> 3fe26485
            )
        return obj


class UreportJobsTest(UreportTest):
    FB_SOURCE = "http://www.facebook.com/%s"
    TW_SOURCE = "http://twitter.com/%s"
    RSS_SOURCE = "http://dummy.rss.com/%s.xml"

    def create_fb_job_source(self, org, fb_identifier):
        return JobSource.objects.create(
            source_url=UreportJobsTest.FB_SOURCE % fb_identifier,
            source_type=JobSource.FACEBOOK,
            org=org,
            created_by=self.admin,
            modified_by=self.admin,
        )

    def create_tw_job_source(self, org, tw_identifier):
        return JobSource.objects.create(
            source_url=UreportJobsTest.TW_SOURCE % tw_identifier,
            widget_id="WIDGETID_%s" % tw_identifier,
            source_type=JobSource.TWITTER,
            org=org,
            created_by=self.admin,
            modified_by=self.admin,
        )

    def create_rss_job_source(self, org, rss_identifier):
        return JobSource.objects.create(
            source_url=UreportJobsTest.RSS_SOURCE % rss_identifier,
            source_type=JobSource.RSS,
            org=org,
            created_by=self.admin,
            modified_by=self.admin,
        )


class SetOrgMiddlewareTest(UreportTest):
    def setUp(self):
        super(SetOrgMiddlewareTest, self).setUp()

        self.middleware = SetOrgMiddleware()
        self.request = Mock(spec=HttpRequest)
        self.request.user = self.anon
        self.request.path = "/"
        self.request.get_host.return_value = "ureport.io"
        self.request.META = dict(HTTP_HOST=None)

    def test_process_request_without_org(self):
        response = self.middleware.process_request(self.request)
        self.assertEqual(response, None)
        self.assertEqual(self.request.org, None)

    def test_process_request_with_org(self):

        ug_org = self.create_org("uganda", pytz.timezone("Africa/Kampala"), self.admin)
        ug_dash_url = ug_org.subdomain + ".ureport.io"
        self.request.get_host.return_value = ug_dash_url

        response = self.middleware.process_request(self.request)
        self.assertEqual(response, None)
        self.assertEqual(self.request.org, ug_org)

        self.request.user = self.admin
        response = self.middleware.process_request(self.request)
        self.assertEqual(response, None)
        self.assertEqual(self.request.org, ug_org)
        self.assertEqual(self.request.user.get_org(), ug_org)

        # test invalid subdomain
        wrong_subdomain_url = "blabla.ureport.io"
        self.request.get_host.return_value = wrong_subdomain_url
        response = self.middleware.process_request(self.request)
        self.assertEqual(response, None)
        self.assertEqual(self.request.org, None)

    def test_process_view(self):
        with patch("django.urls.ResolverMatch") as resolver_mock:
            resolver_mock.url_name.return_value = "public.index"

            self.request.resolver_match = resolver_mock

            ug_org = self.uganda
            ug_dash_url = ug_org.subdomain + ".ureport.io"
            self.request.get_host.return_value = ug_dash_url

            # test invalid subdomain
            wrong_subdomain_url = "blabla.ureport.io"
            self.request.get_host.return_value = wrong_subdomain_url
            self.request.org = None
            response = self.middleware.process_view(self.request, IndexView.as_view(), [], dict())
            self.assertEqual(response.status_code, 302)
            self.assertEqual(response.url, reverse(settings.SITE_CHOOSER_URL_NAME))
            self.assertEqual(self.request.org, None)
            self.assertEqual(self.request.user.get_org(), None)

            self.create_org("rwanda", pytz.timezone("Africa/Kigali"), self.admin)
            wrong_subdomain_url = "blabla.ureport.io"
            self.request.get_host.return_value = wrong_subdomain_url
            response = self.middleware.process_view(self.request, IndexView.as_view(), [], dict())
            self.assertEqual(response.status_code, 302)
            self.assertEqual(response.url, reverse(settings.SITE_CHOOSER_URL_NAME))<|MERGE_RESOLUTION|>--- conflicted
+++ resolved
@@ -212,12 +212,6 @@
         return poll
 
     def create_poll_question(self, user, poll, ruleset_label, ruleset_uuid):
-<<<<<<< HEAD
-        existing = PollQuestion.objects.filter(ruleset_uuid=ruleset_uuid, poll=poll)
-        if existing:
-            existing.update(ruleset_label=ruleset_label)
-            question = existing.first()
-=======
         flow_result = FlowResult.objects.filter(
             org=poll.org, flow_uuid=poll.flow_uuid, result_uuid=ruleset_uuid
         ).first()
@@ -234,35 +228,19 @@
             question.ruleset_label = ruleset_label
             question.flow_result = flow_result
             question.save(update_fields=("ruleset_label", "flow_result"))
->>>>>>> 3fe26485
         else:
             question = PollQuestion.objects.create(
                 poll=poll,
                 title=ruleset_label,
                 ruleset_label=ruleset_label,
                 ruleset_uuid=ruleset_uuid,
-<<<<<<< HEAD
-=======
                 flow_result=flow_result,
->>>>>>> 3fe26485
                 created_by=user,
                 modified_by=user,
             )
         return question
 
     def create_poll_response_category(self, question, rule_uuid, category):
-<<<<<<< HEAD
-        existing = PollResponseCategory.objects.filter(question=question, category=category)
-        if not rule_uuid:
-            rule_uuid = uuid.uuid4()
-
-        if existing:
-            existing.update(category=category, is_active=True)
-            obj = existing.first()
-        else:
-            obj = PollResponseCategory.objects.create(
-                question=question, rule_uuid=rule_uuid, category=category, category_displayed=category, is_active=True
-=======
         flow_result_category = FlowResultCategory.objects.filter(
             flow_result=question.flow_result, category=category
         ).first()
@@ -293,7 +271,6 @@
                 category_displayed=category,
                 flow_result_category=flow_result_category,
                 is_active=True,
->>>>>>> 3fe26485
             )
         return obj
 
