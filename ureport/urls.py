--- conflicted
+++ resolved
@@ -24,11 +24,8 @@
     url(r'^manage/', include('ureport.countries.urls')),
     url(r'^manage/', include('ureport.assets.urls')),
     url(r'^users/', include('dash.users.urls')),
-<<<<<<< HEAD
-    url(r'^jsi18n/$', 'django.views.i18n.javascript_catalog', js_info_dict)
-=======
     url(r'^api/v1/', include('ureport.api.urls')),
->>>>>>> b641e4db
+    url(r'^jsi18n/$', 'django.views.i18n.javascript_catalog', js_info_dict),
 )
 
 if settings.DEBUG:
