--- conflicted
+++ resolved
@@ -206,42 +206,9 @@
 
     return api_data
 
-<<<<<<< HEAD
-LOCK_POLL_RESULTS_KEY = 'lock:poll:%d:results'
-LOCK_POLL_RESULTS_TIMEOUT = 60 * 15
-
-
-def _fetch_org_polls_results(org, polls):
-
-    r = get_redis_connection()
-
-    for poll in polls:
-
-        key = LOCK_POLL_RESULTS_KEY % poll.pk
-        if not r.get(key):
-            with r.lock(key, timeout=LOCK_POLL_RESULTS_TIMEOUT):
-                poll.fetch_poll_results()
-
-
-def fetch_main_poll_results(org):
-    main_poll = Poll.get_main_poll(org)
-    if main_poll:
-        _fetch_org_polls_results(org, [main_poll])
-
-
-def fetch_brick_polls_results(org):
-    brick_polls = Poll.get_brick_polls(org)[:5]
-    _fetch_org_polls_results(org, brick_polls)
-
-
-def fetch_other_polls_results(org):
-    other_polls = Poll.get_other_polls(org)
-    _fetch_org_polls_results(org, other_polls)
-
-=======
->>>>>>> 9beb2467
 
 def fetch_flows(org):
+    start = time.time()
 
     this_time = datetime.now()
     org_flows = dict(time=datetime_to_ms(this_time), results=dict())
@@ -276,7 +243,6 @@
         client.captureException()
         import traceback
         traceback.print_exc()
-
 
     return org_flows.get('results')
 
