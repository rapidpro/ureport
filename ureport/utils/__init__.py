# -*- coding: utf-8 -*-
from __future__ import absolute_import, division, print_function, unicode_literals

import iso8601
import json
<<<<<<< HEAD
import six
=======
>>>>>>> c0137632
import time
from datetime import timedelta, datetime
from itertools import islice, chain

from dash.orgs.models import Org
from dash.utils import datetime_to_ms
from django.conf import settings
from django.core.cache import cache
from django.utils import timezone
import pytz
from ureport.assets.models import Image, FLAG
from raven.contrib.django.raven_compat.models import client

from ureport.locations.models import Boundary
from ureport.polls.models import Poll, PollResult

GLOBAL_COUNT_CACHE_KEY = 'global_count'

ORG_CONTACT_COUNT_KEY = 'org:%d:contacts-counts'
ORG_CONTACT_COUNT_TIMEOUT = 300


def datetime_to_json_date(dt):
    """
    Formats a datetime as a string for inclusion in JSON
    """
    # always output as UTC / Z and always include milliseconds
    as_utc = dt.astimezone(pytz.utc)
    return as_utc.strftime('%Y-%m-%dT%H:%M:%S.%f')[:-3] + 'Z'


def json_date_to_datetime(date_str):
    """
    Parses a datetime from a JSON string value
    """
    return iso8601.parse_date(date_str)


def get_dict_from_cursor(cursor):
    """
    Returns all rows from a cursor as a dict
    """
    desc = cursor.description
    return [
        dict(zip([col[0] for col in desc], row))
        for row in cursor.fetchall()
    ]


def chunk_list(iterable, size):
    """
    Splits a very large list into evenly sized chunks.
    Returns an iterator of lists that are no more than the size passed in.
    """
    source_iter = iter(iterable)
    while True:
        chunk_iter = islice(source_iter, size)
        yield chain([next(chunk_iter)], chunk_iter)


def get_linked_orgs(authenticated=False):
    all_orgs = Org.objects.filter(is_active=True).order_by('name')

    linked_sites = list(getattr(settings, 'PREVIOUS_ORG_SITES', []))

    # populate a ureport site for each org so we can link off to them
    for org in all_orgs:
        host = org.build_host_link(authenticated)
        org.host = host
        if org.get_config('is_on_landing_page', top_key="common"):
            flag = Image.objects.filter(org=org, is_active=True, image_type=FLAG).first()
            if flag:
                linked_sites.append(dict(name=org.subdomain, host=host, flag=flag.image.url, is_static=False))

    linked_sites_sorted = sorted(linked_sites, key=lambda k: k['name'].lower())

    return linked_sites_sorted


<<<<<<< HEAD
def substitute_segment(org, segment_in):
    if not segment_in:
        return segment_in

    segment = copy.deepcopy(segment_in)

    location = segment.get('location', None)
    if location == 'State':
        segment['location'] = org.get_config('state_label')
    elif location == 'District':
        segment['location'] = org.get_config('district_label')
    elif location == 'Ward':
        segment['location'] = org.get_config('ward_label')

    if org.get_config('is_global'):
        if "location" in segment:
            del segment["location"]
            if 'parent' in segment:
                del segment["parent"]
            segment["contact_field"] = org.get_config('state_label')
            segment["values"] = [elt.alpha_2 for elt in list(pycountry.countries)]

    return json.dumps(segment)


def clean_global_results_data(org, results, segment):

    # for the global page clean the data translating country code to country name
    if org.get_config('is_global') and results and segment and 'location' in segment:
        for elt in results:
            country_code = elt['label']
            elt['boundary'] = country_code
            country_name = ""
            try:
                country = pycountry.countries.get(alpha_2=country_code)
                if country:
                    country_name = country.name
            except KeyError:
                country_name = country_code
            elt['label'] = country_name

    return results


def organize_categories_data(org, contact_field, api_data):

    cleaned_categories = []
    interval_dict = dict()
    now = timezone.now()
    # if we have the age_label; Ignore invalid years and make intervals
    if api_data and contact_field.lower() == org.get_config('born_label').lower():
        current_year = now.year

        for elt in api_data[0]['categories']:
            year_label = elt['label']
            try:
                if len(year_label) == 4 and int(float(year_label)) > 1900:
                    decade = ((current_year - int(elt['label'])) // 10) * 10
                    key = "%s-%s" % (decade, decade + 10)
                    if interval_dict.get(key, None):
                        interval_dict[key] += elt['count']
                    else:
                        interval_dict[key] = elt['count']
            except ValueError:
                pass

        for obj_key in interval_dict.keys():
            cleaned_categories.append(dict(label=obj_key, count=interval_dict[obj_key]))

        api_data[0]['categories'] = sorted(cleaned_categories, key=lambda k: int(k['label'].split('-')[0]))

    elif api_data and contact_field.lower() == org.get_config('registration_label').lower():
        six_months_ago = now - timedelta(days=180)
        six_months_ago = six_months_ago - timedelta(six_months_ago.weekday())
        tz = pytz.timezone('UTC')

        for elt in api_data[0]['categories']:
            time_str = elt['label']

            # ignore anything like None as label
            if not time_str:
                continue

            parsed_time = tz.localize(datetime.strptime(time_str, '%Y-%m-%dT%H:%M:%SZ'))

            # this is in the range we care about
            if parsed_time > six_months_ago:
                # get the week of the year
                dict_key = parsed_time.strftime("%W")

                if interval_dict.get(dict_key, None):
                    interval_dict[dict_key] += elt['count']
                else:
                    interval_dict[dict_key] = elt['count']

        # build our final dict using week numbers
        categories = []
        start = six_months_ago
        while start < timezone.now():
            week_dict = start.strftime("%W")
            count = interval_dict.get(week_dict, 0)
            categories.append(dict(label=start.strftime("%m/%d/%y"), count=count))

            start = start + timedelta(days=7)

        api_data[0]['categories'] = categories

    elif api_data and contact_field.lower() == org.get_config('occupation_label').lower():

        for elt in api_data[0]['categories']:
            if len(cleaned_categories) < 9 and elt['label'] != "All Responses":
                cleaned_categories.append(elt)

        api_data[0]['categories'] = cleaned_categories

    return api_data


=======
>>>>>>> c0137632
def fetch_flows(org, backend_slug=None):
    from ureport.polls.models import CACHE_ORG_FLOWS_KEY, UREPORT_ASYNC_FETCHED_DATA_CACHE_TIME
    start = time.time()
    print("Fetching flows for %s" % org.name)

    this_time = datetime.now()
    org_flows = dict(time=datetime_to_ms(this_time))

    backends = org.backends.filter(is_active=True)
    for backend_obj in backends:
        backend = org.get_backend(backend_slug=backend_obj.slug)
        try:
            all_flows = backend.fetch_flows(org)
            org_flows[backend_obj.slug] = all_flows

            all_flows_key = CACHE_ORG_FLOWS_KEY % org.pk
            cache.set(all_flows_key, org_flows, UREPORT_ASYNC_FETCHED_DATA_CACHE_TIME)

        except Exception:
            client.captureException()
            import traceback
            traceback.print_exc()

    print("Fetch %s flows took %ss" % (org.name, time.time() - start))

    return org_flows.get(backend_slug) if backend_slug else dict()


def get_flows(org, backend_slug='rapidro'):
    from ureport.polls.models import CACHE_ORG_FLOWS_KEY
    cache_value = cache.get(CACHE_ORG_FLOWS_KEY % org.pk, None)
    if cache_value and backend_slug in cache_value:
        return cache_value[backend_slug]

    return fetch_flows(org, backend_slug)


def update_poll_flow_data(org):
    flows = get_flows(org)

    if flows:
        org_polls = Poll.objects.filter(org=org)
        for poll in org_polls:
            flow = flows.get(poll.flow_uuid, dict())

            if flow:
                archived = flow.get('archived', False)
                runs_count = flow.get('runs', 0)
                if not runs_count:
                    runs_count = 0

                updated_fields = dict()

                if archived != poll.flow_archived:
                    updated_fields['flow_archived'] = archived

                if runs_count > 0 and runs_count != poll.runs_count:
                    updated_fields['runs_count'] = runs_count

                if updated_fields:
                    Poll.objects.filter(pk=poll.pk).update(**updated_fields)


def fetch_old_sites_count():
    import requests
    import re
    from ureport.polls.models import UREPORT_ASYNC_FETCHED_DATA_CACHE_TIME

    start = time.time()
    this_time = datetime.now()
    linked_sites = list(getattr(settings, 'PREVIOUS_ORG_SITES', []))

    old_site_values = []

    for site in linked_sites:
        count_link = site.get('count_link', "")
        if count_link:
            try:
                response = requests.get(count_link)
                response.raise_for_status()

                count = int(re.search(r'\d+', response.content).group())
                key = "org:%s:reporters:%s" % (site.get('name').lower(), 'old-site')
                value = {'time': datetime_to_ms(this_time), 'results': dict(size=count)}
                old_site_values.append(value)
                cache.set(key, value, UREPORT_ASYNC_FETCHED_DATA_CACHE_TIME)
            except Exception:
                import traceback
                traceback.print_exc()

    # delete the global count cache to force a recalculate at the end
    cache.delete(GLOBAL_COUNT_CACHE_KEY)

    print("Fetch old sites counts took %ss" % (time.time() - start))
    return old_site_values


def get_global_count():

    count_cached_value = cache.get(GLOBAL_COUNT_CACHE_KEY, None)
    if count_cached_value:
        return count_cached_value

    try:
        old_site_reporter_counter_keys = cache.keys('org:*:reporters:old-site')

        cached_values = [cache.get(key) for key in old_site_reporter_counter_keys]

        # no old sites cache values, double check with a fetch
        if not cached_values:
            cached_values = fetch_old_sites_count()

        count = sum([elt['results'].get('size', 0) for elt in cached_values if elt.get('results', None)])

        for org in Org.objects.filter(is_active=True):
            if org.get_config('is_on_landing_page', top_key="common"):
                count += get_reporters_count(org)

        # cached for 10 min
        cache.set(GLOBAL_COUNT_CACHE_KEY, count, 60 * 10)
    except AttributeError:
        import traceback
        traceback.print_exc()
        count = '__'

    return count


def get_org_contacts_counts(org):

    from ureport.contacts.models import ReportersCounter

    key = ORG_CONTACT_COUNT_KEY % org.pk
    org_contacts_counts = cache.get(key, None)
    if org_contacts_counts:
        return org_contacts_counts

    org_contacts_counts = ReportersCounter.get_counts(org)
    cache.set(key, org_contacts_counts, ORG_CONTACT_COUNT_TIMEOUT)
    return org_contacts_counts


def get_gender_stats(org):
    org_contacts_counts = get_org_contacts_counts(org)

    female_count = org_contacts_counts.get('gender:f', 0)
    male_count = org_contacts_counts.get('gender:m', 0)

    if not female_count and not male_count:
        return dict(female_count=female_count, female_percentage="---",
                    male_count=male_count, male_percentage="---")

    total = female_count + male_count

    female_percentage = int(female_count * 100 / total)
    male_percentage = 100 - female_percentage

    return dict(female_count=female_count, female_percentage=six.text_type(female_percentage) + "%",
                male_count=male_count, male_percentage=six.text_type(male_percentage) + "%")


def get_age_stats(org):
    now = timezone.now()
    current_year = now.year

    org_contacts_counts = get_org_contacts_counts(org)

    year_counts = {k[-4:]: v for k, v in org_contacts_counts.items() if k.startswith("born:") and len(k) == 9}

    age_counts_interval = dict()
    age_counts_interval['0-14'] = 0
    age_counts_interval['15-19'] = 0
    age_counts_interval['20-24'] = 0
    age_counts_interval['25-30'] = 0
    age_counts_interval['31-34'] = 0
    age_counts_interval['35+'] = 0

    total = 0
    for year_key, age_count in year_counts.items():
        total += age_count
        age = current_year - int(year_key)
        if age > 34:
            age_counts_interval['35+'] += age_count
        elif age > 30:
            age_counts_interval['31-34'] += age_count
        elif age > 24:
            age_counts_interval['25-30'] += age_count
        elif age > 19:
            age_counts_interval['20-24'] += age_count
        elif age > 14:
            age_counts_interval['15-19'] += age_count
        else:
            age_counts_interval['0-14'] += age_count

    age_stats = age_counts_interval
    if total > 0:
        age_stats = {k: int(round(v * 100 / float(total))) for k, v in age_counts_interval.items()}

    return json.dumps(sorted([dict(name=k, y=v) for k, v in age_stats.items()], key=lambda i: i['name']))


def get_registration_stats(org):
    now = timezone.now()
    six_months_ago = now - timedelta(days=180)
    six_months_ago = six_months_ago - timedelta(six_months_ago.weekday())
    tz = pytz.timezone('UTC')

    org_contacts_counts = get_org_contacts_counts(org)

    registered_on_counts = {k[14:]: v for k, v in org_contacts_counts.items() if k.startswith("registered_on")}

    interval_dict = dict()

    for date_key, date_count in registered_on_counts.items():
        parsed_time = tz.localize(datetime.strptime(date_key, '%Y-%m-%d'))

        # this is in the range we care about
        if parsed_time > six_months_ago:
            # get the week of the year
            dict_key = parsed_time.strftime("%W")

            if interval_dict.get(dict_key, None):
                interval_dict[dict_key] += date_count
            else:
                interval_dict[dict_key] = date_count

    # build our final dict using week numbers
    categories = []
    start = six_months_ago
    while start < timezone.now():
        week_dict = start.strftime("%W")
        count = interval_dict.get(week_dict, 0)
        categories.append(dict(label=start.strftime("%m/%d/%y"), count=count))

        start = start + timedelta(days=7)

    return json.dumps(categories)


def get_ureporters_locations_stats(org, segment):
    parent = segment.get('parent', None)
    field_type = segment.get('location', None)

    location_stats = []

    if not field_type or field_type.lower() not in ['state', 'district', 'ward']:
        return location_stats

    field_type = field_type.lower()

    org_contacts_counts = get_org_contacts_counts(org)

    if field_type == 'state':
        boundary_top_level = Boundary.COUNTRY_LEVEL if org.get_config('is_global', top_key="common") else Boundary.STATE_LEVEL
        boundaries = Boundary.objects.filter(org=org, level=boundary_top_level, is_active=True).values('osm_id', 'name')\
            .order_by('osm_id')
        location_counts = {k[6:]: v for k, v in org_contacts_counts.items() if k.startswith('state')}

    elif field_type == 'ward':
        boundaries = Boundary.objects.filter(org=org, level=Boundary.WARD_LEVEL, parent__osm_id__iexact=parent).values('osm_id', 'name').order_by('osm_id')
        location_counts = {k[5:]: v for k, v in org_contacts_counts.items() if k.startswith('ward')}
    else:
        boundaries = Boundary.objects.filter(org=org, level=Boundary.DISTRICT_LEVEL, is_active=True,
                                             parent__osm_id__iexact=parent).values('osm_id', 'name').order_by('osm_id')
        location_counts = {k[9:]: v for k, v in org_contacts_counts.items() if k.startswith('district')}

    return [dict(boundary=elt['osm_id'], label=elt['name'], set=location_counts.get(elt['osm_id'], 0))
            for elt in boundaries]


def get_reporters_count(org):
    org_contacts_counts = get_org_contacts_counts(org)

    return org_contacts_counts.get("total-reporters", 0)


def get_occupation_stats(org):

    org_contacts_counts = get_org_contacts_counts(org)

    occupation_counts = {k[11:]: v for k, v in org_contacts_counts.items() if k.startswith("occupation")}

    return json.dumps(sorted([dict(label=k, count=v)
                              for k, v in occupation_counts.items() if k and k.lower() != "All Responses".lower()],
                             key=lambda i: i['count'], reverse=True)[:9])


def get_regions_stats(org):

    org_contacts_counts = get_org_contacts_counts(org)
    boundaries_name = Boundary.get_org_top_level_boundaries_name(org)

    boundaries_stats = {k[6:]: v for k, v in org_contacts_counts.items() if len(k) > 7 and k.startswith('state')}

    regions_stats = sorted([dict(name=boundaries_name[k], count=v) for k, v in boundaries_stats.items()
                            if k and k in boundaries_name], key=lambda i: i['count'], reverse=True)

    return regions_stats


def get_segment_org_boundaries(org, segment):
    location_boundaries = []
    if not segment:
        return location_boundaries

    if segment.get('location') == 'District':
        state_id = segment.get('parent', None)
        if state_id:
            location_boundaries = org.boundaries.filter(level=Boundary.DISTRICT_LEVEL,
                                                        is_active=True,
                                                        parent__osm_id=state_id).values('osm_id', 'name').order_by('osm_id')

    elif segment.get('location') == 'Ward':
        district_id = segment.get('parent', None)
        if district_id:
            location_boundaries = org.boundaries.filter(level=Boundary.WARD_LEVEL,
                                                        is_active=True,
                                                        parent__osm_id=district_id).values('osm_id', 'name').order_by('osm_id')

    else:
        if org.get_config('is_global', top_key='common'):
            location_boundaries = org.boundaries.filter(level=Boundary.COUNTRY_LEVEL, is_active=True).values('osm_id', 'name').order_by('osm_id')
        else:
            location_boundaries = org.boundaries.filter(level=Boundary.STATE_LEVEL, is_active=True).values('osm_id', 'name').order_by('osm_id')

    return location_boundaries


def populate_age_and_gender_poll_results(org=None):
    from ureport.contacts.models import Contact
    LAST_POPULATED_CONTACT = 'last-contact-id-populated'

    last_contact_id_populated = cache.get(LAST_POPULATED_CONTACT, 0)

    all_contacts = Contact.objects.filter(id__gt=last_contact_id_populated).values_list('id', flat=True).order_by('id')

    if org is not None:
        all_contacts = Contact.objects.filter(org=org).values_list('id', flat=True).order_by('id')

    start = time.time()
    i = 0

    all_contacts = list(all_contacts)

    for contact_id_batch in chunk_list(all_contacts, 1000):
        contact_batch = list(contact_id_batch)
        contacts = Contact.objects.filter(id__in=contact_batch)
        for contact in contacts:
            i += 1

            update_fields = dict()
            if contact.born > 0:
                update_fields['born'] = contact.born

            if contact.gender != '':
                update_fields['gender'] = contact.gender

            if update_fields:
                results_ids = list(PollResult.objects.filter(contact=contact.uuid).values_list('id', flat=True))
                PollResult.objects.filter(id__in=results_ids).update(**update_fields)

            if org is None:
                cache.set(LAST_POPULATED_CONTACT, contact.pk, None)

        print("Processed poll results update %d / %d contacts in %ds" % (i, len(all_contacts), time.time() - start))


Org.get_occupation_stats = get_occupation_stats
Org.get_reporters_count = get_reporters_count
Org.get_ureporters_locations_stats = get_ureporters_locations_stats
Org.get_registration_stats = get_registration_stats
Org.get_age_stats = get_age_stats
Org.get_gender_stats = get_gender_stats
Org.get_regions_stats = get_regions_stats
Org.get_flows = get_flows
Org.get_segment_org_boundaries = get_segment_org_boundaries<|MERGE_RESOLUTION|>--- conflicted
+++ resolved
@@ -3,10 +3,7 @@
 
 import iso8601
 import json
-<<<<<<< HEAD
 import six
-=======
->>>>>>> c0137632
 import time
 from datetime import timedelta, datetime
 from itertools import islice, chain
@@ -86,127 +83,6 @@
     return linked_sites_sorted
 
 
-<<<<<<< HEAD
-def substitute_segment(org, segment_in):
-    if not segment_in:
-        return segment_in
-
-    segment = copy.deepcopy(segment_in)
-
-    location = segment.get('location', None)
-    if location == 'State':
-        segment['location'] = org.get_config('state_label')
-    elif location == 'District':
-        segment['location'] = org.get_config('district_label')
-    elif location == 'Ward':
-        segment['location'] = org.get_config('ward_label')
-
-    if org.get_config('is_global'):
-        if "location" in segment:
-            del segment["location"]
-            if 'parent' in segment:
-                del segment["parent"]
-            segment["contact_field"] = org.get_config('state_label')
-            segment["values"] = [elt.alpha_2 for elt in list(pycountry.countries)]
-
-    return json.dumps(segment)
-
-
-def clean_global_results_data(org, results, segment):
-
-    # for the global page clean the data translating country code to country name
-    if org.get_config('is_global') and results and segment and 'location' in segment:
-        for elt in results:
-            country_code = elt['label']
-            elt['boundary'] = country_code
-            country_name = ""
-            try:
-                country = pycountry.countries.get(alpha_2=country_code)
-                if country:
-                    country_name = country.name
-            except KeyError:
-                country_name = country_code
-            elt['label'] = country_name
-
-    return results
-
-
-def organize_categories_data(org, contact_field, api_data):
-
-    cleaned_categories = []
-    interval_dict = dict()
-    now = timezone.now()
-    # if we have the age_label; Ignore invalid years and make intervals
-    if api_data and contact_field.lower() == org.get_config('born_label').lower():
-        current_year = now.year
-
-        for elt in api_data[0]['categories']:
-            year_label = elt['label']
-            try:
-                if len(year_label) == 4 and int(float(year_label)) > 1900:
-                    decade = ((current_year - int(elt['label'])) // 10) * 10
-                    key = "%s-%s" % (decade, decade + 10)
-                    if interval_dict.get(key, None):
-                        interval_dict[key] += elt['count']
-                    else:
-                        interval_dict[key] = elt['count']
-            except ValueError:
-                pass
-
-        for obj_key in interval_dict.keys():
-            cleaned_categories.append(dict(label=obj_key, count=interval_dict[obj_key]))
-
-        api_data[0]['categories'] = sorted(cleaned_categories, key=lambda k: int(k['label'].split('-')[0]))
-
-    elif api_data and contact_field.lower() == org.get_config('registration_label').lower():
-        six_months_ago = now - timedelta(days=180)
-        six_months_ago = six_months_ago - timedelta(six_months_ago.weekday())
-        tz = pytz.timezone('UTC')
-
-        for elt in api_data[0]['categories']:
-            time_str = elt['label']
-
-            # ignore anything like None as label
-            if not time_str:
-                continue
-
-            parsed_time = tz.localize(datetime.strptime(time_str, '%Y-%m-%dT%H:%M:%SZ'))
-
-            # this is in the range we care about
-            if parsed_time > six_months_ago:
-                # get the week of the year
-                dict_key = parsed_time.strftime("%W")
-
-                if interval_dict.get(dict_key, None):
-                    interval_dict[dict_key] += elt['count']
-                else:
-                    interval_dict[dict_key] = elt['count']
-
-        # build our final dict using week numbers
-        categories = []
-        start = six_months_ago
-        while start < timezone.now():
-            week_dict = start.strftime("%W")
-            count = interval_dict.get(week_dict, 0)
-            categories.append(dict(label=start.strftime("%m/%d/%y"), count=count))
-
-            start = start + timedelta(days=7)
-
-        api_data[0]['categories'] = categories
-
-    elif api_data and contact_field.lower() == org.get_config('occupation_label').lower():
-
-        for elt in api_data[0]['categories']:
-            if len(cleaned_categories) < 9 and elt['label'] != "All Responses":
-                cleaned_categories.append(elt)
-
-        api_data[0]['categories'] = cleaned_categories
-
-    return api_data
-
-
-=======
->>>>>>> c0137632
 def fetch_flows(org, backend_slug=None):
     from ureport.polls.models import CACHE_ORG_FLOWS_KEY, UREPORT_ASYNC_FETCHED_DATA_CACHE_TIME
     start = time.time()
