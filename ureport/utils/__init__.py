--- conflicted
+++ resolved
@@ -48,7 +48,6 @@
     return datetime.strptime(date_str, iso_format).replace(tzinfo=pytz.utc)
 
 
-<<<<<<< HEAD
 def get_dict_from_cursor(cursor):
     """
     Returns all rows from a cursor as a dict
@@ -58,7 +57,8 @@
         dict(zip([col[0] for col in desc], row))
         for row in cursor.fetchall()
     ]
-=======
+
+
 def chunk_list(iterable, size):
     """
     Splits a very large list into evenly sized chunks.
@@ -68,7 +68,6 @@
     while True:
         chunk_iter = islice(source_iter, size)
         yield chain([chunk_iter.next()], chunk_iter)
->>>>>>> f1ce5dbf
 
 
 def get_linked_orgs(authenticated=False):
