--- conflicted
+++ resolved
@@ -501,14 +501,11 @@
         boundaries = Boundary.objects.filter(org=org, level=boundary_top_level).values('osm_id', 'name')\
             .order_by('osm_id')
         location_counts = {k[6:]: v for k, v in org_contacts_counts.iteritems() if k.startswith('state')}
-<<<<<<< HEAD
 
     elif field_type == 'ward':
-        boundaries = Boundary.objects.filter(org=org, level=3, parent__osm_id__iexact=parent).values('osm_id', 'name').order_by('osm_id')
+        boundaries = Boundary.objects.filter(org=org, level=Boundary.WARD_LEVEL, parent__osm_id__iexact=parent).values('osm_id', 'name').order_by('osm_id')
         location_counts = {k[5:]: v for k, v in org_contacts_counts.iteritems() if k.startswith('ward')}
 
-=======
->>>>>>> 4dbe9245
     else:
         boundaries = Boundary.objects.filter(org=org, level=Boundary.DISTRICT_LEVEL,
                                              parent__osm_id__iexact=parent).values('osm_id', 'name').order_by('osm_id')
