# -*- coding: utf-8 -*-
from __future__ import absolute_import, division, print_function, unicode_literals


from datetime import datetime
import json
from dash.categories.models import Category

from dash.test import MockClientQuery
from dash_test_runner.tests import MockResponse
from django.conf import settings
from django.utils import timezone
from mock import patch
import pytz
import redis
from temba_client.v2 import Flow

from ureport.assets.models import FLAG, Image
from ureport.contacts.models import ReportersCounter
from ureport.locations.models import Boundary
from ureport.polls.models import UREPORT_ASYNC_FETCHED_DATA_CACHE_TIME, Poll, CACHE_ORG_FLOWS_KEY
from ureport.tests import UreportTest
from ureport.utils import get_linked_orgs, fetch_old_sites_count, \
    get_gender_stats, get_age_stats, get_registration_stats, get_ureporters_locations_stats, get_reporters_count, \
    get_occupation_stats, get_regions_stats, get_org_contacts_counts, ORG_CONTACT_COUNT_KEY, get_flows, \
    fetch_flows, update_poll_flow_data
from ureport.utils import datetime_to_json_date, json_date_to_datetime
from ureport.utils import get_global_count, GLOBAL_COUNT_CACHE_KEY


class UtilsTest(UreportTest):

    def setUp(self):
        super(UtilsTest, self).setUp()
        self.org = self.create_org("burundi", pytz.timezone("Africa/Bujumbura"), self.admin)

        self.education = Category.objects.create(org=self.org,
                                                 name="Education",
                                                 created_by=self.admin,
                                                 modified_by=self.admin)

        self.poll = self.create_poll(self.org, "Poll 1", "uuid-1", self.education, self.admin)

    def clear_cache(self):
        # hardcoded to localhost
        r = redis.StrictRedis(host='localhost', db=1)
        r.flushdb()

    def test_datetime_to_json_date(self):
        d1 = datetime(2014, 1, 2, 3, 4, 5, tzinfo=pytz.utc)
        self.assertEqual(datetime_to_json_date(d1), '2014-01-02T03:04:05.000Z')
        self.assertEqual(json_date_to_datetime('2014-01-02T03:04:05.000+00:00'), d1)
        self.assertEqual(json_date_to_datetime('2014-01-02T03:04:05.000Z'), d1)
        self.assertEqual(json_date_to_datetime('2014-01-02T03:04:05.000'), d1)

        tz = pytz.timezone("Africa/Kigali")
        d2 = tz.localize(datetime(2014, 1, 2, 3, 4, 5))
        self.assertEqual(datetime_to_json_date(d2), '2014-01-02T01:04:05.000Z')
        self.assertEqual(json_date_to_datetime('2014-01-02T03:04:05+02:00'), d2)
        self.assertEqual(json_date_to_datetime('2014-01-02T01:04:05.000Z'), d2)
        self.assertEqual(json_date_to_datetime('2014-01-02T01:04:05.000'), d2)

    def test_get_linked_orgs(self):

        # use aaaburundi to force the to be alphabetically first
        self.org.subdomain = 'aaaburundi'
        self.org.save()

        settings_sites_count = len(list(getattr(settings, 'PREVIOUS_ORG_SITES', [])))

        # we have 3 old org in the settings
        self.assertEqual(len(get_linked_orgs()), settings_sites_count)
        for old_site in get_linked_orgs():
            self.assertFalse(old_site['name'].lower() == 'aaaburundi')

        self.org.set_config('is_on_landing_page', True)

        # missing flag
        self.assertEqual(len(get_linked_orgs()), settings_sites_count)
        for old_site in get_linked_orgs():
            self.assertFalse(old_site['name'].lower() == 'aaaburundi')

        Image.objects.create(org=self.org, image_type=FLAG, name='burundi_flag',
                             image="media/image.jpg", created_by=self.admin, modified_by=self.admin)

        # burundi should be included and be the first; by alphabetical order by subdomain
        self.assertEqual(len(get_linked_orgs()), settings_sites_count + 1)
        self.assertEqual(get_linked_orgs()[0]['name'].lower(), 'aaaburundi')

        self.org.subdomain = 'rwanda'
        self.org.save()

        # rwanda should be included and the third in the list alphabetically by subdomain
        self.assertEqual(len(get_linked_orgs()), settings_sites_count + 1)
        self.assertEqual(get_linked_orgs()[settings_sites_count - 4]['name'].lower(), 'rwanda')

        # revert subdomain to burundi
        self.org.subdomain = 'aaaburundi'
        self.org.save()

        with self.settings(HOSTNAME='localhost:8000'):
            self.assertEqual(get_linked_orgs()[0]['host'].lower(), 'http://aaaburundi.localhost:8000')
            self.assertEqual(get_linked_orgs(True)[0]['host'].lower(), 'http://aaaburundi.localhost:8000')

            self.org.domain = 'ureport.bi'
            self.org.save()

            self.assertEqual(get_linked_orgs()[0]['host'].lower(), 'http://aaaburundi.localhost:8000')
            self.assertEqual(get_linked_orgs(True)[0]['host'].lower(), 'http://aaaburundi.localhost:8000')

            with self.settings(SESSION_COOKIE_SECURE=True):
                self.assertEqual(get_linked_orgs()[0]['host'].lower(), 'http://ureport.bi')
                self.assertEqual(get_linked_orgs(True)[0]['host'].lower(), 'https://aaaburundi.localhost:8000')

<<<<<<< HEAD
    def test_clean_global_results_data(self):
        results = [{"open_ended": False,
                    "set": 0,
                    "unset": 0,
                    "categories": [{"count": 0, "label": "Yes"},
                                   {"count": 0, "label": "No"}],
                    "label": "UG"},
                   {"open_ended": False,
                    "set": 0,
                    "unset": 0,
                    "categories": [{"count": 0, "label": "Yes"},
                                   {"count": 0, "label": "No"}],
                    "label": "RW"},
                   {"open_ended": False,
                    "set": 0,
                    "unset": 0,
                    "categories": [{"count": 0, "label": "Yes"},
                                   {"count": 0, "label": "No"}],
                    "label": "MX"}]

        # no segment
        self.assertEqual(clean_global_results_data(self.org, results, None), results)

        # no location in segment
        self.assertEqual(clean_global_results_data(self.org, results, dict(allo='State')), results)

        # org not global
        self.assertEqual(clean_global_results_data(self.org, results, dict(location='State')), results)

        self.org.set_config('is_global', True)
        cleaned_results = [{"open_ended": False,
                            "set": 0,
                            "unset": 0,
                            "categories": [{"count": 0, "label": "Yes"},
                                           {"count": 0, "label": "No"}],
                            "boundary": "UG",
                            "label": "Uganda"},
                           {"open_ended": False,
                            "set": 0,
                            "unset": 0,
                            "categories": [{"count": 0, "label": "Yes"},
                                           {"count": 0, "label": "No"}],
                            "boundary": "RW",
                            "label": "Rwanda"},
                           {"open_ended": False,
                            "set": 0,
                            "unset": 0,
                            "categories": [{"count": 0, "label": "Yes"},
                                           {"count": 0, "label": "No"}],
                            "boundary": "MX",
                            "label": "Mexico"}]

        self.assertEqual(clean_global_results_data(self.org, results, dict(location='State')), cleaned_results)

    def test_substitute_segment(self):
        self.assertIsNone(self.org.substitute_segment(None))

        self.org.set_config("state_label", "Province")
        input_segment = dict(location='State')
        self.assertEqual(self.org.substitute_segment(input_segment), json.dumps(dict(location="Province")))
        # make sure we did not change the input segment
        self.assertEqual(input_segment, dict(location='State'))

        self.assertEqual(self.org.substitute_segment(dict(location='State')), json.dumps(dict(location="Province")))

        self.org.set_config("district_label", "LGA")
        input_segment = dict(location='District')
        self.assertEqual(self.org.substitute_segment(input_segment), json.dumps(dict(location="LGA")))
        # make sure we did not change the input segment
        self.assertEqual(input_segment, dict(location='District'))

        self.org.set_config("is_global", True)
        expected = dict(contact_field="Province", values=[elt.alpha_2 for elt in list(pycountry.countries)])

        global_segment = self.org.substitute_segment(dict(location='State'))
        self.assertEqual(global_segment, json.dumps(expected))
        self.assertFalse('location' in json.loads(global_segment))

        global_segment = self.org.substitute_segment(dict(location='State', parent="country"))
        self.assertFalse('location' in json.loads(global_segment))
        self.assertFalse('parent' in json.loads(global_segment))
        self.assertEqual(global_segment, json.dumps(expected))

    def test_organize_categories_data(self):

        self.org.set_config('born_label', "Born")
        self.org.set_config('registration_label', "Registration")
        self.org.set_config('occupation_label', "Occupation")

        self.assertEqual(self.org.organize_categories_data('random_field', []), [])
        self.assertEqual(self.org.organize_categories_data('born', []), [])
        self.assertEqual(self.org.organize_categories_data('registration', []), [])
        self.assertEqual(self.org.organize_categories_data('occupation', []), [])
        self.assertEqual(self.org.organize_categories_data('random_field', ['random_api_data']), ['random_api_data'])

        tz = pytz.timezone('Africa/Kigali')
        with patch.object(timezone, 'now', return_value=tz.localize(datetime(2014, 9, 26, 10, 20, 30, 40))):

            self.assertEqual(self.org.organize_categories_data('born', [dict(categories=[])]), [dict(categories=[])])
            self.assertEqual(self.org.organize_categories_data('born', [dict(categories=[dict(label='123',
                                                                                              count=50)])]),
                             [dict(categories=[])])
            self.assertEqual(self.org.organize_categories_data('born', [dict(categories=[dict(label='12345',
                                                                                              count=50)])]),
                             [dict(categories=[])])
            self.assertEqual(self.org.organize_categories_data('born', [dict(categories=[dict(label='abcd',
                                                                                              count=50)])]),
                             [dict(categories=[])])
            self.assertEqual(self.org.organize_categories_data('born', [dict(categories=[dict(label='1899',
                                                                                              count=50)])]),
                             [dict(categories=[])])

            self.assertEqual(self.org.organize_categories_data('born', [dict(categories=[dict(label='2010',
                                                                                              count=50)])]),
                             [dict(categories=[dict(label='0-10', count=50)])])

            self.assertEqual(self.org.organize_categories_data('born', [dict(categories=[dict(label='2000',
                                                                                              count=50)])]),
                             [dict(categories=[dict(label='10-20', count=50)])])

            born_api_data = [dict(categories=[dict(label='1700', count=10),
                                              dict(label='1998', count=10),
                                              dict(label='123', count=10),
                                              dict(label='abcd', count=1),
                                              dict(label='2005', count=50),
                                              dict(label='97675', count=10),
                                              dict(label='1990', count=20),
                                              dict(label='1995', count=5),
                                              dict(label='2009', count=30),
                                              dict(label='2001', count=10),
                                              dict(label='2011', count=25)])]

            expected_born_data = [dict(categories=[dict(label='0-10', count=105),
                                                   dict(label='10-20', count=25),
                                                   dict(label='20-30', count=20)])]

            self.assertEqual(self.org.organize_categories_data('born', born_api_data), expected_born_data)

            self.assertEqual(self.org.organize_categories_data('registration', [dict(categories=[])]),
                             [dict(categories=[{'count': 0, 'label': '03/24/14'}, {'count': 0, 'label': '03/31/14'},
                                               {'count': 0, 'label': '04/07/14'}, {'count': 0, 'label': '04/14/14'},
                                               {'count': 0, 'label': '04/21/14'}, {'count': 0, 'label': '04/28/14'},
                                               {'count': 0, 'label': '05/05/14'}, {'count': 0, 'label': '05/12/14'},
                                               {'count': 0, 'label': '05/19/14'}, {'count': 0, 'label': '05/26/14'},
                                               {'count': 0, 'label': '06/02/14'}, {'count': 0, 'label': '06/09/14'},
                                               {'count': 0, 'label': '06/16/14'}, {'count': 0, 'label': '06/23/14'},
                                               {'count': 0, 'label': '06/30/14'}, {'count': 0, 'label': '07/07/14'},
                                               {'count': 0, 'label': '07/14/14'}, {'count': 0, 'label': '07/21/14'},
                                               {'count': 0, 'label': '07/28/14'}, {'count': 0, 'label': '08/04/14'},
                                               {'count': 0, 'label': '08/11/14'}, {'count': 0, 'label': '08/18/14'},
                                               {'count': 0, 'label': '08/25/14'}, {'count': 0, 'label': '09/01/14'},
                                               {'count': 0, 'label': '09/08/14'}, {'count': 0, 'label': '09/15/14'},
                                               {'count': 0, 'label': '09/22/14'}])])
            with self.assertRaises(ValueError):
                self.org.organize_categories_data('registration',
                                                  [dict(categories=[dict(label='26-9-2013 21:30', count=20)])])

            self.assertEqual(self.org.organize_categories_data('registration',
                                                               [dict(categories=[dict(label='2013-09-26T21:30:00Z',
                                                                                      count=20)])]),
                             [dict(categories=[{'count': 0, 'label': '03/24/14'}, {'count': 0, 'label': '03/31/14'},
                                               {'count': 0, 'label': '04/07/14'}, {'count': 0, 'label': '04/14/14'},
                                               {'count': 0, 'label': '04/21/14'}, {'count': 0, 'label': '04/28/14'},
                                               {'count': 0, 'label': '05/05/14'}, {'count': 0, 'label': '05/12/14'},
                                               {'count': 0, 'label': '05/19/14'}, {'count': 0, 'label': '05/26/14'},
                                               {'count': 0, 'label': '06/02/14'}, {'count': 0, 'label': '06/09/14'},
                                               {'count': 0, 'label': '06/16/14'}, {'count': 0, 'label': '06/23/14'},
                                               {'count': 0, 'label': '06/30/14'}, {'count': 0, 'label': '07/07/14'},
                                               {'count': 0, 'label': '07/14/14'}, {'count': 0, 'label': '07/21/14'},
                                               {'count': 0, 'label': '07/28/14'}, {'count': 0, 'label': '08/04/14'},
                                               {'count': 0, 'label': '08/11/14'}, {'count': 0, 'label': '08/18/14'},
                                               {'count': 0, 'label': '08/25/14'}, {'count': 0, 'label': '09/01/14'},
                                               {'count': 0, 'label': '09/08/14'}, {'count': 0, 'label': '09/15/14'},
                                               {'count': 0, 'label': '09/22/14'}])])

            self.assertEqual(self.org.organize_categories_data('registration',
                                                               [dict(categories=[dict(label='2014-03-31T21:30:00Z',
                                                                                      count=20)])]),
                             [dict(categories=[{'count': 0, 'label': '03/24/14'}, {'count': 20, 'label': '03/31/14'},
                                               {'count': 0, 'label': '04/07/14'}, {'count': 0, 'label': '04/14/14'},
                                               {'count': 0, 'label': '04/21/14'}, {'count': 0, 'label': '04/28/14'},
                                               {'count': 0, 'label': '05/05/14'}, {'count': 0, 'label': '05/12/14'},
                                               {'count': 0, 'label': '05/19/14'}, {'count': 0, 'label': '05/26/14'},
                                               {'count': 0, 'label': '06/02/14'}, {'count': 0, 'label': '06/09/14'},
                                               {'count': 0, 'label': '06/16/14'}, {'count': 0, 'label': '06/23/14'},
                                               {'count': 0, 'label': '06/30/14'}, {'count': 0, 'label': '07/07/14'},
                                               {'count': 0, 'label': '07/14/14'}, {'count': 0, 'label': '07/21/14'},
                                               {'count': 0, 'label': '07/28/14'}, {'count': 0, 'label': '08/04/14'},
                                               {'count': 0, 'label': '08/11/14'}, {'count': 0, 'label': '08/18/14'},
                                               {'count': 0, 'label': '08/25/14'}, {'count': 0, 'label': '09/01/14'},
                                               {'count': 0, 'label': '09/08/14'}, {'count': 0, 'label': '09/15/14'},
                                               {'count': 0, 'label': '09/22/14'}])])

            self.assertEqual(self.org.organize_categories_data('registration',
                                                               [dict(categories=[dict(label='2014-03-31T21:30:00Z',
                                                                                      count=20),
                                                                                 dict(label='2014-04-03T20:54:00Z',
                                                                                      count=15)])]),
                             [dict(categories=[{'count': 0, 'label': '03/24/14'}, {'count': 35, 'label': '03/31/14'},
                                               {'count': 0, 'label': '04/07/14'}, {'count': 0, 'label': '04/14/14'},
                                               {'count': 0, 'label': '04/21/14'}, {'count': 0, 'label': '04/28/14'},
                                               {'count': 0, 'label': '05/05/14'}, {'count': 0, 'label': '05/12/14'},
                                               {'count': 0, 'label': '05/19/14'}, {'count': 0, 'label': '05/26/14'},
                                               {'count': 0, 'label': '06/02/14'}, {'count': 0, 'label': '06/09/14'},
                                               {'count': 0, 'label': '06/16/14'}, {'count': 0, 'label': '06/23/14'},
                                               {'count': 0, 'label': '06/30/14'}, {'count': 0, 'label': '07/07/14'},
                                               {'count': 0, 'label': '07/14/14'}, {'count': 0, 'label': '07/21/14'},
                                               {'count': 0, 'label': '07/28/14'}, {'count': 0, 'label': '08/04/14'},
                                               {'count': 0, 'label': '08/11/14'}, {'count': 0, 'label': '08/18/14'},
                                               {'count': 0, 'label': '08/25/14'}, {'count': 0, 'label': '09/01/14'},
                                               {'count': 0, 'label': '09/08/14'}, {'count': 0, 'label': '09/15/14'},
                                               {'count': 0, 'label': '09/22/14'}])])

            self.assertEqual(self.org.organize_categories_data('registration',
                                                               [dict(categories=[dict(label='2014-03-31T21:30:00Z',
                                                                                      count=20),
                                                                                 dict(label='2014-04-03T20:54:00Z',
                                                                                      count=15),
                                                                                 dict(label='2014-04-08T18:43:00Z',
                                                                                      count=10)])]),
                             [dict(categories=[{'count': 0, 'label': '03/24/14'}, {'count': 35, 'label': '03/31/14'},
                                               {'count': 10, 'label': '04/07/14'}, {'count': 0, 'label': '04/14/14'},
                                               {'count': 0, 'label': '04/21/14'}, {'count': 0, 'label': '04/28/14'},
                                               {'count': 0, 'label': '05/05/14'}, {'count': 0, 'label': '05/12/14'},
                                               {'count': 0, 'label': '05/19/14'}, {'count': 0, 'label': '05/26/14'},
                                               {'count': 0, 'label': '06/02/14'}, {'count': 0, 'label': '06/09/14'},
                                               {'count': 0, 'label': '06/16/14'}, {'count': 0, 'label': '06/23/14'},
                                               {'count': 0, 'label': '06/30/14'}, {'count': 0, 'label': '07/07/14'},
                                               {'count': 0, 'label': '07/14/14'}, {'count': 0, 'label': '07/21/14'},
                                               {'count': 0, 'label': '07/28/14'}, {'count': 0, 'label': '08/04/14'},
                                               {'count': 0, 'label': '08/11/14'}, {'count': 0, 'label': '08/18/14'},
                                               {'count': 0, 'label': '08/25/14'}, {'count': 0, 'label': '09/01/14'},
                                               {'count': 0, 'label': '09/08/14'}, {'count': 0, 'label': '09/15/14'},
                                               {'count': 0, 'label': '09/22/14'}])])

            self.assertEqual(self.org.organize_categories_data('registration',
                                                               [dict(categories=[dict(label='2014-03-31T21:30:00Z',
                                                                                      count=20),
                                                                dict(label='2014-04-03T20:54:00Z', count=15),
                                                                dict(label='2014-04-08T18:43:00Z', count=10),
                                                                dict(label='2014-10-10T12:54:00Z', count=100)])]),
                             [dict(categories=[{'count': 0, 'label': '03/24/14'}, {'count': 35, 'label': '03/31/14'},
                                               {'count': 10, 'label': '04/07/14'}, {'count': 0, 'label': '04/14/14'},
                                               {'count': 0, 'label': '04/21/14'}, {'count': 0, 'label': '04/28/14'},
                                               {'count': 0, 'label': '05/05/14'}, {'count': 0, 'label': '05/12/14'},
                                               {'count': 0, 'label': '05/19/14'}, {'count': 0, 'label': '05/26/14'},
                                               {'count': 0, 'label': '06/02/14'}, {'count': 0, 'label': '06/09/14'},
                                               {'count': 0, 'label': '06/16/14'}, {'count': 0, 'label': '06/23/14'},
                                               {'count': 0, 'label': '06/30/14'}, {'count': 0, 'label': '07/07/14'},
                                               {'count': 0, 'label': '07/14/14'}, {'count': 0, 'label': '07/21/14'},
                                               {'count': 0, 'label': '07/28/14'}, {'count': 0, 'label': '08/04/14'},
                                               {'count': 0, 'label': '08/11/14'}, {'count': 0, 'label': '08/18/14'},
                                               {'count': 0, 'label': '08/25/14'}, {'count': 0, 'label': '09/01/14'},
                                               {'count': 0, 'label': '09/08/14'}, {'count': 0, 'label': '09/15/14'},
                                               {'count': 0, 'label': '09/22/14'}])])

            # support parsing of label from datetime fields
            self.assertEqual(self.org.organize_categories_data('registration',
                                                               [dict(categories=[dict(label='2014-03-31T21:30:00Z',
                                                                                      count=20),
                                                                                 dict(label='2014-04-03T20:54:00Z',
                                                                                      count=15),
                                                                                 dict(label='2014-04-08T18:43:00Z',
                                                                                      count=10),
                                                                                 dict(label='2014-10-10T12:54:00Z',
                                                                                      count=100)])]),
                             [dict(categories=[{'count': 0, 'label': '03/24/14'}, {'count': 35, 'label': '03/31/14'},
                                               {'count': 10, 'label': '04/07/14'}, {'count': 0, 'label': '04/14/14'},
                                               {'count': 0, 'label': '04/21/14'}, {'count': 0, 'label': '04/28/14'},
                                               {'count': 0, 'label': '05/05/14'}, {'count': 0, 'label': '05/12/14'},
                                               {'count': 0, 'label': '05/19/14'}, {'count': 0, 'label': '05/26/14'},
                                               {'count': 0, 'label': '06/02/14'}, {'count': 0, 'label': '06/09/14'},
                                               {'count': 0, 'label': '06/16/14'}, {'count': 0, 'label': '06/23/14'},
                                               {'count': 0, 'label': '06/30/14'}, {'count': 0, 'label': '07/07/14'},
                                               {'count': 0, 'label': '07/14/14'}, {'count': 0, 'label': '07/21/14'},
                                               {'count': 0, 'label': '07/28/14'}, {'count': 0, 'label': '08/04/14'},
                                               {'count': 0, 'label': '08/11/14'}, {'count': 0, 'label': '08/18/14'},
                                               {'count': 0, 'label': '08/25/14'}, {'count': 0, 'label': '09/01/14'},
                                               {'count': 0, 'label': '09/08/14'}, {'count': 0, 'label': '09/15/14'},
                                               {'count': 0, 'label': '09/22/14'}])])

            self.assertEqual(self.org.organize_categories_data('occupation', [dict(categories=[])]),
                             [dict(categories=[])])
            self.assertEqual(self.org.organize_categories_data('occupation',
                                                               [dict(categories=[dict(label='All Responses',
                                                                                      count=20)])]),
                             [dict(categories=[])])
            self.assertEqual(self.org.organize_categories_data('occupation',
                                                               [dict(categories=[dict(label='All Responses', count=20),
                                                                                 dict(label='Student', count=50)])]),
                             [dict(categories=[dict(label='Student', count=50)])])

            self.assertEqual(self.org.organize_categories_data('occupation',
                                                               [dict(categories=[dict(label='Student', count=500),
                                                                                 dict(label='Player', count=300),
                                                                                 dict(label='Journalist', count=50),
                                                                                 dict(label='Actor', count=30),
                                                                                 dict(label='Manager', count=150),
                                                                                 dict(label='All Responses', count=20),
                                                                                 dict(label='Teacher', count=10),
                                                                                 dict(label='Officer', count=8),
                                                                                 dict(label='Nurse', count=5),
                                                                                 dict(label='Cameraman', count=5),
                                                                                 dict(label='Writer', count=3),
                                                                                 dict(label='Photographer', count=2),
                                                                                 dict(label='DJ', count=1),
                                                                                 dict(label='Mechanic', count=1),
                                                                                 dict(label='Engineer', count=1),
                                                                                 dict(label='Professor', count=1)])]),


                             [dict(categories=[dict(label='Student', count=500),
                                               dict(label='Player', count=300),
                                               dict(label='Journalist', count=50),
                                               dict(label='Actor', count=30),
                                               dict(label='Manager', count=150),
                                               dict(label='Teacher', count=10),
                                               dict(label='Officer', count=8),
                                               dict(label='Nurse', count=5),
                                               dict(label='Cameraman', count=5)
                                               ])])

=======
>>>>>>> c0137632
    @patch('dash.orgs.models.TembaClient.get_flows')
    def test_fetch_flows(self, mock_get_flows):

        mock_get_flows.side_effect = [
            MockClientQuery([Flow.create(name='Flow 1',
                                         uuid='uuid-25',
                                         labels=[],
                                         archived=False,
                                         expires=720,
                                         created_on=json_date_to_datetime("2015-04-08T12:48:44.320Z"),
                                         runs=Flow.Runs.create(completed=120, active=50, expired=100, interrupted=30))
                             ])]

        with patch("ureport.utils.datetime_to_ms") as mock_datetime_ms:
            mock_datetime_ms.return_value = 500

            with patch('django.core.cache.cache.set') as cache_set_mock:
                flows = fetch_flows(self.org, 'rapidpro')
                expected = dict()
                expected['uuid-25'] = dict(uuid='uuid-25', date_hint="2015-04-08",
                                           created_on="2015-04-08T12:48:44.320Z",
                                           name="Flow 1", runs=300, completed_runs=120, archived=False)

            self.assertEqual(flows, expected)

            cache_set_mock.assert_called_once_with('org:%d:flows' % self.org.pk, dict(time=500, rapidpro=expected),
                                                   UREPORT_ASYNC_FETCHED_DATA_CACHE_TIME)

    def test_update_poll_flow_data(self):
        poll = Poll.objects.filter(pk=self.poll.pk).first()
        self.assertFalse(poll.flow_archived)
        self.assertEqual(poll.runs_count, 0)

        with patch("ureport.utils.get_flows") as mock_get_flows:
            mock_get_flows.return_value = dict()

            update_poll_flow_data(self.org)
            poll = Poll.objects.filter(pk=self.poll.pk).first()
            self.assertFalse(poll.flow_archived)
            self.assertEqual(poll.runs_count, 0)

            mock_get_flows.return_value = {'uuid-1': {'uuid': 'uuid-1', 'archived': True}}

            update_poll_flow_data(self.org)
            poll = Poll.objects.filter(pk=self.poll.pk).first()
            self.assertTrue(poll.flow_archived)
            self.assertEqual(poll.runs_count, 0)

            mock_get_flows.return_value = {'uuid-1': {'uuid': 'uuid-1', 'archived': True, 'runs': 0}}

            update_poll_flow_data(self.org)
            poll = Poll.objects.filter(pk=self.poll.pk).first()
            self.assertTrue(poll.flow_archived)
            self.assertEqual(poll.runs_count, 0)

            mock_get_flows.return_value = {'uuid-1': {'uuid': 'uuid-1', 'archived': True, 'runs': 5}}

            update_poll_flow_data(self.org)
            poll = Poll.objects.filter(pk=self.poll.pk).first()
            self.assertTrue(poll.flow_archived)
            self.assertEqual(poll.flow_uuid, 'uuid-1')
            self.assertEqual(poll.runs_count, 5)

            mock_get_flows.return_value = {'uuid-1': {'uuid': 'uuid-1', 'archived': True, 'runs': 0}}

            update_poll_flow_data(self.org)
            poll = Poll.objects.filter(pk=self.poll.pk).first()
            self.assertTrue(poll.flow_archived)
            self.assertEqual(poll.runs_count, 5)

            mock_get_flows.return_value = {'uuid-1': {'uuid': 'uuid-1', 'archived': False, 'runs': 0}}

            update_poll_flow_data(self.org)
            poll = Poll.objects.filter(pk=self.poll.pk).first()
            self.assertFalse(poll.flow_archived)
            self.assertEqual(poll.runs_count, 5)

            mock_get_flows.return_value = {'uuid-1': {'uuid': 'uuid-1', 'archived': False, 'runs': 3}}

            update_poll_flow_data(self.org)
            poll = Poll.objects.filter(pk=self.poll.pk).first()
            self.assertFalse(poll.flow_archived)
            self.assertEqual(poll.runs_count, 3)

            mock_get_flows.return_value = {'uuid-1': {'uuid': 'uuid-1', 'archived': True, 'runs': 2}}

            update_poll_flow_data(self.org)
            poll = Poll.objects.filter(pk=self.poll.pk).first()
            self.assertTrue(poll.flow_archived)
            self.assertEqual(poll.runs_count, 2)

            mock_get_flows.return_value = {'uuid-1': {'uuid': 'uuid-1'}}

            update_poll_flow_data(self.org)
            poll = Poll.objects.filter(pk=self.poll.pk).first()
            self.assertFalse(poll.flow_archived)
            self.assertEqual(poll.runs_count, 2)

    def test_fetch_old_sites_count(self):
        self.clear_cache()

        settings_sites_count = len(list(getattr(settings, 'PREVIOUS_ORG_SITES', [])))

        with patch("ureport.utils.datetime_to_ms") as mock_datetime_ms:
            mock_datetime_ms.return_value = 500

            with patch('requests.get') as mock_get:
                mock_get.return_value = MockResponse(200, '300')

                with patch('django.core.cache.cache.set') as cache_set_mock:
                    cache_set_mock.return_value = "Set"

                    with patch('django.core.cache.cache.delete') as cache_delete_mock:
                        cache_delete_mock.return_value = "Deleted"

                        old_site_values = fetch_old_sites_count()
                        self.assertEqual(old_site_values,
                                         [{'time': 500, 'results': dict(size=300)}] * settings_sites_count)

                        mock_get.assert_called_with('https://www.zambiaureport.com/count.txt/')

                        cache_set_mock.assert_called_with('org:zambia:reporters:old-site',
                                                          {'time': 500, 'results': dict(size=300)},
                                                          UREPORT_ASYNC_FETCHED_DATA_CACHE_TIME)

                        cache_delete_mock.assert_called_once_with(GLOBAL_COUNT_CACHE_KEY)

    @patch('django.core.cache.cache.get')
    def test_get_gender_stats(self, mock_cache_get):
        mock_cache_get.return_value = None

        self.assertEqual(get_gender_stats(self.org), dict(female_count=0, female_percentage="---",
                                                          male_count=0, male_percentage="---"))

        ReportersCounter.objects.create(org=self.org, type='gender:f', count=2)
        ReportersCounter.objects.create(org=self.org, type='gender:m', count=2)
        ReportersCounter.objects.create(org=self.org, type='gender:m', count=1)

        self.assertEqual(get_gender_stats(self.org), dict(female_count=2, female_percentage="40%",
                                                          male_count=3, male_percentage="60%"))

    @patch('django.core.cache.cache.get')
    def test_get_age_stats(self, mock_cache_get):
        mock_cache_get.return_value = None

        expected = [dict(name='0-14', y=0), dict(name='15-19', y=0), dict(name='20-24', y=0),
                    dict(name='25-30', y=0), dict(name='31-34', y=0), dict(name='35+', y=0)]

        self.assertEqual(get_age_stats(self.org), json.dumps(expected))

        now = timezone.now()
        now_year = now.year

        two_years_ago = now_year - 2
        five_years_ago = now_year - 5
        twelve_years_ago = now_year - 12
        fifteen_years_ago = now_year - 15
        seventeen_years_ago = now_year - 17
        nineteen_years_ago = now_year - 19
        twenty_years_ago = now_year - 20
        thirty_years_ago = now_year - 30
        thirty_one_years_ago = now_year - 31
        forthy_five_years_ago = now_year - 45

        ReportersCounter.objects.create(org=self.org, type='born:%s' % two_years_ago, count=2)
        ReportersCounter.objects.create(org=self.org, type='born:%s' % five_years_ago, count=1)
        ReportersCounter.objects.create(org=self.org, type='born:%s' % twelve_years_ago, count=3)
        ReportersCounter.objects.create(org=self.org, type='born:%s' % twelve_years_ago, count=2)
        ReportersCounter.objects.create(org=self.org, type='born:%s' % fifteen_years_ago, count=25)
        ReportersCounter.objects.create(org=self.org, type='born:%s' % seventeen_years_ago, count=40)
        ReportersCounter.objects.create(org=self.org, type='born:%s' % nineteen_years_ago, count=110)
        ReportersCounter.objects.create(org=self.org, type='born:%s' % twenty_years_ago, count=2)
        ReportersCounter.objects.create(org=self.org, type='born:%s' % thirty_years_ago, count=12)
        ReportersCounter.objects.create(org=self.org, type='born:%s' % thirty_one_years_ago, count=2)
        ReportersCounter.objects.create(org=self.org, type='born:%s' % forthy_five_years_ago, count=2)

        ReportersCounter.objects.create(org=self.org, type='born:10', count=10)
        ReportersCounter.objects.create(org=self.org, type='born:732837', count=20)

        # y is the percentage of count over the total count
        expected = [dict(name='0-14', y=4), dict(name='15-19', y=87), dict(name='20-24', y=1),
                    dict(name='25-30', y=6), dict(name='31-34', y=1), dict(name='35+', y=1)]

        self.assertEqual(get_age_stats(self.org), json.dumps(expected))

    @patch('django.core.cache.cache.get')
    def test_get_registration_stats(self, mock_cache_get):
        mock_cache_get.return_value = None

        tz = pytz.timezone('UTC')
        with patch.object(timezone, 'now', return_value=tz.localize(datetime(2015, 9, 4, 3, 4, 5, 6))):

            stats = json.loads(get_registration_stats(self.org))

            for entry in stats:
                self.assertEqual(entry['count'], 0)

            ReportersCounter.objects.create(org=self.org, type='registered_on:2015-08-27', count=3)
            ReportersCounter.objects.create(org=self.org, type='registered_on:2015-08-25', count=2)
            ReportersCounter.objects.create(org=self.org, type='registered_on:2015-08-25', count=3)
            ReportersCounter.objects.create(org=self.org, type='registered_on:2015-08-25', count=1)
            ReportersCounter.objects.create(org=self.org, type='registered_on:2015-06-30', count=2)
            ReportersCounter.objects.create(org=self.org, type='registered_on:2015-06-30', count=2)
            ReportersCounter.objects.create(org=self.org, type='registered_on:2014-11-25', count=6)

            stats = json.loads(get_registration_stats(self.org))

            non_zero_keys = {'08/24/15': 9, '06/29/15': 4}

            for entry in stats:
                self.assertFalse(entry['label'].endswith('14'))
                if entry['count'] != 0:
                    self.assertTrue(entry['label'] in non_zero_keys.keys())
                    self.assertEqual(entry['count'], non_zero_keys[entry['label']])

    def test_get_ureporters_locations_stats(self):

        self.assertEqual(get_ureporters_locations_stats(self.org, dict()), [])
        self.assertEqual(get_ureporters_locations_stats(self.org, dict(location='map')), [])
        self.assertEqual(get_ureporters_locations_stats(self.org, dict(location='state')), [])
        self.assertEqual(get_ureporters_locations_stats(self.org, dict(location='district')), [])

        self.country = Boundary.objects.create(org=self.org, osm_id="R-COUNTRY", name="Country", level=0, parent=None,
                                               geometry='{"foo":"bar-country"}')
        self.state = Boundary.objects.create(org=self.org, osm_id="R-STATE", name="State", level=1,
                                             parent=self.country, geometry='{"foo":"bar-state"}')
        self.city = Boundary.objects.create(org=self.org, osm_id="R-CITY", name="City", level=1,
                                            parent=self.country, geometry='{"foo":"bar-city"}')
        self.district = Boundary.objects.create(org=self.org, osm_id="R-DISTRICT", name="District", level=2,
                                                parent=self.state, geometry='{"foo":"bar-district"}')

        inactive_district = Boundary.objects.create(org=self.org, osm_id="R-DISTRICT2", name="District", level=2,
                                                    parent=self.state, geometry='{"foo":"bar-district"}')
        inactive_district.is_active = False
        inactive_district.save()

        ReportersCounter.objects.create(org=self.org, type='state:R-STATE', count=5)
        ReportersCounter.objects.create(org=self.org, type='district:R-DISTRICT', count=3)

        self.assertEqual(get_ureporters_locations_stats(self.org, dict()), [])
        self.assertEqual(get_ureporters_locations_stats(self.org, dict(location='map')), [])
        self.assertEqual(get_ureporters_locations_stats(self.org, dict(location='state')),
                         [dict(boundary='R-CITY', label='City', set=0), dict(boundary='R-STATE', label='State', set=5)])

        # district without parent
        self.assertEqual(get_ureporters_locations_stats(self.org, dict(location='district')), [])

        # district with wrong parent
        self.assertEqual(get_ureporters_locations_stats(self.org, dict(location='district', parent='BLABLA')), [])

        self.assertEqual(get_ureporters_locations_stats(self.org, dict(location='district', parent='R-STATE')),
                         [dict(boundary='R-DISTRICT', label='District', set=3)])

    @patch('django.core.cache.cache.get')
    def test_get_regions_stats(self, mock_cache_get):
        mock_cache_get.return_value = None
        self.assertEqual(get_regions_stats(self.org), [])

        Boundary.objects.create(org=self.org, osm_id='R-NIGERIA', name='Nigeria', parent=None, level=0,
                                geometry='{"type":"MultiPolygon", "coordinates":[[1, 2]]}')

        Boundary.objects.create(org=self.org, osm_id='R-LAGOS', name='Lagos', parent=None, level=1,
                                geometry='{"type":"MultiPolygon", "coordinates":[[1, 2]]}')

        Boundary.objects.create(org=self.org, osm_id='R-OYO', name='OYO', parent=None, level=1,
                                geometry='{"type":"MultiPolygon", "coordinates":[[1, 2]]}')

        Boundary.objects.create(org=self.org, osm_id='R-ABUJA', name='Abuja', parent=None, level=1,
                                geometry='{"type":"MultiPolygon", "coordinates":[[1, 2]]}')

        self.assertEqual(get_regions_stats(self.org), [])

        ReportersCounter.objects.create(org=self.org, type='state:R-LAGOS', count=5)

        self.assertEqual(get_regions_stats(self.org), [dict(name='Lagos', count=5)])

        ReportersCounter.objects.create(org=self.org, type='state:R-OYO', count=15)

        self.assertEqual(get_regions_stats(self.org), [dict(name='OYO', count=15), dict(name='Lagos', count=5)])

        self.org.set_config('is_global', True)

        self.assertEqual(get_regions_stats(self.org), [])

        ReportersCounter.objects.create(org=self.org, type='state:R-NIGERIA', count=30)
        self.assertEqual(get_regions_stats(self.org), [dict(name='Nigeria', count=30)])

    def test_get_org_contacts_counts(self):

        with patch('ureport.contacts.models.ReportersCounter.get_counts') as mock_get_counts:
            mock_get_counts.return_value = "Counts"
            with patch('django.core.cache.cache.get') as mock_cache_get:
                mock_cache_get.return_value = "Cached"

                self.assertEqual(get_org_contacts_counts(self.org), "Cached")
                mock_cache_get.assert_called_once_with(ORG_CONTACT_COUNT_KEY % self.org.pk, None)
                self.assertFalse(mock_get_counts.called)

                mock_cache_get.return_value = None

                self.assertEqual(get_org_contacts_counts(self.org), "Counts")
                mock_get_counts.assert_called_once_with(self.org)

    def test_get_flows(self):
        with patch('ureport.utils.fetch_flows') as mock_fetch_flows:
            mock_fetch_flows.return_value = "Fetched"
            with patch('django.core.cache.cache.get') as mock_cache_get:
                mock_cache_get.return_value = dict(rapidpro="Cached")

                self.assertEqual(get_flows(self.org, 'rapidpro'), "Cached")
                mock_cache_get.assert_called_once_with(CACHE_ORG_FLOWS_KEY % self.org.pk, None)
                self.assertFalse(mock_fetch_flows.called)

                mock_cache_get.return_value = None
                self.assertEqual(get_flows(self.org, 'rapidpro'), "Fetched")
                mock_fetch_flows.assert_called_once_with(self.org, 'rapidpro')

    @patch('django.core.cache.cache.get')
    def test_get_reporters_count(self, mock_cache_get):
        mock_cache_get.return_value = None

        self.assertEqual(get_reporters_count(self.org), 0)

        ReportersCounter.objects.create(org=self.org, type='total-reporters', count=5)

        self.assertEqual(get_reporters_count(self.org), 5)

    def test_get_global_count(self):
        with self.settings(CACHES={'default': {'BACKEND': 'django_redis.cache.RedisCache',
                                               'LOCATION': '127.0.0.1:6379:1',
                                               'OPTIONS': {
                                                   'CLIENT_CLASS': 'django_redis.client.DefaultClient', }}}):

            with patch('ureport.utils.fetch_old_sites_count') as mock_old_sites_count:
                mock_old_sites_count.return_value = []

                self.assertEqual(get_global_count(), 0)

                ReportersCounter.objects.create(org=self.org, type='total-reporters', count=5)

                # ignored if not on the global homepage
                self.assertEqual(get_global_count(), 0)

                # add the org to the homepage
                self.org.set_config('is_on_landing_page', True)
                self.assertEqual(get_global_count(), 5)

                mock_old_sites_count.return_value = [{'time': 500, 'results': dict(size=300)},
                                                     {'time': 500, 'results': dict(size=50)}]
                from django.core.cache import cache
                cache.delete(GLOBAL_COUNT_CACHE_KEY)
                self.assertEqual(get_global_count(), 355)

                cache.delete(GLOBAL_COUNT_CACHE_KEY)
                self.org.set_config('is_on_landing_page', False)
                self.assertEqual(get_global_count(), 350)

            with patch('django.core.cache.cache.get') as cache_get_mock:
                cache_get_mock.return_value = 20

                self.assertEqual(get_global_count(), 20)
                cache_get_mock.assert_called_once_with('global_count', None)

    @patch('django.core.cache.cache.get')
    def test_get_occupation_stats(self, mock_cache_get):
        mock_cache_get.return_value = None

        self.assertEqual(get_occupation_stats(self.org), '[]')

        ReportersCounter.objects.create(org=self.org, type='occupation:student', count=5)
        ReportersCounter.objects.create(org=self.org, type='occupation:writer', count=2)
        ReportersCounter.objects.create(org=self.org, type='occupation:all responses', count=13)

        self.assertEqual(get_occupation_stats(self.org), json.dumps([dict(label='student', count=5),
                                                                     dict(label='writer', count=2)]))

        ReportersCounter.objects.create(org=self.org, type='occupation:fooAAA', count=1)
        ReportersCounter.objects.create(org=self.org, type='occupation:fooBBB', count=1)
        ReportersCounter.objects.create(org=self.org, type='occupation:fooCCC', count=10)
        ReportersCounter.objects.create(org=self.org, type='occupation:fooDDD', count=11)
        ReportersCounter.objects.create(org=self.org, type='occupation:fooEEE', count=12)
        ReportersCounter.objects.create(org=self.org, type='occupation:fooFFF', count=13)
        ReportersCounter.objects.create(org=self.org, type='occupation:fooGGG', count=8)
        ReportersCounter.objects.create(org=self.org, type='occupation:fooGGG', count=6)
        ReportersCounter.objects.create(org=self.org, type='occupation:fooHHH', count=15)
        ReportersCounter.objects.create(org=self.org, type='occupation:fooIII', count=16)
        ReportersCounter.objects.create(org=self.org, type='occupation:fooJJJ', count=2)
        ReportersCounter.objects.create(org=self.org, type='occupation:fooJJJ', count=15)
        ReportersCounter.objects.create(org=self.org, type='occupation:fooKKK', count=18)

        self.assertEqual(get_occupation_stats(self.org), json.dumps([dict(label='fooKKK', count=18),
                                                                     dict(label='fooJJJ', count=17),
                                                                     dict(label='fooIII', count=16),
                                                                     dict(label='fooHHH', count=15),
                                                                     dict(label='fooGGG', count=14),
                                                                     dict(label='fooFFF', count=13),
                                                                     dict(label='fooEEE', count=12),
                                                                     dict(label='fooDDD', count=11),
                                                                     dict(label='fooCCC', count=10)]))<|MERGE_RESOLUTION|>--- conflicted
+++ resolved
@@ -112,331 +112,6 @@
                 self.assertEqual(get_linked_orgs()[0]['host'].lower(), 'http://ureport.bi')
                 self.assertEqual(get_linked_orgs(True)[0]['host'].lower(), 'https://aaaburundi.localhost:8000')
 
-<<<<<<< HEAD
-    def test_clean_global_results_data(self):
-        results = [{"open_ended": False,
-                    "set": 0,
-                    "unset": 0,
-                    "categories": [{"count": 0, "label": "Yes"},
-                                   {"count": 0, "label": "No"}],
-                    "label": "UG"},
-                   {"open_ended": False,
-                    "set": 0,
-                    "unset": 0,
-                    "categories": [{"count": 0, "label": "Yes"},
-                                   {"count": 0, "label": "No"}],
-                    "label": "RW"},
-                   {"open_ended": False,
-                    "set": 0,
-                    "unset": 0,
-                    "categories": [{"count": 0, "label": "Yes"},
-                                   {"count": 0, "label": "No"}],
-                    "label": "MX"}]
-
-        # no segment
-        self.assertEqual(clean_global_results_data(self.org, results, None), results)
-
-        # no location in segment
-        self.assertEqual(clean_global_results_data(self.org, results, dict(allo='State')), results)
-
-        # org not global
-        self.assertEqual(clean_global_results_data(self.org, results, dict(location='State')), results)
-
-        self.org.set_config('is_global', True)
-        cleaned_results = [{"open_ended": False,
-                            "set": 0,
-                            "unset": 0,
-                            "categories": [{"count": 0, "label": "Yes"},
-                                           {"count": 0, "label": "No"}],
-                            "boundary": "UG",
-                            "label": "Uganda"},
-                           {"open_ended": False,
-                            "set": 0,
-                            "unset": 0,
-                            "categories": [{"count": 0, "label": "Yes"},
-                                           {"count": 0, "label": "No"}],
-                            "boundary": "RW",
-                            "label": "Rwanda"},
-                           {"open_ended": False,
-                            "set": 0,
-                            "unset": 0,
-                            "categories": [{"count": 0, "label": "Yes"},
-                                           {"count": 0, "label": "No"}],
-                            "boundary": "MX",
-                            "label": "Mexico"}]
-
-        self.assertEqual(clean_global_results_data(self.org, results, dict(location='State')), cleaned_results)
-
-    def test_substitute_segment(self):
-        self.assertIsNone(self.org.substitute_segment(None))
-
-        self.org.set_config("state_label", "Province")
-        input_segment = dict(location='State')
-        self.assertEqual(self.org.substitute_segment(input_segment), json.dumps(dict(location="Province")))
-        # make sure we did not change the input segment
-        self.assertEqual(input_segment, dict(location='State'))
-
-        self.assertEqual(self.org.substitute_segment(dict(location='State')), json.dumps(dict(location="Province")))
-
-        self.org.set_config("district_label", "LGA")
-        input_segment = dict(location='District')
-        self.assertEqual(self.org.substitute_segment(input_segment), json.dumps(dict(location="LGA")))
-        # make sure we did not change the input segment
-        self.assertEqual(input_segment, dict(location='District'))
-
-        self.org.set_config("is_global", True)
-        expected = dict(contact_field="Province", values=[elt.alpha_2 for elt in list(pycountry.countries)])
-
-        global_segment = self.org.substitute_segment(dict(location='State'))
-        self.assertEqual(global_segment, json.dumps(expected))
-        self.assertFalse('location' in json.loads(global_segment))
-
-        global_segment = self.org.substitute_segment(dict(location='State', parent="country"))
-        self.assertFalse('location' in json.loads(global_segment))
-        self.assertFalse('parent' in json.loads(global_segment))
-        self.assertEqual(global_segment, json.dumps(expected))
-
-    def test_organize_categories_data(self):
-
-        self.org.set_config('born_label', "Born")
-        self.org.set_config('registration_label', "Registration")
-        self.org.set_config('occupation_label', "Occupation")
-
-        self.assertEqual(self.org.organize_categories_data('random_field', []), [])
-        self.assertEqual(self.org.organize_categories_data('born', []), [])
-        self.assertEqual(self.org.organize_categories_data('registration', []), [])
-        self.assertEqual(self.org.organize_categories_data('occupation', []), [])
-        self.assertEqual(self.org.organize_categories_data('random_field', ['random_api_data']), ['random_api_data'])
-
-        tz = pytz.timezone('Africa/Kigali')
-        with patch.object(timezone, 'now', return_value=tz.localize(datetime(2014, 9, 26, 10, 20, 30, 40))):
-
-            self.assertEqual(self.org.organize_categories_data('born', [dict(categories=[])]), [dict(categories=[])])
-            self.assertEqual(self.org.organize_categories_data('born', [dict(categories=[dict(label='123',
-                                                                                              count=50)])]),
-                             [dict(categories=[])])
-            self.assertEqual(self.org.organize_categories_data('born', [dict(categories=[dict(label='12345',
-                                                                                              count=50)])]),
-                             [dict(categories=[])])
-            self.assertEqual(self.org.organize_categories_data('born', [dict(categories=[dict(label='abcd',
-                                                                                              count=50)])]),
-                             [dict(categories=[])])
-            self.assertEqual(self.org.organize_categories_data('born', [dict(categories=[dict(label='1899',
-                                                                                              count=50)])]),
-                             [dict(categories=[])])
-
-            self.assertEqual(self.org.organize_categories_data('born', [dict(categories=[dict(label='2010',
-                                                                                              count=50)])]),
-                             [dict(categories=[dict(label='0-10', count=50)])])
-
-            self.assertEqual(self.org.organize_categories_data('born', [dict(categories=[dict(label='2000',
-                                                                                              count=50)])]),
-                             [dict(categories=[dict(label='10-20', count=50)])])
-
-            born_api_data = [dict(categories=[dict(label='1700', count=10),
-                                              dict(label='1998', count=10),
-                                              dict(label='123', count=10),
-                                              dict(label='abcd', count=1),
-                                              dict(label='2005', count=50),
-                                              dict(label='97675', count=10),
-                                              dict(label='1990', count=20),
-                                              dict(label='1995', count=5),
-                                              dict(label='2009', count=30),
-                                              dict(label='2001', count=10),
-                                              dict(label='2011', count=25)])]
-
-            expected_born_data = [dict(categories=[dict(label='0-10', count=105),
-                                                   dict(label='10-20', count=25),
-                                                   dict(label='20-30', count=20)])]
-
-            self.assertEqual(self.org.organize_categories_data('born', born_api_data), expected_born_data)
-
-            self.assertEqual(self.org.organize_categories_data('registration', [dict(categories=[])]),
-                             [dict(categories=[{'count': 0, 'label': '03/24/14'}, {'count': 0, 'label': '03/31/14'},
-                                               {'count': 0, 'label': '04/07/14'}, {'count': 0, 'label': '04/14/14'},
-                                               {'count': 0, 'label': '04/21/14'}, {'count': 0, 'label': '04/28/14'},
-                                               {'count': 0, 'label': '05/05/14'}, {'count': 0, 'label': '05/12/14'},
-                                               {'count': 0, 'label': '05/19/14'}, {'count': 0, 'label': '05/26/14'},
-                                               {'count': 0, 'label': '06/02/14'}, {'count': 0, 'label': '06/09/14'},
-                                               {'count': 0, 'label': '06/16/14'}, {'count': 0, 'label': '06/23/14'},
-                                               {'count': 0, 'label': '06/30/14'}, {'count': 0, 'label': '07/07/14'},
-                                               {'count': 0, 'label': '07/14/14'}, {'count': 0, 'label': '07/21/14'},
-                                               {'count': 0, 'label': '07/28/14'}, {'count': 0, 'label': '08/04/14'},
-                                               {'count': 0, 'label': '08/11/14'}, {'count': 0, 'label': '08/18/14'},
-                                               {'count': 0, 'label': '08/25/14'}, {'count': 0, 'label': '09/01/14'},
-                                               {'count': 0, 'label': '09/08/14'}, {'count': 0, 'label': '09/15/14'},
-                                               {'count': 0, 'label': '09/22/14'}])])
-            with self.assertRaises(ValueError):
-                self.org.organize_categories_data('registration',
-                                                  [dict(categories=[dict(label='26-9-2013 21:30', count=20)])])
-
-            self.assertEqual(self.org.organize_categories_data('registration',
-                                                               [dict(categories=[dict(label='2013-09-26T21:30:00Z',
-                                                                                      count=20)])]),
-                             [dict(categories=[{'count': 0, 'label': '03/24/14'}, {'count': 0, 'label': '03/31/14'},
-                                               {'count': 0, 'label': '04/07/14'}, {'count': 0, 'label': '04/14/14'},
-                                               {'count': 0, 'label': '04/21/14'}, {'count': 0, 'label': '04/28/14'},
-                                               {'count': 0, 'label': '05/05/14'}, {'count': 0, 'label': '05/12/14'},
-                                               {'count': 0, 'label': '05/19/14'}, {'count': 0, 'label': '05/26/14'},
-                                               {'count': 0, 'label': '06/02/14'}, {'count': 0, 'label': '06/09/14'},
-                                               {'count': 0, 'label': '06/16/14'}, {'count': 0, 'label': '06/23/14'},
-                                               {'count': 0, 'label': '06/30/14'}, {'count': 0, 'label': '07/07/14'},
-                                               {'count': 0, 'label': '07/14/14'}, {'count': 0, 'label': '07/21/14'},
-                                               {'count': 0, 'label': '07/28/14'}, {'count': 0, 'label': '08/04/14'},
-                                               {'count': 0, 'label': '08/11/14'}, {'count': 0, 'label': '08/18/14'},
-                                               {'count': 0, 'label': '08/25/14'}, {'count': 0, 'label': '09/01/14'},
-                                               {'count': 0, 'label': '09/08/14'}, {'count': 0, 'label': '09/15/14'},
-                                               {'count': 0, 'label': '09/22/14'}])])
-
-            self.assertEqual(self.org.organize_categories_data('registration',
-                                                               [dict(categories=[dict(label='2014-03-31T21:30:00Z',
-                                                                                      count=20)])]),
-                             [dict(categories=[{'count': 0, 'label': '03/24/14'}, {'count': 20, 'label': '03/31/14'},
-                                               {'count': 0, 'label': '04/07/14'}, {'count': 0, 'label': '04/14/14'},
-                                               {'count': 0, 'label': '04/21/14'}, {'count': 0, 'label': '04/28/14'},
-                                               {'count': 0, 'label': '05/05/14'}, {'count': 0, 'label': '05/12/14'},
-                                               {'count': 0, 'label': '05/19/14'}, {'count': 0, 'label': '05/26/14'},
-                                               {'count': 0, 'label': '06/02/14'}, {'count': 0, 'label': '06/09/14'},
-                                               {'count': 0, 'label': '06/16/14'}, {'count': 0, 'label': '06/23/14'},
-                                               {'count': 0, 'label': '06/30/14'}, {'count': 0, 'label': '07/07/14'},
-                                               {'count': 0, 'label': '07/14/14'}, {'count': 0, 'label': '07/21/14'},
-                                               {'count': 0, 'label': '07/28/14'}, {'count': 0, 'label': '08/04/14'},
-                                               {'count': 0, 'label': '08/11/14'}, {'count': 0, 'label': '08/18/14'},
-                                               {'count': 0, 'label': '08/25/14'}, {'count': 0, 'label': '09/01/14'},
-                                               {'count': 0, 'label': '09/08/14'}, {'count': 0, 'label': '09/15/14'},
-                                               {'count': 0, 'label': '09/22/14'}])])
-
-            self.assertEqual(self.org.organize_categories_data('registration',
-                                                               [dict(categories=[dict(label='2014-03-31T21:30:00Z',
-                                                                                      count=20),
-                                                                                 dict(label='2014-04-03T20:54:00Z',
-                                                                                      count=15)])]),
-                             [dict(categories=[{'count': 0, 'label': '03/24/14'}, {'count': 35, 'label': '03/31/14'},
-                                               {'count': 0, 'label': '04/07/14'}, {'count': 0, 'label': '04/14/14'},
-                                               {'count': 0, 'label': '04/21/14'}, {'count': 0, 'label': '04/28/14'},
-                                               {'count': 0, 'label': '05/05/14'}, {'count': 0, 'label': '05/12/14'},
-                                               {'count': 0, 'label': '05/19/14'}, {'count': 0, 'label': '05/26/14'},
-                                               {'count': 0, 'label': '06/02/14'}, {'count': 0, 'label': '06/09/14'},
-                                               {'count': 0, 'label': '06/16/14'}, {'count': 0, 'label': '06/23/14'},
-                                               {'count': 0, 'label': '06/30/14'}, {'count': 0, 'label': '07/07/14'},
-                                               {'count': 0, 'label': '07/14/14'}, {'count': 0, 'label': '07/21/14'},
-                                               {'count': 0, 'label': '07/28/14'}, {'count': 0, 'label': '08/04/14'},
-                                               {'count': 0, 'label': '08/11/14'}, {'count': 0, 'label': '08/18/14'},
-                                               {'count': 0, 'label': '08/25/14'}, {'count': 0, 'label': '09/01/14'},
-                                               {'count': 0, 'label': '09/08/14'}, {'count': 0, 'label': '09/15/14'},
-                                               {'count': 0, 'label': '09/22/14'}])])
-
-            self.assertEqual(self.org.organize_categories_data('registration',
-                                                               [dict(categories=[dict(label='2014-03-31T21:30:00Z',
-                                                                                      count=20),
-                                                                                 dict(label='2014-04-03T20:54:00Z',
-                                                                                      count=15),
-                                                                                 dict(label='2014-04-08T18:43:00Z',
-                                                                                      count=10)])]),
-                             [dict(categories=[{'count': 0, 'label': '03/24/14'}, {'count': 35, 'label': '03/31/14'},
-                                               {'count': 10, 'label': '04/07/14'}, {'count': 0, 'label': '04/14/14'},
-                                               {'count': 0, 'label': '04/21/14'}, {'count': 0, 'label': '04/28/14'},
-                                               {'count': 0, 'label': '05/05/14'}, {'count': 0, 'label': '05/12/14'},
-                                               {'count': 0, 'label': '05/19/14'}, {'count': 0, 'label': '05/26/14'},
-                                               {'count': 0, 'label': '06/02/14'}, {'count': 0, 'label': '06/09/14'},
-                                               {'count': 0, 'label': '06/16/14'}, {'count': 0, 'label': '06/23/14'},
-                                               {'count': 0, 'label': '06/30/14'}, {'count': 0, 'label': '07/07/14'},
-                                               {'count': 0, 'label': '07/14/14'}, {'count': 0, 'label': '07/21/14'},
-                                               {'count': 0, 'label': '07/28/14'}, {'count': 0, 'label': '08/04/14'},
-                                               {'count': 0, 'label': '08/11/14'}, {'count': 0, 'label': '08/18/14'},
-                                               {'count': 0, 'label': '08/25/14'}, {'count': 0, 'label': '09/01/14'},
-                                               {'count': 0, 'label': '09/08/14'}, {'count': 0, 'label': '09/15/14'},
-                                               {'count': 0, 'label': '09/22/14'}])])
-
-            self.assertEqual(self.org.organize_categories_data('registration',
-                                                               [dict(categories=[dict(label='2014-03-31T21:30:00Z',
-                                                                                      count=20),
-                                                                dict(label='2014-04-03T20:54:00Z', count=15),
-                                                                dict(label='2014-04-08T18:43:00Z', count=10),
-                                                                dict(label='2014-10-10T12:54:00Z', count=100)])]),
-                             [dict(categories=[{'count': 0, 'label': '03/24/14'}, {'count': 35, 'label': '03/31/14'},
-                                               {'count': 10, 'label': '04/07/14'}, {'count': 0, 'label': '04/14/14'},
-                                               {'count': 0, 'label': '04/21/14'}, {'count': 0, 'label': '04/28/14'},
-                                               {'count': 0, 'label': '05/05/14'}, {'count': 0, 'label': '05/12/14'},
-                                               {'count': 0, 'label': '05/19/14'}, {'count': 0, 'label': '05/26/14'},
-                                               {'count': 0, 'label': '06/02/14'}, {'count': 0, 'label': '06/09/14'},
-                                               {'count': 0, 'label': '06/16/14'}, {'count': 0, 'label': '06/23/14'},
-                                               {'count': 0, 'label': '06/30/14'}, {'count': 0, 'label': '07/07/14'},
-                                               {'count': 0, 'label': '07/14/14'}, {'count': 0, 'label': '07/21/14'},
-                                               {'count': 0, 'label': '07/28/14'}, {'count': 0, 'label': '08/04/14'},
-                                               {'count': 0, 'label': '08/11/14'}, {'count': 0, 'label': '08/18/14'},
-                                               {'count': 0, 'label': '08/25/14'}, {'count': 0, 'label': '09/01/14'},
-                                               {'count': 0, 'label': '09/08/14'}, {'count': 0, 'label': '09/15/14'},
-                                               {'count': 0, 'label': '09/22/14'}])])
-
-            # support parsing of label from datetime fields
-            self.assertEqual(self.org.organize_categories_data('registration',
-                                                               [dict(categories=[dict(label='2014-03-31T21:30:00Z',
-                                                                                      count=20),
-                                                                                 dict(label='2014-04-03T20:54:00Z',
-                                                                                      count=15),
-                                                                                 dict(label='2014-04-08T18:43:00Z',
-                                                                                      count=10),
-                                                                                 dict(label='2014-10-10T12:54:00Z',
-                                                                                      count=100)])]),
-                             [dict(categories=[{'count': 0, 'label': '03/24/14'}, {'count': 35, 'label': '03/31/14'},
-                                               {'count': 10, 'label': '04/07/14'}, {'count': 0, 'label': '04/14/14'},
-                                               {'count': 0, 'label': '04/21/14'}, {'count': 0, 'label': '04/28/14'},
-                                               {'count': 0, 'label': '05/05/14'}, {'count': 0, 'label': '05/12/14'},
-                                               {'count': 0, 'label': '05/19/14'}, {'count': 0, 'label': '05/26/14'},
-                                               {'count': 0, 'label': '06/02/14'}, {'count': 0, 'label': '06/09/14'},
-                                               {'count': 0, 'label': '06/16/14'}, {'count': 0, 'label': '06/23/14'},
-                                               {'count': 0, 'label': '06/30/14'}, {'count': 0, 'label': '07/07/14'},
-                                               {'count': 0, 'label': '07/14/14'}, {'count': 0, 'label': '07/21/14'},
-                                               {'count': 0, 'label': '07/28/14'}, {'count': 0, 'label': '08/04/14'},
-                                               {'count': 0, 'label': '08/11/14'}, {'count': 0, 'label': '08/18/14'},
-                                               {'count': 0, 'label': '08/25/14'}, {'count': 0, 'label': '09/01/14'},
-                                               {'count': 0, 'label': '09/08/14'}, {'count': 0, 'label': '09/15/14'},
-                                               {'count': 0, 'label': '09/22/14'}])])
-
-            self.assertEqual(self.org.organize_categories_data('occupation', [dict(categories=[])]),
-                             [dict(categories=[])])
-            self.assertEqual(self.org.organize_categories_data('occupation',
-                                                               [dict(categories=[dict(label='All Responses',
-                                                                                      count=20)])]),
-                             [dict(categories=[])])
-            self.assertEqual(self.org.organize_categories_data('occupation',
-                                                               [dict(categories=[dict(label='All Responses', count=20),
-                                                                                 dict(label='Student', count=50)])]),
-                             [dict(categories=[dict(label='Student', count=50)])])
-
-            self.assertEqual(self.org.organize_categories_data('occupation',
-                                                               [dict(categories=[dict(label='Student', count=500),
-                                                                                 dict(label='Player', count=300),
-                                                                                 dict(label='Journalist', count=50),
-                                                                                 dict(label='Actor', count=30),
-                                                                                 dict(label='Manager', count=150),
-                                                                                 dict(label='All Responses', count=20),
-                                                                                 dict(label='Teacher', count=10),
-                                                                                 dict(label='Officer', count=8),
-                                                                                 dict(label='Nurse', count=5),
-                                                                                 dict(label='Cameraman', count=5),
-                                                                                 dict(label='Writer', count=3),
-                                                                                 dict(label='Photographer', count=2),
-                                                                                 dict(label='DJ', count=1),
-                                                                                 dict(label='Mechanic', count=1),
-                                                                                 dict(label='Engineer', count=1),
-                                                                                 dict(label='Professor', count=1)])]),
-
-
-                             [dict(categories=[dict(label='Student', count=500),
-                                               dict(label='Player', count=300),
-                                               dict(label='Journalist', count=50),
-                                               dict(label='Actor', count=30),
-                                               dict(label='Manager', count=150),
-                                               dict(label='Teacher', count=10),
-                                               dict(label='Officer', count=8),
-                                               dict(label='Nurse', count=5),
-                                               dict(label='Cameraman', count=5)
-                                               ])])
-
-=======
->>>>>>> c0137632
     @patch('dash.orgs.models.TembaClient.get_flows')
     def test_fetch_flows(self, mock_get_flows):
 
